--- conflicted
+++ resolved
@@ -13,14 +13,9 @@
 [options="header"]
 |==========================
 | JanusGraph | Cassandra | HBase | Bigtable | Elasticsearch | Solr | TinkerPop | Spark | Scala
-<<<<<<< HEAD
-| 0.1.0 | 1.2.z, 2.0.z, 2.1.z | 0.98.z, 1.0.z, 1.1.z, 1.2.z | 0.9.z | 1.z*,2.z,5.z |  5.2.z | 3.2.z | 1.6.z | 2.10.z
-| 0.1.1 | 1.2.z, 2.0.z, 2.1.z | 0.98.z, 1.0.z, 1.1.z, 1.2.z | 0.9.z | 1.z*,2.z,5.z |  5.3-5.5.z, 6.2-6.6.z | 3.2.z | 1.6.z | 2.10.z
+| 0.1.0 | 1.2.z, 2.0.z, 2.1.z | 0.98.z, 1.0.z, 1.1.z, 1.2.z | 0.9.z | 1.5.z |  5.2.z | 3.2.z | 1.6.z | 2.10.z
+| 0.1.1 | 1.2.z, 2.0.z, 2.1.z | 0.98.z, 1.0.z, 1.1.z, 1.2.z | 0.9.z | 1.5.z |  5.2.z | 3.2.z | 1.6.z | 2.10.z
+| 0.2.0 | 1.2.z, 2.0.z, 2.1.z | 0.98.z, 1.0.z, 1.1.z, 1.2.z | 0.9.z | 1.z*,2.z,5.z |  5.3-5.5.z, 6.2-6.6.z | 3.2.z | 1.6.z | 2.10.z
 |==========================
 
-*Elasticsearch 1.z compatibility is deprecated and no longer tested by default
-=======
-| 0.1.0 | 1.2.z, 2.0.z, 2.1.z | 0.98.z, 1.0.z, 1.1.z, 1.2.z | 0.9.z | 1.5.z |  5.2.z | 3.2.z | 1.6.z | 2.10.z
-| 0.1.1 | 1.2.z, 2.0.z, 2.1.z | 0.98.z, 1.0.z, 1.1.z, 1.2.z | 0.9.z | 1.5.z |  5.2.z | 3.2.z | 1.6.z | 2.10.z
-|==========================
->>>>>>> 62d21d86
+*Elasticsearch 1.z compatibility is deprecated and no longer tested by default