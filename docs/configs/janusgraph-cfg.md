<!--
NOTE: THIS FILE IS GENERATED VIA "mvn --quiet clean install -DskipTests=true -pl janusgraph-doc -am"
DO NOT EDIT IT DIRECTLY; CHANGES WILL BE OVERWRITTEN.
-->

### attributes.custom *
Custom attribute serialization and handling


| Name | Description | Datatype | Default Value | Mutability |
| ---- | ---- | ---- | ---- | ---- |
| attributes.custom.[X].attribute-class | Class of the custom attribute to be registered | String | (no default value) | GLOBAL_OFFLINE |
| attributes.custom.[X].serializer-class | Class of the custom attribute serializer to be registered | String | (no default value) | GLOBAL_OFFLINE |

### cache
Configuration options that modify JanusGraph's caching behavior


| Name | Description | Datatype | Default Value | Mutability |
| ---- | ---- | ---- | ---- | ---- |
| cache.db-cache | Whether to enable JanusGraph's database-level cache, which is shared across all transactions. Enabling this option speeds up traversals by holding hot graph elements in memory, but also increases the likelihood of reading stale data.  Disabling it forces each transaction to independently fetch graph elements from storage before reading/writing them. | Boolean | false | MASKABLE |
| cache.db-cache-clean-wait | How long, in milliseconds, database-level cache will keep entries after flushing them.  This option is only useful on distributed storage backends that are capable of acknowledging writes without necessarily making them immediately visible. | Integer | 50 | MASKABLE |
| cache.db-cache-size | Size of JanusGraph's database level cache.  Values between 0 and 1 are interpreted as a percentage of VM heap, while larger values are interpreted as an absolute size in bytes. | Double | 0.3 | MASKABLE |
<<<<<<< HEAD
| cache.db-cache-time | Default expiration time, in milliseconds, for entries in the database-level cache. Entries are evicted when they reach this age even if the cache has room to spare. Set to 0 to disable expiration (cache entries live forever or until memory pressure triggers eviction when set to 0). | Long | 10000 | MASKABLE |
=======
| cache.db-cache-time | Default expiration time, in milliseconds, for entries in the database-level cache. Entries are evicted when they reach this age even if the cache has room to spare. Set to 0 to disable expiration (cache entries live forever or until memory pressure triggers eviction when set to 0). | Long | 10000 | GLOBAL_OFFLINE |
| cache.redis-cache-host | Whether to enable JanusGraph's database-level cache, which is shared across all transactions. Enabling this option speeds up traversals by holding hot graph elements in memory, but also increases the likelihood of reading stale data.  Disabling it forces each transaction to independently fetch graph elements from storage before reading/writing them. | String | localhost | MASKABLE |
>>>>>>> 96949e43
| cache.tx-cache-size | Maximum size of the transaction-level cache of recently-used vertices. | Integer | 20000 | MASKABLE |
| cache.tx-dirty-size | Initial size of the transaction-level cache of uncommitted dirty vertices. This is a performance hint for write-heavy, performance-sensitive transactional workloads. If set, it should roughly match the median vertices modified per transaction. | Integer | (no default value) | MASKABLE |

### cluster
Configuration options for multi-machine deployments


| Name | Description | Datatype | Default Value | Mutability |
| ---- | ---- | ---- | ---- | ---- |
| cluster.max-partitions | The number of virtual partition blocks created in the partitioned graph. This should be larger than the maximum expected number of nodes in the JanusGraph graph cluster. Must be greater than 1 and a power of 2. | Integer | 32 | FIXED |

### computer
GraphComputer related configuration


| Name | Description | Datatype | Default Value | Mutability |
| ---- | ---- | ---- | ---- | ---- |
| computer.result-mode | How the graph computer should return the computed results. 'persist' for writing them into the graph, 'localtx' for writing them into the local transaction, or 'none' (default) | String | none | MASKABLE |

### graph
General configuration options


| Name | Description | Datatype | Default Value | Mutability |
| ---- | ---- | ---- | ---- | ---- |
| graph.allow-stale-config | Whether to allow the local and storage-backend-hosted copies of the configuration to contain conflicting values for options with any of the following types: FIXED, GLOBAL_OFFLINE, GLOBAL.  These types are managed globally through the storage backend and cannot be overridden by changing the local configuration.  This type of conflict usually indicates misconfiguration.  When this option is true, JanusGraph will log these option conflicts, but continue normal operation using the storage-backend-hosted value for each conflicted option.  When this option is false, JanusGraph will log these option conflicts, but then it will throw an exception, refusing to start. | Boolean | true | MASKABLE |
| graph.allow-upgrade | Setting this to true will allow certain fixed values to be updated such as storage-version. This should only be used for upgrading. | Boolean | false | MASKABLE |
| graph.assign-timestamp | Whether to use JanusGraph generated client-side timestamp in mutations if the backend supports it. When enabled, JanusGraph assigns one timestamp to all insertions and another slightly earlier timestamp to all deletions in the same batch. When this is disabled, mutation behavior depends on the backend. Some might use server-side timestamp (e.g. HBase) while others might use client-side timestamp generated by driver (CQL). | Boolean | true | LOCAL |
| graph.graphname | This config option is an optional configuration setting that you may supply when opening a graph. The String value you provide will be the name of your graph. If you use the ConfigurationManagement APIs, then you will be able to access your graph by this String representation using the ConfiguredGraphFactory APIs. | String | (no default value) | LOCAL |
| graph.replace-instance-if-exists | If a JanusGraph instance with the same instance identifier already exists, the usage of this configuration option results in the opening of this graph anyway. | Boolean | false | LOCAL |
| graph.set-vertex-id | Whether user provided vertex ids should be enabled and JanusGraph's automatic id allocation be disabled. Useful when operating JanusGraph in concert with another storage system that assigns long ids but disables some of JanusGraph's advanced features which can lead to inconsistent data. EXPERT FEATURE - USE WITH GREAT CARE. | Boolean | false | FIXED |
| graph.storage-version | The version of JanusGraph storage schema with which this database was created. Automatically set on first start of graph. Should only ever be changed if upgrading to a new major release version of JanusGraph that contains schema changes | String | (no default value) | FIXED |
| graph.timestamps | The timestamp resolution to use when writing to storage and indices. Sets the time granularity for the entire graph cluster. To avoid potential inaccuracies, the configured time resolution should match those of the backend systems. Some JanusGraph storage backends declare a preferred timestamp resolution that reflects design constraints in the underlying service. When the backend provides a preferred default, and when this setting is not explicitly declared in the config file, the backend default is used and the general default associated with this setting is ignored.  An explicit declaration of this setting overrides both the general and backend-specific defaults. | TimestampProviders | MICRO | FIXED |
| graph.unique-instance-id | Unique identifier for this JanusGraph instance.  This must be unique among all instances concurrently accessing the same stores or indexes.  It's automatically generated by concatenating the hostname, process id, and a static (process-wide) counter. Leaving it unset is recommended. | String | (no default value) | LOCAL |
| graph.unique-instance-id-suffix | When this is set and unique-instance-id is not, this JanusGraph instance's unique identifier is generated by concatenating the hex encoded hostname to the provided number. | Short | (no default value) | LOCAL |
| graph.use-hostname-for-unique-instance-id | When this is set, this JanusGraph's unique instance identifier is set to the hostname. If unique-instance-id-suffix is also set, then the identifier is set to <hostname><suffix>. | Boolean | false | LOCAL |

### gremlin
Gremlin configuration options


| Name | Description | Datatype | Default Value | Mutability |
| ---- | ---- | ---- | ---- | ---- |
| gremlin.graph | The implementation of graph factory that will be used by gremlin server | String | org.janusgraph.core.JanusGraphFactory | LOCAL |

### ids
General configuration options for graph element IDs


| Name | Description | Datatype | Default Value | Mutability |
| ---- | ---- | ---- | ---- | ---- |
| ids.block-size | Globally reserve graph element IDs in chunks of this size.  Setting this too low will make commits frequently block on slow reservation requests.  Setting it too high will result in IDs wasted when a graph instance shuts down with reserved but mostly-unused blocks. | Integer | 10000 | GLOBAL_OFFLINE |
| ids.flush | When true, vertices and edges are assigned IDs immediately upon creation.  When false, IDs are assigned only when the transaction commits. | Boolean | true | MASKABLE |
| ids.num-partitions | Number of partition block to allocate for placement of vertices | Integer | 10 | MASKABLE |
| ids.placement | Name of the vertex placement strategy or full class name | String | simple | MASKABLE |
| ids.renew-percentage | When the most-recently-reserved ID block has only this percentage of its total IDs remaining (expressed as a value between 0 and 1), JanusGraph asynchronously begins reserving another block. This helps avoid transaction commits waiting on ID reservation even if the block size is relatively small. | Double | 0.3 | MASKABLE |
| ids.renew-timeout | The number of milliseconds that the JanusGraph id pool manager will wait before giving up on allocating a new block of ids | Duration | 120000 ms | MASKABLE |
| ids.store-name | The name of the ID KCVStore. IDS_STORE_NAME is meant to be used only for backward compatibility with Titan, and should not be used explicitly in normal operations or in new graphs. | String | janusgraph_ids | GLOBAL_OFFLINE |

### ids.authority
Configuration options for graph element ID reservation/allocation


| Name | Description | Datatype | Default Value | Mutability |
| ---- | ---- | ---- | ---- | ---- |
| ids.authority.conflict-avoidance-mode | This setting helps separate JanusGraph instances sharing a single graph storage backend avoid contention when reserving ID blocks, increasing overall throughput. | ConflictAvoidanceMode | NONE | GLOBAL_OFFLINE |
| ids.authority.conflict-avoidance-tag | Conflict avoidance tag to be used by this JanusGraph instance when allocating IDs | Integer | 0 | LOCAL |
| ids.authority.conflict-avoidance-tag-bits | Configures the number of bits of JanusGraph-assigned element IDs that are reserved for the conflict avoidance tag | Integer | 4 | FIXED |
| ids.authority.randomized-conflict-avoidance-retries | Number of times the system attempts ID block reservations with random conflict avoidance tags before giving up and throwing an exception | Integer | 5 | MASKABLE |
| ids.authority.wait-time | The number of milliseconds the system waits for an ID block reservation to be acknowledged by the storage backend | Duration | 300 ms | GLOBAL_OFFLINE |

### index *
Configuration options for the individual indexing backends


| Name | Description | Datatype | Default Value | Mutability |
| ---- | ---- | ---- | ---- | ---- |
| index.[X].backend | The indexing backend used to extend and optimize JanusGraph's query functionality. This setting is optional.  JanusGraph can use multiple heterogeneous index backends.  Hence, this option can appear more than once, so long as the user-defined name between "index" and "backend" is unique among appearances.Similar to the storage backend, this should be set to one of JanusGraph's built-in shorthand names for its standard index backends (shorthands: lucene, elasticsearch, es, solr) or to the full package and classname of a custom/third-party IndexProvider implementation. | String | elasticsearch | GLOBAL_OFFLINE |
| index.[X].conf-file | Path to a configuration file for those indexing backends that require/support a separate config file | String | (no default value) | MASKABLE |
| index.[X].directory | Directory to store index data locally | String | (no default value) | MASKABLE |
| index.[X].hostname | The hostname or comma-separated list of hostnames of index backend servers.  This is only applicable to some index backends, such as elasticsearch and solr. | String[] | 127.0.0.1 | MASKABLE |
| index.[X].index-name | Name of the index if required by the indexing backend | String | janusgraph | GLOBAL_OFFLINE |
| index.[X].map-name | Whether to use the name of the property key as the field name in the index. It must be ensured, that the indexed property key names are valid field names. Renaming the property key will NOT rename the field and its the developers responsibility to avoid field collisions. | Boolean | true | GLOBAL |
| index.[X].max-result-set-size | Maximum number of results to return if no limit is specified. For index backends that support scrolling, it represents the number of results in each batch | Integer | 50 | MASKABLE |
| index.[X].port | The port on which to connect to index backend servers | Integer | (no default value) | MASKABLE |

### index.[X].elasticsearch
Elasticsearch index configuration


| Name | Description | Datatype | Default Value | Mutability |
| ---- | ---- | ---- | ---- | ---- |
| index.[X].elasticsearch.bulk-refresh | Elasticsearch bulk API refresh setting used to control when changes made by this request are made visible to search | String | false | MASKABLE |
| index.[X].elasticsearch.client-keep-alive | Set a keep-alive timeout (in milliseconds) | Long | (no default value) | GLOBAL_OFFLINE |
| index.[X].elasticsearch.connect-timeout | Sets the maximum connection timeout (in milliseconds). | Integer | 1000 | MASKABLE |
| index.[X].elasticsearch.enable_index_names_cache | Enables cache for generated index store names. It is recommended to always enable index store names cache unless you have more then 50000 indexes per index store. | Boolean | true | MASKABLE |
| index.[X].elasticsearch.health-request-timeout | When JanusGraph initializes its ES backend, JanusGraph waits up to this duration for the ES cluster health to reach at least yellow status.  This string should be formatted as a natural number followed by the lowercase letter "s", e.g. 3s or 60s. | String | 30s | MASKABLE |
| index.[X].elasticsearch.interface | Interface for connecting to Elasticsearch. TRANSPORT_CLIENT and NODE were previously supported, but now are required to migrate to REST_CLIENT. See the JanusGraph upgrade instructions for more details. | String | REST_CLIENT | MASKABLE |
| index.[X].elasticsearch.retry_on_conflict | Specify how many times should the operation be retried when a conflict occurs. | Integer | 0 | MASKABLE |
| index.[X].elasticsearch.scroll-keep-alive | How long (in seconds) elasticsearch should keep alive the scroll context. | Integer | 60 | GLOBAL_OFFLINE |
| index.[X].elasticsearch.setup-max-open-scroll-contexts | Whether JanusGraph should setup max_open_scroll_context to maximum value for the cluster or not. | Boolean | true | MASKABLE |
| index.[X].elasticsearch.socket-timeout | Sets the maximum socket timeout (in milliseconds). | Integer | 30000 | MASKABLE |
| index.[X].elasticsearch.use-all-field | Whether JanusGraph should add an "all" field mapping. When enabled field mappings will include a "copy_to" parameter referencing the "all" field. This is supported since Elasticsearch 6.x  and is required when using wildcard fields starting in Elasticsearch 6.x. | Boolean | true | GLOBAL_OFFLINE |
| index.[X].elasticsearch.use-mapping-for-es7 | Mapping types are deprecated in ElasticSearch 7 and JanusGraph will not use mapping types by default for ElasticSearch 7 but if you want to preserve mapping types, you can setup this parameter to true. If you are updating ElasticSearch from 6 to 7 and you don't want to reindex your indexes, you may setup this parameter to true but we do recommend to reindex your indexes and don't use this parameter. | Boolean | false | MASKABLE |

### index.[X].elasticsearch.create
Settings related to index creation


| Name | Description | Datatype | Default Value | Mutability |
| ---- | ---- | ---- | ---- | ---- |
| index.[X].elasticsearch.create.allow-mapping-update | Whether JanusGraph should allow a mapping update when registering an index. Only applicable when use-external-mappings is true. | Boolean | false | MASKABLE |
| index.[X].elasticsearch.create.sleep | How long to sleep, in milliseconds, between the successful completion of a (blocking) index creation request and the first use of that index.  This only applies when creating an index in ES, which typically only happens the first time JanusGraph is started on top of ES. If the index JanusGraph is configured to use already exists, then this setting has no effect. | Long | 200 | MASKABLE |
| index.[X].elasticsearch.create.use-external-mappings | Whether JanusGraph should make use of an external mapping when registering an index. | Boolean | false | MASKABLE |

### index.[X].elasticsearch.create.ext
Overrides for arbitrary settings applied at index creation.
See [Elasticsearch](../index-backend/elasticsearch.md#index-creation-options), The full list of possible setting is available at [Elasticsearch index settings](https://www.elastic.co/guide/en/elasticsearch/reference/current/index-modules.html#index-modules-settings).


| Name | Description | Datatype | Default Value | Mutability |
| ---- | ---- | ---- | ---- | ---- |
| index.[X].elasticsearch.create.ext.number_of_replicas | The number of replicas each primary shard has | Integer | 1 | MASKABLE |
| index.[X].elasticsearch.create.ext.number_of_shards | The number of primary shards that an index should have.Default value is 5 on ES 6 and 1 on ES 7 | Integer | (no default value) | MASKABLE |

### index.[X].elasticsearch.http.auth
Configuration options for HTTP(S) authentication.


| Name | Description | Datatype | Default Value | Mutability |
| ---- | ---- | ---- | ---- | ---- |
| index.[X].elasticsearch.http.auth.type | Authentication type to be used for HTTP(S) access. Available options are `NONE`, `BASIC` and `CUSTOM`. | String | NONE | LOCAL |

### index.[X].elasticsearch.http.auth.basic
Configuration options for HTTP(S) Basic authentication.


| Name | Description | Datatype | Default Value | Mutability |
| ---- | ---- | ---- | ---- | ---- |
| index.[X].elasticsearch.http.auth.basic.password | Password for HTTP(S) authentication. | String |  | LOCAL |
| index.[X].elasticsearch.http.auth.basic.realm | Realm value for HTTP(S) authentication. If empty, any realm is accepted. | String |  | LOCAL |
| index.[X].elasticsearch.http.auth.basic.username | Username for HTTP(S) authentication. | String |  | LOCAL |

### index.[X].elasticsearch.http.auth.custom
Configuration options for custom HTTP(S) authenticator.


| Name | Description | Datatype | Default Value | Mutability |
| ---- | ---- | ---- | ---- | ---- |
| index.[X].elasticsearch.http.auth.custom.authenticator-args | Comma-separated custom authenticator constructor arguments. | String[] |  | LOCAL |
| index.[X].elasticsearch.http.auth.custom.authenticator-class | Authenticator fully qualified class name. | String |  | LOCAL |

### index.[X].elasticsearch.ssl
Elasticsearch SSL configuration


| Name | Description | Datatype | Default Value | Mutability |
| ---- | ---- | ---- | ---- | ---- |
| index.[X].elasticsearch.ssl.allow-self-signed-certificates | Controls the accepting of the self-signed SSL certificates. | Boolean | false | LOCAL |
| index.[X].elasticsearch.ssl.disable-hostname-verification | Disables the SSL hostname verification if set to true. Hostname verification is enabled by default. | Boolean | false | LOCAL |
| index.[X].elasticsearch.ssl.enabled | Controls use of the SSL connection to Elasticsearch. | Boolean | false | LOCAL |

### index.[X].elasticsearch.ssl.keystore
Configuration options for SSL Keystore.


| Name | Description | Datatype | Default Value | Mutability |
| ---- | ---- | ---- | ---- | ---- |
| index.[X].elasticsearch.ssl.keystore.keypassword | The password to access the key in the SSL Keystore. If the option is not present, the value of "storepassword" is used. | String |  | LOCAL |
| index.[X].elasticsearch.ssl.keystore.location | Marks the location of the SSL Keystore. | String |  | LOCAL |
| index.[X].elasticsearch.ssl.keystore.storepassword | The password to access SSL Keystore. | String |  | LOCAL |

### index.[X].elasticsearch.ssl.truststore
Configuration options for SSL Truststore.


| Name | Description | Datatype | Default Value | Mutability |
| ---- | ---- | ---- | ---- | ---- |
| index.[X].elasticsearch.ssl.truststore.location | Marks the location of the SSL Truststore. | String |  | LOCAL |
| index.[X].elasticsearch.ssl.truststore.password | The password to access SSL Truststore. | String |  | LOCAL |

### index.[X].solr
Solr index configuration


| Name | Description | Datatype | Default Value | Mutability |
| ---- | ---- | ---- | ---- | ---- |
| index.[X].solr.configset | If specified, the same solr configSet can be reused for each new Collection that is created in SolrCloud. | String | (no default value) | MASKABLE |
| index.[X].solr.dyn-fields | Whether to use dynamic fields (which appends the data type to the field name). If dynamic fields is disabled, the user must map field names and define them explicitly in the schema. | Boolean | true | GLOBAL_OFFLINE |
| index.[X].solr.http-compression | Enable/disable compression on the HTTP connections made to Solr. | Boolean | false | MASKABLE |
| index.[X].solr.http-connection-timeout | Solr HTTP connection timeout. | Integer | 5000 | MASKABLE |
| index.[X].solr.http-max | Maximum number of HTTP connections in total to all Solr servers. | Integer | 100 | MASKABLE |
| index.[X].solr.http-max-per-host | Maximum number of HTTP connections per Solr host. | Integer | 20 | MASKABLE |
| index.[X].solr.http-urls | List of URLs to use to connect to Solr Servers (LBHttpSolrClient is used), don't add core or collection name to the URL. | String[] | http://localhost:8983/solr | MASKABLE |
| index.[X].solr.kerberos-enabled | Whether SOLR instance is Kerberized or not. | Boolean | false | MASKABLE |
| index.[X].solr.key-field-names | Field name that uniquely identifies each document in Solr. Must be specified as a list of `collection=field`. | String[] | (no default value) | GLOBAL |
| index.[X].solr.max-shards-per-node | Maximum number of shards per node. This applies when creating a new collection which is only supported under the SolrCloud operation mode. | Integer | 1 | GLOBAL_OFFLINE |
| index.[X].solr.mode | The operation mode for Solr which is either via HTTP (`http`) or using SolrCloud (`cloud`) | String | cloud | GLOBAL_OFFLINE |
| index.[X].solr.num-shards | Number of shards for a collection. This applies when creating a new collection which is only supported under the SolrCloud operation mode. | Integer | 1 | GLOBAL_OFFLINE |
| index.[X].solr.replication-factor | Replication factor for a collection. This applies when creating a new collection which is only supported under the SolrCloud operation mode. | Integer | 1 | GLOBAL_OFFLINE |
| index.[X].solr.ttl_field | Name of the TTL field for Solr collections. | String | ttl | GLOBAL_OFFLINE |
| index.[X].solr.wait-searcher | When mutating - wait for the index to reflect new mutations before returning. This can have a negative impact on performance. | Boolean | false | LOCAL |
| index.[X].solr.zookeeper-url | URL of the Zookeeper instance coordinating the SolrCloud cluster | String[] | localhost:2181 | MASKABLE |

### log *
Configuration options for JanusGraph's logging system


| Name | Description | Datatype | Default Value | Mutability |
| ---- | ---- | ---- | ---- | ---- |
| log.[X].backend | Define the log backed to use | String | default | GLOBAL_OFFLINE |
| log.[X].fixed-partition | Whether all log entries are written to one fixed partition even if the backend store is partitioned.This can cause imbalanced loads and should only be used on low volume logs | Boolean | false | GLOBAL_OFFLINE |
| log.[X].key-consistent | Whether to require consistency for log reading and writing messages to the storage backend | Boolean | false | MASKABLE |
| log.[X].max-partitions | The maximum number of partitions to use for logging. Setting up this many actual or virtual partitions. Must be bigger than 0and a power of 2. | Integer | (no default value) | FIXED |
| log.[X].max-read-time | Maximum time in ms to try reading log messages from the backend before failing. | Duration | 4000 ms | MASKABLE |
| log.[X].max-write-time | Maximum time in ms to try persisting log messages against the backend before failing. | Duration | 10000 ms | MASKABLE |
| log.[X].num-buckets | The number of buckets to split log entries into for load balancing | Integer | 1 | GLOBAL_OFFLINE |
| log.[X].read-batch-size | Maximum number of log messages to read at a time for logging implementations that read messages in batches | Integer | 1024 | MASKABLE |
| log.[X].read-interval | Time in ms between message readings from the backend for this logging implementations that read message in batch | Duration | 5000 ms | MASKABLE |
| log.[X].read-lag-time | Maximum time in ms that it may take for reads to appear in the backend. If a write does not become visible in the storage backend in this amount of time, a log reader might miss the message. | Duration | 500 ms | MASKABLE |
| log.[X].read-threads | Number of threads to be used in reading and processing log messages | Integer | 1 | MASKABLE |
| log.[X].send-batch-size | Maximum number of log messages to batch up for sending for logging implementations that support batch sending | Integer | 256 | MASKABLE |
| log.[X].send-delay | Maximum time in ms that messages can be buffered locally before sending in batch | Duration | 1000 ms | MASKABLE |
| log.[X].ttl | Sets a TTL on all log entries, meaning that all entries added to this log expire after the configured amount of time. Requires that the log implementation supports TTL. | Duration | (no default value) | GLOBAL |

### metrics
Configuration options for metrics reporting


| Name | Description | Datatype | Default Value | Mutability |
| ---- | ---- | ---- | ---- | ---- |
| metrics.enabled | Whether to enable basic timing and operation count monitoring on backend | Boolean | false | MASKABLE |
| metrics.merge-stores | Whether to aggregate measurements for the edge store, vertex index, edge index, and ID store | Boolean | true | MASKABLE |
| metrics.prefix | The default name prefix for Metrics reported by JanusGraph. | String | org.janusgraph | MASKABLE |

### metrics.console
Configuration options for metrics reporting to console


| Name | Description | Datatype | Default Value | Mutability |
| ---- | ---- | ---- | ---- | ---- |
| metrics.console.interval | Time between Metrics reports printing to the console, in milliseconds | Duration | (no default value) | MASKABLE |

### metrics.csv
Configuration options for metrics reporting to CSV file


| Name | Description | Datatype | Default Value | Mutability |
| ---- | ---- | ---- | ---- | ---- |
| metrics.csv.directory | Metrics CSV output directory | String | (no default value) | MASKABLE |
| metrics.csv.interval | Time between dumps of CSV files containing Metrics data, in milliseconds | Duration | (no default value) | MASKABLE |

### metrics.graphite
Configuration options for metrics reporting through Graphite


| Name | Description | Datatype | Default Value | Mutability |
| ---- | ---- | ---- | ---- | ---- |
| metrics.graphite.hostname | The hostname to receive Graphite plaintext protocol metric data | String | (no default value) | MASKABLE |
| metrics.graphite.interval | The number of milliseconds to wait between sending Metrics data | Duration | (no default value) | MASKABLE |
| metrics.graphite.port | The port to which Graphite data are sent | Integer | 2003 | MASKABLE |
| metrics.graphite.prefix | A Graphite-specific prefix for reported metrics | String | (no default value) | MASKABLE |

### metrics.jmx
Configuration options for metrics reporting through JMX


| Name | Description | Datatype | Default Value | Mutability |
| ---- | ---- | ---- | ---- | ---- |
| metrics.jmx.agentid | The JMX agentId used by Metrics | String | (no default value) | MASKABLE |
| metrics.jmx.domain | The JMX domain in which to report Metrics | String | (no default value) | MASKABLE |
| metrics.jmx.enabled | Whether to report Metrics through a JMX MBean | Boolean | false | MASKABLE |

### metrics.slf4j
Configuration options for metrics reporting through slf4j


| Name | Description | Datatype | Default Value | Mutability |
| ---- | ---- | ---- | ---- | ---- |
| metrics.slf4j.interval | Time between slf4j logging reports of Metrics data, in milliseconds | Duration | (no default value) | MASKABLE |
| metrics.slf4j.logger | The complete name of the Logger through which Metrics will report via Slf4j | String | (no default value) | MASKABLE |

### query
Configuration options for query processing


| Name | Description | Datatype | Default Value | Mutability |
| ---- | ---- | ---- | ---- | ---- |
| query.batch | Whether traversal queries should be batched when executed against the storage backend. This can lead to significant performance improvement if there is a non-trivial latency to the backend. | Boolean | false | MASKABLE |
| query.batch-property-prefetch | Whether to do a batched pre-fetch of all properties on adjacent vertices against the storage backend prior to evaluating a has condition against those vertices. Because these vertex properties will be loaded into the transaction-level cache of recently-used vertices when the condition is evaluated this can lead to significant performance improvement if there are many edges to adjacent vertices and there is a non-trivial latency to the backend. | Boolean | false | MASKABLE |
| query.fast-property | Whether to pre-fetch all properties on first singular vertex property access. This can eliminate backend calls on subsequent property access for the same vertex at the expense of retrieving all properties at once. This can be expensive for vertices with many properties | Boolean | true | MASKABLE |
| query.force-index | Whether JanusGraph should throw an exception if a graph query cannot be answered using an index. Doing so limits the functionality of JanusGraph's graph queries but ensures that slow graph queries are avoided on large graphs. Recommended for production use of JanusGraph. | Boolean | false | MASKABLE |
| query.hard-max-limit | If smart-limit is disabled and no limit is given in the query, query optimizer adds a limit in light of possibly large result sets. It works in the same way as smart-limit except that hard-max-limit is usually a large number. Default value is Integer.MAX_VALUE which effectively disables this behavior. This option does not take effect when smart-limit is enabled. | Integer | 2147483647 | MASKABLE |
| query.ignore-unknown-index-key | Whether to ignore undefined types encountered in user-provided index queries | Boolean | false | MASKABLE |
| query.index-select-strategy | Name of the index selection strategy or full class name. Following shorthands can be used: <br>- `brute-force` (Try all combinations of index candidates and pick up optimal one)<br>- `approximate` (Use greedy algorithm to pick up approximately optimal index candidate)<br>- `threshold-based` (Use index-select-threshold to pick up either `approximate` or `threshold-based` strategy on runtime) | String | threshold-based | MASKABLE |
| query.index-select-threshold | Threshold of deciding whether to use brute force enumeration algorithm or fast approximation algorithm for selecting suitable indexes. Selecting optimal indexes for a query is a NP-complete set cover problem. When number of suitable index candidates is no larger than threshold, JanusGraph uses brute force search with exponential time complexity to ensure the best combination of indexes is selected. Only effective when `threshold-based` index select strategy is chosen. | Integer | 10 | MASKABLE |
| query.limit-batch-size | Configure a maximum batch size for queries against the storage backend. This can be used to ensure responsiveness if batches tend to grow very large. The used batch size is equivalent to the barrier size of a preceding barrier() step. If a step has no preceding barrier(), the default barrier of TinkerPop will be inserted. This option only takes effect if query.batch is enabled. | Boolean | false | MASKABLE |
| query.optimizer-backend-access | Whether the optimizer should be allowed to fire backend queries during the optimization phase. Allowing these will give the optimizer a chance to find more efficient execution plan but also increase the optimization overhead. | Boolean | true | MASKABLE |
| query.smart-limit | Whether the query optimizer should try to guess a smart limit for the query to ensure responsiveness in light of possibly large result sets. Those will be loaded incrementally if this option is enabled. | Boolean | false | MASKABLE |

### schema
Schema related configuration options


| Name | Description | Datatype | Default Value | Mutability |
| ---- | ---- | ---- | ---- | ---- |
| schema.constraints | Configures the schema constraints to be used by this graph. If config 'schema.constraints' is set to 'true' and 'schema.default' is set to 'none', then an 'IllegalArgumentException' is thrown for schema constraint violations. If 'schema.constraints' is set to 'true' and 'schema.default' is not set 'none', schema constraints are automatically created as described in the config option 'schema.default'. If 'schema.constraints' is set to 'false' which is the default, then no schema constraints are applied. | Boolean | false | GLOBAL_OFFLINE |
| schema.default | Configures the DefaultSchemaMaker to be used by this graph. Either one of the following shorthands can be used: <br> - `default` (a blueprints compatible schema maker with MULTI edge labels and SINGLE property keys),<br> - `tp3` (same as default, but has LIST property keys),<br> - `none` (automatic schema creation is disabled)<br> - `ignore-prop` (same as none, but simply ignore unknown properties rather than throw exceptions)<br> - or to the full package and classname of a custom/third-party implementing the interface `org.janusgraph.core.schema.DefaultSchemaMaker` | String | default | MASKABLE |
| schema.logging | Controls whether logging is enabled for schema makers. This only takes effect if you set `schema.default` to `default` or `ignore-prop`. For `default` schema maker, warning messages will be logged before schema types are created automatically. For `ignore-prop` schema maker, warning messages will be logged before unknown properties are ignored. | Boolean | false | MASKABLE |

### storage
Configuration options for the storage backend.  Some options are applicable only for certain backends.


| Name | Description | Datatype | Default Value | Mutability |
| ---- | ---- | ---- | ---- | ---- |
| storage.backend | The primary persistence provider used by JanusGraph.  This is required.  It should be set one of JanusGraph's built-in shorthand names for its standard storage backends (shorthands: berkeleyje, cql, hbase, inmemory) or to the full package and classname of a custom/third-party StoreManager implementation. | String | (no default value) | LOCAL |
| storage.batch-loading | Whether to enable batch loading into the storage backend | Boolean | false | LOCAL |
| storage.buffer-size | Size of the batch in which mutations are persisted | Integer | 1024 | MASKABLE |
| storage.conf-file | Path to a configuration file for those storage backends which require/support a single separate config file. | String | (no default value) | LOCAL |
| storage.connection-timeout | Default timeout, in milliseconds, when connecting to a remote database instance | Duration | 10000 ms | MASKABLE |
| storage.directory | Storage directory for those storage backends that require local storage. | String | (no default value) | LOCAL |
| storage.drop-on-clear | Whether to drop the graph database (true) or delete rows (false) when clearing storage. Note that some backends always drop the graph database when clearing storage. Also note that indices are always dropped when clearing storage. | Boolean | true | MASKABLE |
| storage.hostname | The hostname or comma-separated list of hostnames of storage backend servers.  This is only applicable to some storage backends, such as cassandra and hbase. | String[] | 127.0.0.1 | LOCAL |
| storage.page-size | JanusGraph break requests that may return many results from distributed storage backends into a series of requests for small chunks/pages of results, where each chunk contains up to this many elements. | Integer | 100 | MASKABLE |
| storage.parallel-backend-ops | Whether JanusGraph should attempt to parallelize storage operations | Boolean | true | MASKABLE |
| storage.password | Password to authenticate against backend | String | (no default value) | LOCAL |
| storage.port | The port on which to connect to storage backend servers. For HBase, it is the Zookeeper port. | Integer | (no default value) | LOCAL |
| storage.read-only | Read-only database | Boolean | false | LOCAL |
| storage.read-time | Maximum time (in ms) to wait for a backend read operation to complete successfully. If a backend read operation fails temporarily, JanusGraph will backoff exponentially and retry the operation until the wait time has been exhausted.  | Duration | 10000 ms | MASKABLE |
| storage.root | Storage root directory for those storage backends that require local storage. If you do not supply storage.directory and you do supply graph.graphname, then your data will be stored in the directory equivalent to <STORAGE_ROOT>/<GRAPH_NAME>. | String | (no default value) | LOCAL |
| storage.setup-wait | Time in milliseconds for backend manager to wait for the storage backends to become available when JanusGraph is run in server mode | Duration | 60000 ms | MASKABLE |
| storage.transactions | Enables transactions on storage backends that support them | Boolean | true | MASKABLE |
| storage.username | Username to authenticate against backend | String | (no default value) | LOCAL |
| storage.write-time | Maximum time (in ms) to wait for a backend write operation to complete successfully. If a backend write operation fails temporarily, JanusGraph will backoff exponentially and retry the operation until the wait time has been exhausted.  | Duration | 100000 ms | MASKABLE |

### storage.berkeleyje
BerkeleyDB JE configuration options


| Name | Description | Datatype | Default Value | Mutability |
| ---- | ---- | ---- | ---- | ---- |
| storage.berkeleyje.cache-mode | Modes that can be specified for control over caching of records in the JE in-memory cache | String | DEFAULT | MASKABLE |
| storage.berkeleyje.cache-percentage | Percentage of JVM heap reserved for BerkeleyJE's cache | Integer | 65 | MASKABLE |
| storage.berkeleyje.isolation-level | The isolation level used by transactions | String | REPEATABLE_READ | MASKABLE |
| storage.berkeleyje.lock-mode | The BDB record lock mode used for read operations | String | LockMode.DEFAULT | MASKABLE |
| storage.berkeleyje.shared-cache | If true, the shared cache is used for all graph instances | Boolean | true | MASKABLE |

### storage.cql
CQL storage backend options


| Name | Description | Datatype | Default Value | Mutability |
| ---- | ---- | ---- | ---- | ---- |
| storage.cql.atomic-batch-mutate | True to use Cassandra atomic batch mutation, false to use non-atomic batches | Boolean | false | MASKABLE |
| storage.cql.batch-statement-size | The number of statements in each batch | Integer | 20 | MASKABLE |
| storage.cql.compaction-strategy-class | The compaction strategy to use for JanusGraph tables | String | (no default value) | FIXED |
| storage.cql.compaction-strategy-options | Compaction strategy options.  This list is interpreted as a map.  It must have an even number of elements in [key,val,key,val,...] form. | String[] | (no default value) | FIXED |
| storage.cql.compression | Whether the storage backend should use compression when storing the data | Boolean | true | FIXED |
| storage.cql.compression-block-size | The size of the compression blocks in kilobytes | Integer | 64 | FIXED |
| storage.cql.compression-type | The sstable_compression value JanusGraph uses when creating column families. This accepts any value allowed by Cassandra's sstable_compression option. Leave this unset to disable sstable_compression on JanusGraph-created CFs. | String | LZ4Compressor | MASKABLE |
| storage.cql.gc-grace-seconds | The number of seconds before tombstones (deletion markers) are eligible for garbage-collection. | Integer | (no default value) | FIXED |
| storage.cql.heartbeat-interval | The connection heartbeat interval in milliseconds. | Long | (no default value) | MASKABLE |
| storage.cql.heartbeat-timeout | How long the driver waits for the response (in milliseconds) to a heartbeat. | Long | (no default value) | MASKABLE |
| storage.cql.keyspace | The name of JanusGraph's keyspace.  It will be created if it does not exist. | String | janusgraph | LOCAL |
| storage.cql.local-datacenter | The name of the local or closest Cassandra datacenter. This value will be passed into CqlSessionBuilder.withLocalDatacenter. | String | datacenter1 | MASKABLE |
| storage.cql.local-max-connections-per-host | The maximum number of connections that can be created per host for local datacenter | Integer | 1 | MASKABLE |
| storage.cql.max-requests-per-connection | The maximum number of requests that can be executed concurrently on a connection. | Integer | 1024 | MASKABLE |
| storage.cql.metadata-schema-enabled | Whether schema metadata is enabled. | Boolean | (no default value) | MASKABLE |
| storage.cql.metadata-token-map-enabled | Whether token metadata is enabled. If disabled, partitioner-name must be provided. | Boolean | (no default value) | MASKABLE |
| storage.cql.only-use-local-consistency-for-system-operations | True to prevent any system queries from using QUORUM consistency and always use LOCAL_QUORUM instead | Boolean | false | MASKABLE |
| storage.cql.partitioner-name | The name of Cassandra cluster's partitioner. It will be retrieved by client if not provided. If provided, it must match the cluster's partitioner name. It can be the full class name such as `org.apache.cassandra.dht.ByteOrderedPartitioner` or the simple name such as `ByteOrderedPartitioner` | String | (no default value) | MASKABLE |
| storage.cql.protocol-version | The protocol version used to connect to the Cassandra database.  If no value is supplied then the driver will negotiate with the server. | Integer | 0 | LOCAL |
| storage.cql.read-consistency-level | The consistency level of read operations against Cassandra | String | QUORUM | MASKABLE |
| storage.cql.remote-max-connections-per-host | The maximum number of connections that can be created per host for remote datacenter | Integer | 1 | MASKABLE |
| storage.cql.replication-factor | The number of data replicas (including the original copy) that should be kept | Integer | 1 | GLOBAL_OFFLINE |
| storage.cql.replication-strategy-class | The replication strategy to use for JanusGraph keyspace | String | SimpleStrategy | FIXED |
| storage.cql.replication-strategy-options | Replication strategy options, e.g. factor or replicas per datacenter.  This list is interpreted as a map.  It must have an even number of elements in [key,val,key,val,...] form.  A replication_factor set here takes precedence over one set with storage.cql.replication-factor | String[] | (no default value) | FIXED |
| storage.cql.request-timeout | Timeout for CQL requests in milliseconds. See DataStax Java Driver option `basic.request.timeout` for more information. | Long | 12000 | MASKABLE |
| storage.cql.session-leak-threshold | The maximum number of live sessions that are allowed to coexist in a given VM until the warning starts to log for every new session. If the value is less than or equal to 0, the feature is disabled: no warning will be issued. See DataStax Java Driver option `advanced.session-leak.threshold` for more information. | Integer | (no default value) | MASKABLE |
| storage.cql.session-name | Default name for the Cassandra session | String | JanusGraph Session | MASKABLE |
| storage.cql.speculative-retry | The speculative retry policy. One of: NONE, ALWAYS, <X>percentile, <N>ms. | String | (no default value) | FIXED |
| storage.cql.use-external-locking | True to prevent JanusGraph from using its own locking mechanism. Setting this to true eliminates redundant checks when using an external locking mechanism outside of JanusGraph. Be aware that when use-external-locking is set to true, that failure to employ a locking algorithm which locks all columns that participate in a transaction upfront and unlocks them when the transaction ends, will result in a 'read uncommitted' transaction isolation level guarantee. If set to true without an appropriate external locking mechanism in place side effects such as dirty/non-repeatable/phantom reads should be expected. | Boolean | false | MASKABLE |
| storage.cql.write-consistency-level | The consistency level of write operations against Cassandra | String | QUORUM | MASKABLE |

### storage.cql.executor-service
Configuration options for CQL executor service which is used to process CQL queries.


| Name | Description | Datatype | Default Value | Mutability |
| ---- | ---- | ---- | ---- | ---- |
| storage.cql.executor-service.class | The implementation of `ExecutorService` to use. The full name of the class which extends `ExecutorService` which has either a public constructor with `ExecutorServiceConfiguration` argument (preferred constructor) or a public parameterless constructor. Other accepted options are: `fixed` - fixed thread pool of size `core-pool-size`; `cached` - cached thread pool; | String | fixed | LOCAL |
| storage.cql.executor-service.core-pool-size | Core pool size for executor service. May be ignored if custom executor service is used (depending on the implementation of the executor service). | Integer | 10 | LOCAL |
| storage.cql.executor-service.enabled | Whether to use CQL executor service to process queries or not. If not used, the parallelism will be controlled internally by the CQL driver via `storage.cql.max-requests-per-connection` parameter which may be preferable in production environments. Disabling executor service reduces overhead of thread pool but might be more difficult to tune. | Boolean | true | LOCAL |
| storage.cql.executor-service.keep-alive-time | Keep alive time in milliseconds for executor service. When the number of threads is greater than the `core-pool-size`, this is the maximum time that excess idle threads will wait for new tasks before terminating. Ignored for `fixed` executor service and may be ignored if custom executor service is used (depending on the implementation of the executor service). | Long | 60000 | LOCAL |
| storage.cql.executor-service.max-pool-size | Maximum pool size for executor service. Ignored for `fixed` and `cached` executor services. May be ignored if custom executor service is used (depending on the implementation of the executor service). | Integer | 2147483647 | LOCAL |
| storage.cql.executor-service.max-shutdown-wait-time | Max shutdown wait time in milliseconds for executor service threads to be finished during shutdown. After this time threads will be interrupted (signalled with interrupt) without any additional wait time. | Long | 60000 | LOCAL |

### storage.cql.internal
Advanced configuration of internal DataStax driver. Notice, all available configurations will be composed in the order. Non specified configurations will be skipped. By default only base configuration is enabled (which has the smallest priority. It means that you can overwrite any configuration used in base programmatic configuration by using any other configuration type). The configurations are composed in the next order (sorted by priority in descending order): `file-configuration`, `resource-configuration`, `string-configuration`, `url-configuration`, `base-programmatic-configuration` (which is controlled by `base-programmatic-configuration-enabled` property). Configurations with higher priority always overwrite configurations with lower priority. I.e. if the same configuration parameter is used in both `file-configuration` and `string-configuration` the configuration parameter from `file-configuration` will be used and configuration parameter from `string-configuration` will be ignored. See available configuration options and configurations structure here: https://docs.datastax.com/en/developer/java-driver/4.13/manual/core/configuration/reference/


| Name | Description | Datatype | Default Value | Mutability |
| ---- | ---- | ---- | ---- | ---- |
| storage.cql.internal.base-programmatic-configuration-enabled | Whether to use main programmatic configuration provided by JanusGraph properties or not. We don't recommend to disable this property unless you want to disable usage of all storage.cql properties and use default configurations or other configurations. If programmatic configuration options miss some important configuration options you can provide those missing configurations with other configuration types which will be applied with programmatic configuration (see other configuration types in this section). For most use cases this option should always be `true`. JanusGraph behaviour might be unpredictable when using unspecified configuration options. | Boolean | true | MASKABLE |
| storage.cql.internal.file-configuration | Path to file with DataStax configuration. | String | (no default value) | LOCAL |
| storage.cql.internal.resource-configuration | Classpath resource with DataStax configuration. | String | (no default value) | MASKABLE |
| storage.cql.internal.string-configuration | String representing DataStax configuration. | String | (no default value) | MASKABLE |
| storage.cql.internal.url-configuration | Url where to get DataStax configuration. | String | (no default value) | MASKABLE |

### storage.cql.metrics
Configuration options for CQL metrics


| Name | Description | Datatype | Default Value | Mutability |
| ---- | ---- | ---- | ---- | ---- |
| storage.cql.metrics.cql-messages-delay-refresh-interval | The interval at which percentile data is refreshed in milliseconds for requests. Used if 'cql-messages' node metric is enabled. See DataStax driver configuration option `advanced.metrics.node.cql-messages.refresh-interval` | Long | (no default value) | LOCAL |
| storage.cql.metrics.cql-messages-highest-latency | The largest latency that we expect to record for requests in milliseconds. Used if 'cql-messages' node metric is enabled. See DataStax driver configuration option `advanced.metrics.node.cql-messages.highest-latency` | Long | (no default value) | LOCAL |
| storage.cql.metrics.cql-messages-significant-digits | The number of significant decimal digits to which internal structures will maintain value resolution and separation for requests. This must be between 0 and 5. Used if 'cql-messages' node metric is enabled. See DataStax driver configuration option `advanced.metrics.node.cql-messages.significant-digits` | Integer | (no default value) | LOCAL |
| storage.cql.metrics.cql-requests-highest-latency | The largest latency that we expect to record for requests in milliseconds. Used if 'cql-requests' session metric is enabled. See DataStax driver configuration option `advanced.metrics.session.cql-requests.highest-latency` | Long | (no default value) | LOCAL |
| storage.cql.metrics.cql-requests-refresh-interval | The interval at which percentile data is refreshed in milliseconds for requests. Used if 'cql-requests' session metric is enabled. See DataStax driver configuration option `advanced.metrics.session.cql-requests.refresh-interval` | Long | (no default value) | LOCAL |
| storage.cql.metrics.cql-requests-significant-digits | The number of significant decimal digits to which internal structures will maintain value resolution and separation for requests. This must be between 0 and 5. Used if 'cql-requests' session metric is enabled. See DataStax driver configuration option `advanced.metrics.session.cql-requests.significant-digits` | Integer | (no default value) | LOCAL |
| storage.cql.metrics.node-enabled | Comma separated list of enabled node metrics. Used only when basic metrics are enabled. Check DataStax Cassandra Driver 4 documentation for available metrics (example: pool.open-connections, pool.available-streams, bytes-sent). | String[] | (no default value) | LOCAL |
| storage.cql.metrics.node-expire-after | The time after which the node level metrics will be evicted in milliseconds. | Long | (no default value) | LOCAL |
| storage.cql.metrics.session-enabled | Comma separated list of enabled session metrics. Used only when basic metrics are enabled. Check DataStax Cassandra Driver 4 documentation for available metrics (example: bytes-sent, bytes-received, connected-nodes). | String[] | (no default value) | LOCAL |
| storage.cql.metrics.throttling-delay-highest-latency | The largest latency that we expect to record for throttling in milliseconds. Used if 'throttling.delay' session metric is enabled. See DataStax driver configuration option `advanced.metrics.session.throttling.delay.highest-latency` | Long | (no default value) | LOCAL |
| storage.cql.metrics.throttling-delay-refresh-interval | The interval at which percentile data is refreshed in milliseconds for throttling. Used if 'throttling.delay' session metric is enabled. See DataStax driver configuration option `advanced.metrics.session.throttling.delay.refresh-interval` | Long | (no default value) | LOCAL |
| storage.cql.metrics.throttling-delay-significant-digits | The number of significant decimal digits to which internal structures will maintain value resolution and separation for throttling. This must be between 0 and 5. Used if 'throttling.delay' session metric is enabled. See DataStax driver configuration option `advanced.metrics.session.throttling.delay.significant-digits` | Integer | (no default value) | LOCAL |

### storage.cql.netty
Configuration options related to the Netty event loop groups used internally by the CQL driver.


| Name | Description | Datatype | Default Value | Mutability |
| ---- | ---- | ---- | ---- | ---- |
| storage.cql.netty.admin-size | The number of threads for the event loop group used for admin tasks not related to request I/O (handle cluster events, refresh metadata, schedule reconnections, etc.). If this is not set, the driver will use 2. | Integer | (no default value) | LOCAL |
| storage.cql.netty.io-size | The number of threads for the event loop group used for I/O operations (reading and writing to Cassandra nodes). If this is not set, the driver will use `Runtime.getRuntime().availableProcessors() * 2`. | Integer | (no default value) | LOCAL |
| storage.cql.netty.timer-tick-duration | The timer tick duration in milliseconds. This is how frequent the timer should wake up to check for timed-out tasks or speculative executions. See DataStax Java Driver option `advanced.netty.timer.tick-duration` for more information. | Long | (no default value) | LOCAL |
| storage.cql.netty.timer-ticks-per-wheel | Number of ticks in a Timer wheel. See DataStax Java Driver option `advanced.netty.timer.ticks-per-wheel` for more information. | Integer | (no default value) | LOCAL |

### storage.cql.request-tracker
Configuration options for CQL request tracker and builtin request logger


| Name | Description | Datatype | Default Value | Mutability |
| ---- | ---- | ---- | ---- | ---- |
| storage.cql.request-tracker.class | It is either a predefined DataStax driver value for a builtin request tracker or a full qualified class name which implements `com.datastax.oss.driver.internal.core.tracker.RequestTracker` interface. If no any value provided, the default DataStax request tracker is used, which is `NoopRequestTracker` which doesn't do anything. If `RequestLogger` value is provided, the DataStax [RequestLogger](https://docs.datastax.com/en/developer/java-driver/4.9/manual/core/request_tracker/#request-logger) is used. | String | (no default value) | LOCAL |
| storage.cql.request-tracker.logs-error-enabled | Whether to log failed requests.Can be used when `root.storage.cql.request-tracker.class` is set to `RequestLogger`. | Boolean | (no default value) | LOCAL |
| storage.cql.request-tracker.logs-max-query-length | The maximum length of the query string in the log message. Can be used when `root.storage.cql.request-tracker.class` is set to `RequestLogger`. | Integer | (no default value) | LOCAL |
| storage.cql.request-tracker.logs-max-value-length | The maximum length for bound values in the log message. Can be used when `root.storage.cql.request-tracker.class` is set to `RequestLogger`. | Integer | (no default value) | LOCAL |
| storage.cql.request-tracker.logs-max-values | The maximum number of bound values to log. Can be used when `root.storage.cql.request-tracker.class` is set to `RequestLogger`. | Integer | (no default value) | LOCAL |
| storage.cql.request-tracker.logs-show-stack-traces | Whether to log stack traces for failed queries. Can be used when `root.storage.cql.request-tracker.class` is set to `RequestLogger`. | Boolean | (no default value) | LOCAL |
| storage.cql.request-tracker.logs-show-values | Whether to log bound values in addition to the query string. Can be used when `root.storage.cql.request-tracker.class` is set to `RequestLogger`. | Boolean | (no default value) | LOCAL |
| storage.cql.request-tracker.logs-slow-enabled | Whether to log `slow` requests.Can be used when `root.storage.cql.request-tracker.class` is set to `RequestLogger`. | Boolean | (no default value) | LOCAL |
| storage.cql.request-tracker.logs-slow-threshold | The threshold to classify a successful request as `slow`. In milliseconds. Can be used when `root.storage.cql.request-tracker.class` is set to `RequestLogger`. | Long | (no default value) | LOCAL |
| storage.cql.request-tracker.logs-success-enabled | Whether to log successful requests. Can be used when `root.storage.cql.request-tracker.class` is set to `RequestLogger`. | Boolean | (no default value) | LOCAL |

### storage.cql.ssl
Configuration options for SSL


| Name | Description | Datatype | Default Value | Mutability |
| ---- | ---- | ---- | ---- | ---- |
| storage.cql.ssl.client-authentication-enabled | Enables use of a client key to authenticate with Cassandra | Boolean | false | LOCAL |
| storage.cql.ssl.enabled | Controls use of the SSL connection to Cassandra | Boolean | false | LOCAL |
| storage.cql.ssl.hostname_validation | Enable / disable SSL hostname validation. | Boolean | false | LOCAL |

### storage.cql.ssl.keystore
Configuration options for SSL Keystore.


| Name | Description | Datatype | Default Value | Mutability |
| ---- | ---- | ---- | ---- | ---- |
| storage.cql.ssl.keystore.keypassword | The password to access the key in SSL Keystore. | String |  | LOCAL |
| storage.cql.ssl.keystore.location | Marks the location of the SSL Keystore. | String |  | LOCAL |
| storage.cql.ssl.keystore.storepassword | The password to access the SSL Keystore. | String |  | LOCAL |

### storage.cql.ssl.truststore
Configuration options for SSL Truststore.


| Name | Description | Datatype | Default Value | Mutability |
| ---- | ---- | ---- | ---- | ---- |
| storage.cql.ssl.truststore.location | Marks the location of the SSL Truststore. | String |  | LOCAL |
| storage.cql.ssl.truststore.password | The password to access SSL Truststore. | String |  | LOCAL |

### storage.hbase
HBase storage options


| Name | Description | Datatype | Default Value | Mutability |
| ---- | ---- | ---- | ---- | ---- |
| storage.hbase.compression-algorithm | An HBase Compression.Algorithm enum string which will be applied to newly created column families. The compression algorithm must be installed and available on the HBase cluster.  JanusGraph cannot install and configure new compression algorithms on the HBase cluster by itself. | String | GZ | MASKABLE |
| storage.hbase.region-count | The number of initial regions set when creating JanusGraph's HBase table | Integer | (no default value) | MASKABLE |
| storage.hbase.regions-per-server | The number of regions per regionserver to set when creating JanusGraph's HBase table | Integer | (no default value) | MASKABLE |
| storage.hbase.short-cf-names | Whether to shorten the names of JanusGraph's column families to one-character mnemonics to conserve storage space | Boolean | true | FIXED |
| storage.hbase.skip-schema-check | Assume that JanusGraph's HBase table and column families already exist. When this is true, JanusGraph will not check for the existence of its table/CFs, nor will it attempt to create them under any circumstances.  This is useful when running JanusGraph without HBase admin privileges. | Boolean | false | MASKABLE |
| storage.hbase.snapshot-name | The name of an existing HBase snapshot to be used by HBaseSnapshotInputFormat | String | janusgraph-snapshot | LOCAL |
| storage.hbase.snapshot-restore-dir | The temporary directory to be used by HBaseSnapshotInputFormat to restore a snapshot. This directory should be on the same File System as the HBase root dir. | String | /tmp | LOCAL |
| storage.hbase.table | The name of the table JanusGraph will use.  When storage.hbase.skip-schema-check is false, JanusGraph will automatically create this table if it does not already exist. If this configuration option is not provided but graph.graphname is, the table will be set to that value. | String | janusgraph | LOCAL |

### storage.lock
Options for locking on eventually-consistent stores


| Name | Description | Datatype | Default Value | Mutability |
| ---- | ---- | ---- | ---- | ---- |
| storage.lock.backend | Locker type to use | String | consistentkey | GLOBAL_OFFLINE |
| storage.lock.clean-expired | Whether to delete expired locks from the storage backend | Boolean | false | MASKABLE |
| storage.lock.expiry-time | Number of milliseconds after which a lock is considered to have expired. Lock applications that were not released are considered expired after this time and released. This value should be larger than the maximum time a transaction can take in order to guarantee that no correctly held applications are expired pre-maturely and as small as possible to avoid dead lock. | Duration | 300000 ms | GLOBAL_OFFLINE |
| storage.lock.local-mediator-group | This option determines the LocalLockMediator instance used for early detection of lock contention between concurrent JanusGraph graph instances within the same process which are connected to the same storage backend.  JanusGraph instances that have the same value for this variable will attempt to discover lock contention among themselves in memory before proceeding with the general-case distributed locking code.  JanusGraph generates an appropriate default value for this option at startup.  Overriding the default is generally only useful in testing. | String | (no default value) | LOCAL |
| storage.lock.retries | Number of times the system attempts to acquire a lock before giving up and throwing an exception | Integer | 3 | MASKABLE |
| storage.lock.wait-time | Number of milliseconds the system waits for a lock application to be acknowledged by the storage backend. Also, the time waited at the end of all lock applications before verifying that the applications were successful. This value should be a small multiple of the average consistent write time. Although this value is maskable, it is highly recommended to use the same value across JanusGraph instances in production environments. | Duration | 100 ms | MASKABLE |

### storage.meta *
Meta data to include in storage backend retrievals


| Name | Description | Datatype | Default Value | Mutability |
| ---- | ---- | ---- | ---- | ---- |
| storage.meta.[X].timestamps | Whether to include timestamps in retrieved entries for storage backends that automatically annotated entries with timestamps. If enabled, timestamp can be retrieved by `element.value(ImplicitKey.TIMESTAMP.name())` or equivalently, `element.value("~timestamp")`. | Boolean | false | GLOBAL |
| storage.meta.[X].ttl | Whether to include ttl in retrieved entries for storage backends that support storage and retrieval of cell level TTL. If enabled, ttl can be retrieved by `element.value(ImplicitKey.TTL.name())` or equivalently, `element.value("~ttl")`. | Boolean | false | GLOBAL |
| storage.meta.[X].visibility | Whether to include visibility in retrieved entries for storage backends that support cell level visibility. If enabled, visibility can be retrieved by `element.value(ImplicitKey.VISIBILITY.name())` or equivalently, `element.value("~visibility")`. | Boolean | true | GLOBAL |

### storage.parallel-backend-executor-service
Configuration options for executor service which is used for parallel requests when `storage.parallel-backend-ops` is enabled.


| Name | Description | Datatype | Default Value | Mutability |
| ---- | ---- | ---- | ---- | ---- |
| storage.parallel-backend-executor-service.class | The implementation of `ExecutorService` to use. The full name of the class which extends `ExecutorService` which has either a public constructor with `ExecutorServiceConfiguration` argument (preferred constructor) or a public parameterless constructor. Other accepted options are: `fixed` - fixed thread pool of size `core-pool-size`; `cached` - cached thread pool; | String | fixed | LOCAL |
| storage.parallel-backend-executor-service.core-pool-size | Core pool size for executor service. May be ignored if custom executor service is used (depending on the implementation of the executor service).If not set the core pool size will be equal to number of processors multiplied by 2. | Integer | (no default value) | LOCAL |
| storage.parallel-backend-executor-service.keep-alive-time | Keep alive time in milliseconds for executor service. When the number of threads is greater than the `core-pool-size`, this is the maximum time that excess idle threads will wait for new tasks before terminating. Ignored for `fixed` executor service and may be ignored if custom executor service is used (depending on the implementation of the executor service). | Long | 60000 | LOCAL |
| storage.parallel-backend-executor-service.max-pool-size | Maximum pool size for executor service. Ignored for `fixed` and `cached` executor services. May be ignored if custom executor service is used (depending on the implementation of the executor service). | Integer | 2147483647 | LOCAL |
| storage.parallel-backend-executor-service.max-shutdown-wait-time | Max shutdown wait time in milliseconds for executor service threads to be finished during shutdown. After this time threads will be interrupted (signalled with interrupt) without any additional wait time. | Long | 60000 | LOCAL |

### tx
Configuration options for transaction handling


| Name | Description | Datatype | Default Value | Mutability |
| ---- | ---- | ---- | ---- | ---- |
| tx.log-tx | Whether transaction mutations should be logged to JanusGraph's write-ahead transaction log which can be used for recovery of partially failed transactions | Boolean | false | GLOBAL |
| tx.max-commit-time | Maximum time (in ms) that a transaction might take to commit against all backends. This is used by the distributed write-ahead log processing to determine when a transaction can be considered failed (i.e. after this time has elapsed).Must be longer than the maximum allowed write time. | Duration | 10000 ms | GLOBAL |

### tx.recovery
Configuration options for transaction recovery processes


| Name | Description | Datatype | Default Value | Mutability |
| ---- | ---- | ---- | ---- | ---- |
| tx.recovery.verbose | Whether the transaction recovery system should print recovered transactions and other activity to standard output | Boolean | false | MASKABLE |<|MERGE_RESOLUTION|>--- conflicted
+++ resolved
@@ -18,15 +18,17 @@
 
 | Name | Description | Datatype | Default Value | Mutability |
 | ---- | ---- | ---- | ---- | ---- |
+| cache.cache-type | Enable or disable Redis cache (redis/inmemory) | String | redis | MASKABLE |
 | cache.db-cache | Whether to enable JanusGraph's database-level cache, which is shared across all transactions. Enabling this option speeds up traversals by holding hot graph elements in memory, but also increases the likelihood of reading stale data.  Disabling it forces each transaction to independently fetch graph elements from storage before reading/writing them. | Boolean | false | MASKABLE |
 | cache.db-cache-clean-wait | How long, in milliseconds, database-level cache will keep entries after flushing them.  This option is only useful on distributed storage backends that are capable of acknowledging writes without necessarily making them immediately visible. | Integer | 50 | MASKABLE |
 | cache.db-cache-size | Size of JanusGraph's database level cache.  Values between 0 and 1 are interpreted as a percentage of VM heap, while larger values are interpreted as an absolute size in bytes. | Double | 0.3 | MASKABLE |
-<<<<<<< HEAD
 | cache.db-cache-time | Default expiration time, in milliseconds, for entries in the database-level cache. Entries are evicted when they reach this age even if the cache has room to spare. Set to 0 to disable expiration (cache entries live forever or until memory pressure triggers eviction when set to 0). | Long | 10000 | MASKABLE |
-=======
-| cache.db-cache-time | Default expiration time, in milliseconds, for entries in the database-level cache. Entries are evicted when they reach this age even if the cache has room to spare. Set to 0 to disable expiration (cache entries live forever or until memory pressure triggers eviction when set to 0). | Long | 10000 | GLOBAL_OFFLINE |
-| cache.redis-cache-host | Whether to enable JanusGraph's database-level cache, which is shared across all transactions. Enabling this option speeds up traversals by holding hot graph elements in memory, but also increases the likelihood of reading stale data.  Disabling it forces each transaction to independently fetch graph elements from storage before reading/writing them. | String | localhost | MASKABLE |
->>>>>>> 96949e43
+| cache.redis-cache-connectTimeout | Timeout during connecting to any Redis server. | Integer | 1000 | MASKABLE |
+| cache.redis-cache-connectionMinimumIdleSize | Minimum idle Redis connection amount. | Integer | 24 | MASKABLE |
+| cache.redis-cache-connectionPoolSize | Redis connection maximum pool size. | Integer | 64 | MASKABLE |
+| cache.redis-cache-host | Redis host name | String | localhost | MASKABLE |
+| cache.redis-cache-keepAlive | Enables TCP keepAlive for connection. | Boolean | true | MASKABLE |
+| cache.redis-cache-port | Redis host port | Integer | 6379 | MASKABLE |
 | cache.tx-cache-size | Maximum size of the transaction-level cache of recently-used vertices. | Integer | 20000 | MASKABLE |
 | cache.tx-dirty-size | Initial size of the transaction-level cache of uncommitted dirty vertices. This is a performance hint for write-heavy, performance-sensitive transactional workloads. If set, it should roughly match the median vertices modified per transaction. | Integer | (no default value) | MASKABLE |
 
