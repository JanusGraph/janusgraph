[[changelog]]
[appendix]
== Release Notes

<<<<<<< HEAD
=== Version 0.3.2 (Release Date: December ??, 2018)
=======
=== Version 0.2.3 (Release Date: December ??, 2018)
>>>>>>> e4d128fa

[source, xml]
<dependency>
   <groupId>org.janusgraph</groupId>
   <artifactId>janusgraph-core</artifactId>
<<<<<<< HEAD
   <version>0.3.2</version>
=======
   <version>0.2.3</version>
>>>>>>> e4d128fa
</dependency>

*Tested Compatibility:*

* Apache Cassandra 2.1.20, 2.2.10, 3.0.14, 3.11.0
<<<<<<< HEAD
* Apache HBase 1.2.6, 1.3.1, 1.4.4
* Google Bigtable 1.0.0, 1.1.2, 1.2.0, 1.3.0, 1.4.0
* Oracle BerkeleyJE 7.4.5
* Elasticsearch 1.7.6, 2.4.6, 5.6.5, 6.0.1
* Apache Lucene 7.0.0
* Apache Solr 5.5.4, 6.6.1, 7.0.0
* Apache TinkerPop 3.3.3
* Java 1.8

For more information on features and bug fixes in 0.3.2, see the GitHub milestone:

* https://github.com/JanusGraph/janusgraph/milestone/10?closed=1

=== Version 0.3.1 (Release Date: October 2, 2018)

[source, xml]
<dependency>
   <groupId>org.janusgraph</groupId>
   <artifactId>janusgraph-core</artifactId>
   <version>0.3.1</version>
</dependency>

*Tested Compatibility:*

* Apache Cassandra 2.1.20, 2.2.10, 3.0.14, 3.11.0
* Apache HBase 1.2.6, 1.3.1, 1.4.4
* Google Bigtable 1.0.0, 1.1.2, 1.2.0, 1.3.0, 1.4.0
* Oracle BerkeleyJE 7.4.5
* Elasticsearch 1.7.6, 2.4.6, 5.6.5, 6.0.1
* Apache Lucene 7.0.0
* Apache Solr 5.5.4, 6.6.1, 7.0.0
* Apache TinkerPop 3.3.3
* Java 1.8

For more information on features and bug fixes in 0.3.1, see the GitHub milestone:

* https://github.com/JanusGraph/janusgraph/milestone/7?closed=1

=== Version 0.3.0 (Release Date: July 31, 2018)

[source, xml]
<dependency>
   <groupId>org.janusgraph</groupId>
   <artifactId>janusgraph-core</artifactId>
   <version>0.3.0</version>
</dependency>

*Tested Compatibility:*

* Apache Cassandra 2.1.20, 2.2.10, 3.0.14, 3.11.0
* Apache HBase 1.2.6, 1.3.1, 1.4.4
* Google Bigtable 1.0.0, 1.1.2, 1.2.0, 1.3.0, 1.4.0
* Oracle BerkeleyJE 7.4.5
* Elasticsearch 1.7.6, 2.4.6, 5.6.5, 6.0.1
* Apache Lucene 7.0.0
* Apache Solr 5.5.4, 6.6.1, 7.0.0
* Apache TinkerPop 3.3.3
* Java 1.8

For more information on features and bug fixes in 0.3.0, see the GitHub milestone:

* https://github.com/JanusGraph/janusgraph/milestone/4?closed=1

=== Version 0.2.2 (Release Date: October 2, 2018)
=======
* Apache HBase 0.98.24-hadoop2, 1.2.6, 1.3.1
* Google Bigtable 1.0.0
* Oracle BerkeleyJE 7.3.7
* Elasticsearch 1.7.6, 2.4.6, 5.6.5, 6.0.1
* Apache Lucene 7.0.0
* Apache Solr 5.5.4, 6.6.1, 7.0.0
* Apache TinkerPop 3.2.9
* Java 1.8

For more information on features and bug fixes in 0.2.3, see the GitHub milestone:

* https://github.com/JanusGraph/janusgraph/milestone/9?closed=1

=== Version 0.2.2 (Release Date: October 9, 2018)
>>>>>>> e4d128fa

[source, xml]
<dependency>
   <groupId>org.janusgraph</groupId>
   <artifactId>janusgraph-core</artifactId>
   <version>0.2.2</version>
</dependency>

*Tested Compatibility:*

* Apache Cassandra 2.1.20, 2.2.10, 3.0.14, 3.11.0
* Apache HBase 0.98.24-hadoop2, 1.2.6, 1.3.1
* Google Bigtable 1.0.0
* Oracle BerkeleyJE 7.3.7
* Elasticsearch 1.7.6, 2.4.6, 5.6.5, 6.0.1
* Apache Lucene 7.0.0
* Apache Solr 5.5.4, 6.6.1, 7.0.0
* Apache TinkerPop 3.2.9
* Java 1.8

For more information on features and bug fixes in 0.2.2, see the GitHub milestone:

* https://github.com/JanusGraph/janusgraph/milestone/6?closed=1

=== Version 0.2.1 (Release Date: July 9, 2018)

[source, xml]
<dependency>
   <groupId>org.janusgraph</groupId>
   <artifactId>janusgraph-core</artifactId>
   <version>0.2.1</version>
</dependency>

*Tested Compatibility:*

* Apache Cassandra 2.1.20, 2.2.10, 3.0.14, 3.11.0
* Apache HBase 0.98.24-hadoop2, 1.2.6, 1.3.1
* Google Bigtable 1.0.0
* Oracle BerkeleyJE 7.3.7
* Elasticsearch 1.7.6, 2.4.6, 5.6.5, 6.0.1
* Apache Lucene 7.0.0
* Apache Solr 5.5.4, 6.6.1, 7.0.0
* Apache TinkerPop 3.2.9
* Java 1.8

For more information on features and bug fixes in 0.2.1, see the GitHub milestone:

* https://github.com/JanusGraph/janusgraph/milestone/5?closed=1

=== Version 0.2.0 (Release Date: October 11, 2017)

[source, xml]
<dependency>
   <groupId>org.janusgraph</groupId>
   <artifactId>janusgraph-core</artifactId>
   <version>0.2.0</version>
</dependency>

*Tested Compatibility:*

* Apache Cassandra 2.1.18, 2.2.10, 3.0.14, 3.11.0
* Apache HBase 0.98.24-hadoop2, 1.2.6, 1.3.1
* Google Bigtable 1.0.0-pre3
* Oracle BerkeleyJE 7.3.7
* Elasticsearch 1.7.6, 2.4.6, 5.6.2, 6.0.0-rc1
* Apache Lucene 7.0.0
* Apache Solr 5.5.4, 6.6.1, 7.0.0
* Apache TinkerPop 3.2.6
* Java 1.8

For more information on features and bug fixes in 0.2.0, see the GitHub milestone:

* https://github.com/JanusGraph/janusgraph/milestone/2?closed=1

=== Version 0.1.1 (Release Date: May 11, 2017)

[source, xml]
<dependency>
   <groupId>org.janusgraph</groupId>
   <artifactId>janusgraph-core</artifactId>
   <version>0.1.1</version>
</dependency>

*Tested Compatibility:*

* Apache Cassandra 2.1.9
* Apache HBase 0.98.8-hadoop2, 1.0.3, 1.1.8, 1.2.4
* Google Bigtable 0.9.5.1
* Oracle BerkeleyJE 7.3.7
* Elasticsearch 1.5.1
* Apache Lucene 4.10.4
* Apache Solr 5.2.1
* Apache TinkerPop 3.2.3
* Java 1.8

For more information on features and bug fixes in 0.1.1, see the GitHub milestone:

* https://github.com/JanusGraph/janusgraph/milestone/3?closed=1

=== Version 0.1.0 (Release Date: April 11, 2017) 

[source, xml]
<dependency>
   <groupId>org.janusgraph</groupId>
   <artifactId>janusgraph-core</artifactId>
   <version>0.1.0</version>
</dependency>

*Tested Compatibility:*

* Apache Cassandra 2.1.9
* Apache HBase 0.98.8-hadoop2, 1.0.3, 1.1.8, 1.2.4
* Google Bigtable 0.9.5.1
* Oracle BerkeleyJE 7.3.7
* Elasticsearch 1.5.1
* Apache Lucene 4.10.4
* Apache Solr 5.2.1
* Apache TinkerPop 3.2.3
* Java 1.8

*Features added since version Titan 1.0.0:*

* TinkerPop 3.2.3 compatibility
** Includes update to Spark 1.6.1
* Query optimizations: JanusGraphStep folds in HasId and HasContainers can be folded in even mid-traversal
* Support Google Cloud Bigtable as a backend over the HBase interface
* Compatibility with newer versions of backend and index stores
** HBase 1.2
** BerkeleyJE 7.3.7
* Includes a number of bug fixes and optimizations

For more information on features and bug fixes in 0.1.0, see the GitHub milestone:

* https://github.com/JanusGraph/janusgraph/milestone/1?closed=1<|MERGE_RESOLUTION|>--- conflicted
+++ resolved
@@ -2,27 +2,18 @@
 [appendix]
 == Release Notes
 
-<<<<<<< HEAD
 === Version 0.3.2 (Release Date: December ??, 2018)
-=======
-=== Version 0.2.3 (Release Date: December ??, 2018)
->>>>>>> e4d128fa
-
-[source, xml]
-<dependency>
-   <groupId>org.janusgraph</groupId>
-   <artifactId>janusgraph-core</artifactId>
-<<<<<<< HEAD
+
+[source, xml]
+<dependency>
+   <groupId>org.janusgraph</groupId>
+   <artifactId>janusgraph-core</artifactId>
    <version>0.3.2</version>
-=======
-   <version>0.2.3</version>
->>>>>>> e4d128fa
-</dependency>
-
-*Tested Compatibility:*
-
-* Apache Cassandra 2.1.20, 2.2.10, 3.0.14, 3.11.0
-<<<<<<< HEAD
+</dependency>
+
+*Tested Compatibility:*
+
+* Apache Cassandra 2.1.20, 2.2.10, 3.0.14, 3.11.0
 * Apache HBase 1.2.6, 1.3.1, 1.4.4
 * Google Bigtable 1.0.0, 1.1.2, 1.2.0, 1.3.0, 1.4.0
 * Oracle BerkeleyJE 7.4.5
@@ -86,8 +77,18 @@
 
 * https://github.com/JanusGraph/janusgraph/milestone/4?closed=1
 
-=== Version 0.2.2 (Release Date: October 2, 2018)
-=======
+=== Version 0.2.3 (Release Date: December ??, 2018)
+
+[source, xml]
+<dependency>
+   <groupId>org.janusgraph</groupId>
+   <artifactId>janusgraph-core</artifactId>
+   <version>0.2.3</version>
+</dependency>
+
+*Tested Compatibility:*
+
+* Apache Cassandra 2.1.20, 2.2.10, 3.0.14, 3.11.0
 * Apache HBase 0.98.24-hadoop2, 1.2.6, 1.3.1
 * Google Bigtable 1.0.0
 * Oracle BerkeleyJE 7.3.7
@@ -102,7 +103,6 @@
 * https://github.com/JanusGraph/janusgraph/milestone/9?closed=1
 
 === Version 0.2.2 (Release Date: October 9, 2018)
->>>>>>> e4d128fa
 
 [source, xml]
 <dependency>
