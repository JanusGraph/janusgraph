--- conflicted
+++ resolved
@@ -85,14 +85,10 @@
 to Gremlin Server using the `conf/remote.yaml` file to connect. That
 file points to a Gremlin Server instance running on `localhost`. The
 `:>` is the "submit" command which sends the Gremlin on that line to the
-<<<<<<< HEAD
-currently active remote. By default remote connections are sessionless,
-=======
 currently active remote.
 Instead of prefixing every single script with `:>`, the command `:remote console` can
 be executed once to implicitly send all subsequent scripts to the current remote connection.
-By default remote conenctions are sessionless,
->>>>>>> 0e9a5f6c
+By default remote connections are sessionless,
 meaning that each line sent in the console is interpreted as a single
 request. Multiple statements can be sent on a single line using a
 semicolon as the delimiter.
