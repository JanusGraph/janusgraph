--- conflicted
+++ resolved
@@ -712,30 +712,22 @@
         checkResult(new IndexQuery(defStore, PredicateCondition.of(TEXT, Text.CONTAINS, "brown")),null);
     }
 
-<<<<<<< HEAD
     /* ==================================================================================
                             HELPER METHODS
      ==================================================================================*/
 
 
-    private void initialize(String store) throws BackendException {
-=======
-    protected void initialize(String store) throws StorageException {
->>>>>>> 1d63c2ef
+    protected void initialize(String store) throws BackendException {
         for (Map.Entry<String,KeyInformation> info : allKeys.entrySet()) {
             if (index.supports(info.getValue())) index.register(store,info.getKey(),info.getValue(),tx);
         }
     }
 
-<<<<<<< HEAD
-    private void add(String store, String docid, Map<String, Object> doc, boolean isNew) {
+    protected void add(String store, String docid, Map<String, Object> doc, boolean isNew) {
         add(store, docid, doc, isNew, 0);
     }
 
     private void add(String store, String docid, Map<String, Object> doc, boolean isNew, int ttlInSeconds) {
-=======
-    protected void add(String store, String docid, Map<String, Object> doc, boolean isNew) {
->>>>>>> 1d63c2ef
         for (Map.Entry<String, Object> kv : doc.entrySet()) {
             if (!index.supports(allKeys.get(kv.getKey())))
                 continue;
