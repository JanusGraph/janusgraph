--- conflicted
+++ resolved
@@ -165,14 +165,8 @@
   - Changelog: changelog.md
 
 extra:
-<<<<<<< HEAD
   latest_version: 1.0.0
   snapshot_version: 1.0.0-SNAPSHOT
-  tinkerpop_version: 3.5.1
-=======
-  latest_version: 0.6.1
-  snapshot_version: 0.6.2-SNAPSHOT
   tinkerpop_version: 3.5.3
->>>>>>> 489b4c30
   hadoop2_version: 2.8.5
   jamm_version: 0.3.0