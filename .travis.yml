# Copyright 2019 JanusGraph Authors
#
# Licensed under the Apache License, Version 2.0 (the "License");
# you may not use this file except in compliance with the License.
# You may obtain a copy of the License at
#
#      http://www.apache.org/licenses/LICENSE-2.0
#
# Unless required by applicable law or agreed to in writing, software
# distributed under the License is distributed on an "AS IS" BASIS,
# WITHOUT WARRANTIES OR CONDITIONS OF ANY KIND, either express or implied.
# See the License for the specific language governing permissions and
# limitations under the License.

language: java
sudo: required
dist: trusty
services:
  - docker
jdk:
  - openjdk8

git:
  depth: false

cache:
  directories:
    - ${HOME}/.m2

env:
  global:
    # This is the encrypted COVERITY_SCAN_TOKEN, created via the
    # `travis encrypt` command using the project repo's public key.
    - secure: "v5ixqTeb74y0vRuPcDbe3C28GDDYvqyEXA2dt+9UVU6GG7WpnmpkBf05gI1dIhp51lBhwx9WSlFBtzho+KdCBmNY/CzBRhVHe/lCQYK9Hb6uGPvuwBvC0WjJgJXsVrLFjppeRhcf+OAweVQ3uw2RPMDRvKIVMUcO1BTFjjJl6REJXNUdzGS57MtH2mmRyOEz250EwgqUELZvcOytG7fNrjMJKVK2nSsoxi0BqZIpItTWPWWeQ1wi1FplJ18A2qtD+MPfAGNSB+/a+r0Av+VCT2eGl06ZyZAzP3q/vG5IYjQ3AJsSPqcZUt4ms+2us1+kwuzXIILjzZmcfImu29+y/thndU5E5b2v+nZ4H69CUCc5OmKW2RwozLNmBIUhO0n+35va/J7FiPIqm3pwxCz5vWA3YTHDADxnIYe7+9uY/+dOK/AvP5fyu7u07vuF3liKNBdrX7ylP3kYc7FXGmYl8wCZv31iy1yTtndQ9qKef7bo8lM9Cdh39KyowrygH+Um7pr9gqf2S9jn99nQ3bib32fBWgBkLpJRwhZYHPUupZjZfgu/9woby0DuriuHZKMqZd7QUawYz6wXGlhzu78x5Tohlj1pGBwHYdcJ/Tm3PiEpyH4aYQLffkjGHJAcCW5tO8QbB0qrLYWC8xVMWuFz1TpSBRXOqVYdBfIa2UZDtOU="
    - COVERITY_EMAIL="sjudeng@gmail.com"
    # Default Elasticsearch heap size can be too large for Travis
    - ES_JAVA_OPTS="-Xms256m -Xmx512m"
    - export STRUCTOR_LATEST_TAG=v0.4.0
    - export STRUCTOR_VERSION=v1.7.1

stages:
  - test
  - documentation
  - deploy

x-template:
<<<<<<< HEAD
  &FULL_BUILD_JOB
  stage: test
  install: travis_wait mvn clean install --projects janusgraph-${MODULE} --also-make -DskipTests=true
    -Dmaven.javadoc.skip=true --batch-mode --show-version ${INSTALL_ARGS};
  script: travis_retry travis_wait 50 mvn clean verify --projects janusgraph-${MODULE} -Pcoverage ${ARGS};
  after_success: bash <(curl -s https://codecov.io/bash);
  if: type = cron OR commit_message =~ /\[full build\]/
x-template:
=======
>>>>>>> 45746195
  &STANDARD_TEST_JOB
  stage: test
  install: travis_wait mvn clean install --projects janusgraph-${MODULE} --also-make -DskipTests=true 
    -Dmaven.javadoc.skip=true --batch-mode --show-version ${INSTALL_ARGS};
  script: travis_retry travis_wait 50 mvn clean verify --projects janusgraph-${MODULE} -Pcoverage ${ARGS};
  after_success: bash <(curl -s https://codecov.io/bash);
  if: commit_message !~ /\[doc only\]/

jobs:
  include:
    - <<: *STANDARD_TEST_JOB
      env: MODULE='hadoop-parent/janusgraph-hadoop-2'
    - <<: *STANDARD_TEST_JOB
      env: MODULE='lucene'
    - <<: *STANDARD_TEST_JOB
      env: MODULE='solr' ARGS='-Pdocker,solr7'
    - <<: *STANDARD_TEST_JOB
      env: MODULE='solr' ARGS='-Pdocker,solr6'
    - <<: *STANDARD_TEST_JOB
      env: MODULE='solr' ARGS='-Pdocker,solr5'
    - <<: *STANDARD_TEST_JOB
<<<<<<< HEAD
      env: MODULE='es' ARGS='-Pelasticsearch6'
    - <<: *STANDARD_TEST_JOB
      env: MODULE='es' ARGS='-Pelasticsearch60'
    - <<: *STANDARD_TEST_JOB
=======
      env: MODULE='es' ARGS='-Pelasticsearch7'
    - <<: *STANDARD_TEST_JOB
      env: MODULE='es' ARGS='-Pelasticsearch6'
    - <<: *STANDARD_TEST_JOB
>>>>>>> 45746195
      env: MODULE='es' ARGS='-Pelasticsearch5'
    - <<: *STANDARD_TEST_JOB
      env: MODULE='es' ARGS='-Pelasticsearch2'
    - <<: *STANDARD_TEST_JOB
<<<<<<< HEAD
      env: MODULE='es' ARGS='-Pelasticsearch1'
    - <<: *STANDARD_TEST_JOB
      env: MODULE='berkeleyje'
    - <<: *STANDARD_TEST_JOB
      env: MODULE='test' ARGS='-Dtest.skip.tp=false'
=======
      env: MODULE='es' ARGS='-Pelasticsearch1,es-docker'
    - <<: *STANDARD_TEST_JOB
      env: MODULE='berkeleyje'
    - <<: *STANDARD_TEST_JOB
      env: MODULE='test'
>>>>>>> 45746195
    - <<: *STANDARD_TEST_JOB
      env: MODULE='cassandra' ARGS='-Dtest=**/diskstorage/cassandra/thrift/* -Dtest.skip.unordered=true -Dtest.skip.ssl=true -Dtest.skip.serial=true'
    - <<: *STANDARD_TEST_JOB
      env: MODULE='cassandra' ARGS='-Dtest=**/diskstorage/cassandra/thrift/* -Dtest.skip.ordered=true -Dtest.skip.ssl=true -Dtest.skip.serial=true'
    - <<: *STANDARD_TEST_JOB
      env: MODULE='cassandra' ARGS='-Dtest=**/diskstorage/cassandra/thrift/* -Dtest.skip.unordered=true -Dtest.skip.ordered=true'
    - <<: *STANDARD_TEST_JOB
      env: MODULE='cassandra' ARGS='-Dtest=**/graphdb/thrift/* -Dtest.skip.unordered=true -Dtest.skip.ssl=true -Dtest.skip.serial=true'
    - <<: *STANDARD_TEST_JOB
      env: MODULE='cassandra' ARGS='-Dtest=**/graphdb/thrift/* -Dtest.skip.ordered=true -Dtest.skip.ssl=true -Dtest.skip.serial=true'
    - <<: *STANDARD_TEST_JOB
      env: MODULE='cassandra' ARGS='-Dtest=**/graphdb/thrift/* -Dtest.skip.unordered=true -Dtest.skip.ordered=true'
    - <<: *STANDARD_TEST_JOB
      env: MODULE='cassandra' ARGS='-Dtest=**/diskstorage/cassandra/astyanax/* -Dtest.skip.unordered=true -Dtest.skip.ssl=true -Dtest.skip.serial=true'
    - <<: *STANDARD_TEST_JOB
      env: MODULE='cassandra' ARGS='-Dtest=**/diskstorage/cassandra/astyanax/* -Dtest.skip.ordered=true -Dtest.skip.ssl=true -Dtest.skip.serial=true'
    - <<: *STANDARD_TEST_JOB
      env: MODULE='cassandra' ARGS='-Dtest=**/diskstorage/cassandra/astyanax/* -Dtest.skip.unordered=true -Dtest.skip.ordered=true'
    - <<: *STANDARD_TEST_JOB
      env: MODULE='cassandra' ARGS='-Dtest=**/graphdb/astyanax/*'
    - <<: *STANDARD_TEST_JOB
      env: MODULE='cassandra' ARGS='-Dtest=**/diskstorage/cassandra/embedded/*'
    - <<: *STANDARD_TEST_JOB
      env: MODULE='cassandra' ARGS='-Dtest=***/cassandra/*,*/graphdb/embedded/*'
    - <<: *STANDARD_TEST_JOB
      env: MODULE='hbase-parent/janusgraph-hbase-10' ARGS='-Dtest=**/diskstorage/hbase/*'
    - <<: *STANDARD_TEST_JOB
      env: MODULE='hbase-parent/janusgraph-hbase-10' ARGS='-Dtest=**/graphdb/hbase/*'
    - <<: *STANDARD_TEST_JOB
<<<<<<< HEAD
      env: MODULE='hbase-parent/janusgraph-hbase-10' INSTALL_ARGS='-Dhbase.profile -Phbase2' ARGS='-Dtest=**/diskstorage/hbase/* -Dhbase.profile -Phbase2'
    - <<: *STANDARD_TEST_JOB
      env: MODULE='hbase-parent/janusgraph-hbase-10' INSTALL_ARGS='-Dhbase.profile -Phbase2' ARGS='-Dtest=**/graphdb/hbase/* -Dhbase.profile -Phbase2'
    - <<: *STANDARD_TEST_JOB
      env: MODULE='hadoop-parent/janusgraph-hadoop-2' INSTALL_ARGS='-Dhbase.profile -Phbase2' ARGS='-Dhbase.profile -Phbase2'
=======
      env: MODULE='hbase-parent/janusgraph-hbase-098' ARGS='-Dtest=**/diskstorage/hbase/*'
    - <<: *STANDARD_TEST_JOB
      env: MODULE='hbase-parent/janusgraph-hbase-098' ARGS='-Dtest=**/graphdb/hbase/*'
>>>>>>> 45746195
    - <<: *STANDARD_TEST_JOB
      env: MODULE='cql' ARGS='-Dtest=**/diskstorage/cql/* -Dtest.skip.murmur=true'
    - <<: *STANDARD_TEST_JOB
      env: MODULE='cql' ARGS='-Dtest=**/diskstorage/cql/* -Dtest.skip.byteorderedpartitioner=true -Dtest.skip.murmur-serial=true -Dtest.skip.murmur-ssl=true'
    - <<: *STANDARD_TEST_JOB
      env: MODULE='cql' ARGS='-Dtest=**/graphdb/cql/* -Dtest.skip.murmur=true'
    - <<: *STANDARD_TEST_JOB
      env: MODULE='cql' ARGS='-Dtest=**/graphdb/cql/* -Dtest.skip.byteorderedpartitioner=true -Dtest.skip.murmur-serial=true -Dtest.skip.murmur-ssl=true'
    
    - <<: *FULL_BUILD_JOB
      env: MODULE='hadoop-parent/janusgraph-hadoop-2' CASSANDRA_VERSION='3.11.0' ARGS='-DskipHBase -DskipCassandra -DskipCassandra3=false'
    - <<: *FULL_BUILD_JOB
      env: MODULE='cql' ARGS='-Dtest=**/graphdb/cql/* -Dtest.skip.byteorderedpartitioner=true -Dtest.skip.murmur-serial=true -Dtest.skip.murmur-ssl=true'
    - <<: *FULL_BUILD_JOB
      env: MODULE='cassandra' CASSANDRA_VERSION='3.11.0' CASSANDRA_ENABLE_BOP='true' ARGS='-Dtest=**/thrift/* -Dtest.skip.unordered=true -Dtest.skip.ssl=true -Dtest.skip.serial=true'
    - <<: *FULL_BUILD_JOB
      env: MODULE='cassandra' CASSANDRA_VERSION='3.11.0' ARGS='-Dtest=**/thrift/* -Dtest.skip.ordered=true -Dtest.skip.ssl=true'
    - <<: *FULL_BUILD_JOB
      env: MODULE='cassandra' CASSANDRA_VERSION='3.11.0' CASSANDRA_ENABLE_SSL='true' ARGS='-Dtest=**/thrift/* -Dtest.skip.unordered=true -Dtest.skip.ordered=true -Dtest.skip.serial=true'
    - <<: *FULL_BUILD_JOB
      env: MODULE='cassandra' CASSANDRA_VERSION='3.11.0' CASSANDRA_ENABLE_BOP='true' ARGS='-Dtest=**/astyanax/* -Dtest.skip.unordered=true -Dtest.skip.ssl=true -Dtest.skip.serial=true'
    - <<: *FULL_BUILD_JOB
      env: MODULE='cassandra' CASSANDRA_VERSION='3.11.0' ARGS='-Dtest=**/astyanax/* -Dtest.skip.ordered=true -Dtest.skip.ssl=true'
    - <<: *FULL_BUILD_JOB
      env: MODULE='cassandra' CASSANDRA_VERSION='3.11.0' CASSANDRA_ENABLE_SSL='true' ARGS='-Dtest=**/astyanax/* -Dtest.skip.unordered=true -Dtest.skip.ordered=true -Dtest.skip.serial=true'
    - <<: *FULL_BUILD_JOB
      env: MODULE='cassandra' CASSANDRA_VERSION='3.11.0' ARGS='-Dtest=**/cassandra/*,**/utils/*'
    - <<: *FULL_BUILD_JOB
      env: MODULE='cql' ARGS=' -Pcassandra3-byteordered -Dcassandra.docker.version=3.11.4'
    - <<: *FULL_BUILD_JOB
      env: MODULE='cql' ARGS=' -Pcassandra3-murmur -Dcassandra.docker.version=3.11.4'
    - <<: *FULL_BUILD_JOB
      env: MODULE='cql' ARGS=' -Pcassandra3-murmur-ssl -Dcassandra.docker.version=3.11.4 -Dtest=**/diskstorage/cql/CQLStoreTest.java'
    - <<: *FULL_BUILD_JOB
      env: MODULE='hadoop-parent/janusgraph-hadoop-2' CASSANDRA_VERSION='3.0.14' ARGS='-DskipHBase -DskipCassandra -DskipCassandra3=false'
    - <<: *FULL_BUILD_JOB
      env: MODULE='cassandra' CASSANDRA_VERSION='3.0.14' CASSANDRA_ENABLE_BOP='true' ARGS='-Dtest=**/thrift/* -Dtest.skip.unordered=true -Dtest.skip.ssl=true -Dtest.skip.serial=true'
    - <<: *FULL_BUILD_JOB
      env: MODULE='cassandra' CASSANDRA_VERSION='3.0.14' ARGS='-Dtest=**/thrift/* -Dtest.skip.ordered=true -Dtest.skip.ssl=true'
    - <<: *FULL_BUILD_JOB
      env: MODULE='cassandra' CASSANDRA_VERSION='3.0.14' CASSANDRA_ENABLE_SSL='true' ARGS='-Dtest=**/thrift/* -Dtest.skip.unordered=true -Dtest.skip.ordered=true -Dtest.skip.serial=true'
    - <<: *FULL_BUILD_JOB
      env: MODULE='cassandra' CASSANDRA_VERSION='3.0.14' CASSANDRA_ENABLE_BOP='true' ARGS='-Dtest=**/astyanax/* -Dtest.skip.unordered=true -Dtest.skip.ssl=true -Dtest.skip.serial=true'
    - <<: *FULL_BUILD_JOB
      env: MODULE='cassandra' CASSANDRA_VERSION='3.0.14' ARGS='-Dtest=**/astyanax/* -Dtest.skip.ordered=true -Dtest.skip.ssl=true'
    - <<: *FULL_BUILD_JOB
      env: MODULE='cassandra' CASSANDRA_VERSION='3.0.14' CASSANDRA_ENABLE_SSL='true' ARGS='-Dtest=**/astyanax/* -Dtest.skip.unordered=true -Dtest.skip.ordered=true -Dtest.skip.serial=true'
    - <<: *FULL_BUILD_JOB
      env: MODULE='cassandra' CASSANDRA_VERSION='3.0.14' ARGS='-Dtest=**/cassandra/*,**/utils/*'
    - <<: *FULL_BUILD_JOB
      env: MODULE='cql' ARGS=' -Pcassandra3-byteordered -Dcassandra.docker.version=3.0.18'
    - <<: *FULL_BUILD_JOB
      env: MODULE='cql' ARGS=' -Pcassandra3-murmur -Dcassandra.docker.version=3.0.18'
    - <<: *FULL_BUILD_JOB
      env: MODULE='cql' ARGS=' -Pcassandra3-murmur-ssl -Dcassandra.docker.version=3.0.18 -Dtest=**/diskstorage/cql/CQLStoreTest.java'
    - <<: *FULL_BUILD_JOB
      env: MODULE='hadoop-parent/janusgraph-hadoop-2' CASSANDRA_VERSION='2.2.10' ARGS='-DskipHBase'
    - <<: *FULL_BUILD_JOB
      env: MODULE='cassandra' CASSANDRA_VERSION='2.2.10' CASSANDRA_ENABLE_BOP='true' ARGS='-Dtest=**/thrift/* -Dtest.skip.unordered=true -Dtest.skip.ssl=true -Dtest.skip.serial=true'
    - <<: *FULL_BUILD_JOB
      env: MODULE='cassandra' CASSANDRA_VERSION='2.2.10' ARGS='-Dtest=**/thrift/* -Dtest.skip.ordered=true -Dtest.skip.ssl=true'
    - <<: *FULL_BUILD_JOB
      env: MODULE='cassandra' CASSANDRA_VERSION='2.2.10' CASSANDRA_ENABLE_SSL='true' ARGS='-Dtest=**/thrift/* -Dtest.skip.unordered=true -Dtest.skip.ordered=true -Dtest.skip.serial=true'
    - <<: *FULL_BUILD_JOB
      env: MODULE='cassandra' CASSANDRA_VERSION='2.2.10' CASSANDRA_ENABLE_BOP='true' ARGS='-Dtest=**/astyanax/* -Dtest.skip.unordered=true -Dtest.skip.ssl=true -Dtest.skip.serial=true'
    - <<: *FULL_BUILD_JOB
      env: MODULE='cassandra' CASSANDRA_VERSION='2.2.10' ARGS='-Dtest=**/astyanax/* -Dtest.skip.ordered=true -Dtest.skip.ssl=true'
    - <<: *FULL_BUILD_JOB
      env: MODULE='cassandra' CASSANDRA_VERSION='2.2.10' CASSANDRA_ENABLE_SSL='true' ARGS='-Dtest=**/astyanax/* -Dtest.skip.unordered=true -Dtest.skip.ordered=true -Dtest.skip.serial=true'
    - <<: *FULL_BUILD_JOB
      env: MODULE='cassandra' CASSANDRA_VERSION='2.2.10' ARGS='-Dtest=**/cassandra/*,**/utils/*'
    - <<: *FULL_BUILD_JOB
      env: MODULE='cql' ARGS=' -Pcassandra2-byteordered -Dcassandra.docker.version=2.2.14'
    - <<: *FULL_BUILD_JOB
      env: MODULE='cql' ARGS=' -Pcassandra2-murmur -Dcassandra.docker.version=2.2.14'
    - <<: *FULL_BUILD_JOB
      env: MODULE='cql' ARGS=' -Pcassandra2-murmur-ssl -Dcassandra.docker.version=2.2.14 -Dtest=**/diskstorage/cql/CQLStoreTest.java'

    - stage: test
      env: COVERITY_ONLY=true
      install: travis_wait mvn --quiet install -DskipTests=true -Dmaven.javadoc.skip=true --batch-mode --show-version;
      script:
        - echo "Building Docker image for Coverity analysis";
          docker build -t janusgraph/analysis analysis;
          echo "Running Coverity scan";
          travis_wait 50 \
            docker run --rm \
                -v ${HOME}/.m2:/root/.m2 -v ${PWD}:/opt/janusgraph \
                -e COVERITY_SCAN_TOKEN="${COVERITY_SCAN_TOKEN}" \
                -e COVERITY_EMAIL="${COVERITY_EMAIL}" \
                -i janusgraph/analysis;
      if: branch = coverity_scan

    - stage: documentation
      install: docker build -t doc-site:mkdocs -f docs.Dockerfile .
      script:
        - echo "Updating configuration markdown";
          mvn --quiet clean install -DskipTests=true -pl janusgraph-doc -am;
        - echo "Check for changes in configuration";
          git diff  --exit-code docs/basics/janusgraph-cfg.md;
        - docker run --rm -v $PWD:/mkdocs doc-site:mkdocs mkdocs build
    
    - stage: deploy
      install: skip
      script: skip
      before_deploy:
        - echo "Download documentation generator";
          curl -sfL https://raw.githubusercontent.com/containous/structor/master/godownloader.sh | bash -s -- -b $GOPATH/bin ${STRUCTOR_VERSION}
        - echo "Build documentation";
          sudo "$GOPATH/bin/structor" -o janusgraph -r janusgraph \
            --force-edit-url \
<<<<<<< HEAD
            --rqts-url="https://raw.githubusercontent.com/janusgraph/janusgraph/v0.3/requirements.txt"
            --dockerfile-url="https://raw.githubusercontent.com/janusgraph/janusgraph/v0.3/docs.Dockerfile" \
            --menu.js-url="https://raw.githubusercontent.com/janusgraph/janusgraph/v0.3/docs/theme/structor-menu.js.gotmpl" \
            --exp-branch=v0.3 --debug;
=======
            --rqts-url="https://raw.githubusercontent.com/janusgraph/janusgraph/master/requirements.txt"
            --dockerfile-url="https://raw.githubusercontent.com/janusgraph/janusgraph/master/docs.Dockerfile" \
            --menu.js-url="https://raw.githubusercontent.com/janusgraph/janusgraph/master/docs/theme/structor-menu.js.gotmpl" \
            --exp-branch=master --debug;
>>>>>>> 45746195
          sudo chown -R $UID site;
      deploy:
        provider: pages
        repo: janusgraph/janusgraph
        edge: false
        github_token: ${GITHUB_TOKEN}
        local_dir: site
        skip_cleanup: true
        on:
          all_branches: true
          condition: $TRAVIS_BRANCH =~ ^master$|^v[0-9.]+$

  # https://docs.travis-ci.com/user/customizing-the-build#Rows-that-are-Allowed-to-Fail
  allow_failures:
    # Elasticsearch 1.x tests can fail non-deterministically
    - env: MODULE='es' ARGS='-Pelasticsearch1'
    - env: MODULE='hadoop-parent/janusgraph-hadoop-2' CASSANDRA_VERSION='3.11.0' ARGS='-DskipHBase -DskipCassandra -DskipCassandra3=false'
    - env: MODULE='hadoop-parent/janusgraph-hadoop-2' CASSANDRA_VERSION='3.0.14' ARGS='-DskipHBase -DskipCassandra -DskipCassandra3=false'

  fast_finish: true
  # https://docs.travis-ci.com/user/customizing-the-build#Rows-that-are-Allowed-to-Fail

# Syntax and more info: https://docs.travis-ci.com/user/notifications
notifications:
  email:
    - janusgraph-ci@googlegroups.com<|MERGE_RESOLUTION|>--- conflicted
+++ resolved
@@ -44,7 +44,6 @@
   - deploy
 
 x-template:
-<<<<<<< HEAD
   &FULL_BUILD_JOB
   stage: test
   install: travis_wait mvn clean install --projects janusgraph-${MODULE} --also-make -DskipTests=true
@@ -52,9 +51,8 @@
   script: travis_retry travis_wait 50 mvn clean verify --projects janusgraph-${MODULE} -Pcoverage ${ARGS};
   after_success: bash <(curl -s https://codecov.io/bash);
   if: type = cron OR commit_message =~ /\[full build\]/
+
 x-template:
-=======
->>>>>>> 45746195
   &STANDARD_TEST_JOB
   stage: test
   install: travis_wait mvn clean install --projects janusgraph-${MODULE} --also-make -DskipTests=true 
@@ -76,34 +74,19 @@
     - <<: *STANDARD_TEST_JOB
       env: MODULE='solr' ARGS='-Pdocker,solr5'
     - <<: *STANDARD_TEST_JOB
-<<<<<<< HEAD
       env: MODULE='es' ARGS='-Pelasticsearch6'
     - <<: *STANDARD_TEST_JOB
       env: MODULE='es' ARGS='-Pelasticsearch60'
     - <<: *STANDARD_TEST_JOB
-=======
-      env: MODULE='es' ARGS='-Pelasticsearch7'
-    - <<: *STANDARD_TEST_JOB
-      env: MODULE='es' ARGS='-Pelasticsearch6'
-    - <<: *STANDARD_TEST_JOB
->>>>>>> 45746195
       env: MODULE='es' ARGS='-Pelasticsearch5'
     - <<: *STANDARD_TEST_JOB
       env: MODULE='es' ARGS='-Pelasticsearch2'
     - <<: *STANDARD_TEST_JOB
-<<<<<<< HEAD
       env: MODULE='es' ARGS='-Pelasticsearch1'
     - <<: *STANDARD_TEST_JOB
       env: MODULE='berkeleyje'
     - <<: *STANDARD_TEST_JOB
       env: MODULE='test' ARGS='-Dtest.skip.tp=false'
-=======
-      env: MODULE='es' ARGS='-Pelasticsearch1,es-docker'
-    - <<: *STANDARD_TEST_JOB
-      env: MODULE='berkeleyje'
-    - <<: *STANDARD_TEST_JOB
-      env: MODULE='test'
->>>>>>> 45746195
     - <<: *STANDARD_TEST_JOB
       env: MODULE='cassandra' ARGS='-Dtest=**/diskstorage/cassandra/thrift/* -Dtest.skip.unordered=true -Dtest.skip.ssl=true -Dtest.skip.serial=true'
     - <<: *STANDARD_TEST_JOB
@@ -133,26 +116,21 @@
     - <<: *STANDARD_TEST_JOB
       env: MODULE='hbase-parent/janusgraph-hbase-10' ARGS='-Dtest=**/graphdb/hbase/*'
     - <<: *STANDARD_TEST_JOB
-<<<<<<< HEAD
       env: MODULE='hbase-parent/janusgraph-hbase-10' INSTALL_ARGS='-Dhbase.profile -Phbase2' ARGS='-Dtest=**/diskstorage/hbase/* -Dhbase.profile -Phbase2'
     - <<: *STANDARD_TEST_JOB
       env: MODULE='hbase-parent/janusgraph-hbase-10' INSTALL_ARGS='-Dhbase.profile -Phbase2' ARGS='-Dtest=**/graphdb/hbase/* -Dhbase.profile -Phbase2'
     - <<: *STANDARD_TEST_JOB
       env: MODULE='hadoop-parent/janusgraph-hadoop-2' INSTALL_ARGS='-Dhbase.profile -Phbase2' ARGS='-Dhbase.profile -Phbase2'
-=======
-      env: MODULE='hbase-parent/janusgraph-hbase-098' ARGS='-Dtest=**/diskstorage/hbase/*'
-    - <<: *STANDARD_TEST_JOB
-      env: MODULE='hbase-parent/janusgraph-hbase-098' ARGS='-Dtest=**/graphdb/hbase/*'
->>>>>>> 45746195
-    - <<: *STANDARD_TEST_JOB
-      env: MODULE='cql' ARGS='-Dtest=**/diskstorage/cql/* -Dtest.skip.murmur=true'
-    - <<: *STANDARD_TEST_JOB
-      env: MODULE='cql' ARGS='-Dtest=**/diskstorage/cql/* -Dtest.skip.byteorderedpartitioner=true -Dtest.skip.murmur-serial=true -Dtest.skip.murmur-ssl=true'
-    - <<: *STANDARD_TEST_JOB
-      env: MODULE='cql' ARGS='-Dtest=**/graphdb/cql/* -Dtest.skip.murmur=true'
-    - <<: *STANDARD_TEST_JOB
-      env: MODULE='cql' ARGS='-Dtest=**/graphdb/cql/* -Dtest.skip.byteorderedpartitioner=true -Dtest.skip.murmur-serial=true -Dtest.skip.murmur-ssl=true'
-    
+    - <<: *STANDARD_TEST_JOB
+      env: MODULE='cql' ARGS='-Pcassandra2-byteordered -Dtest=**/diskstorage/cql/*'
+    - <<: *STANDARD_TEST_JOB
+      env: MODULE='cql' ARGS='-Pcassandra2-murmur -Dtest=**/diskstorage/cql/*'
+    - <<: *STANDARD_TEST_JOB
+      env: MODULE='cql' ARGS='-Pcassandra2-murmur-ssl -Dtest=**/diskstorage/cql/CQLStoreTest.java'
+    - <<: *STANDARD_TEST_JOB
+      env: MODULE='cql' ARGS='-Pcassandra2-byteordered -Dtest=**/graphdb/cql/*'
+    - <<: *STANDARD_TEST_JOB
+      env: MODULE='cql' ARGS='-Pcassandra2-murmur -Dtest=**/graphdb/cql/*'
     - <<: *FULL_BUILD_JOB
       env: MODULE='hadoop-parent/janusgraph-hadoop-2' CASSANDRA_VERSION='3.11.0' ARGS='-DskipHBase -DskipCassandra -DskipCassandra3=false'
     - <<: *FULL_BUILD_JOB
@@ -255,17 +233,10 @@
         - echo "Build documentation";
           sudo "$GOPATH/bin/structor" -o janusgraph -r janusgraph \
             --force-edit-url \
-<<<<<<< HEAD
-            --rqts-url="https://raw.githubusercontent.com/janusgraph/janusgraph/v0.3/requirements.txt"
-            --dockerfile-url="https://raw.githubusercontent.com/janusgraph/janusgraph/v0.3/docs.Dockerfile" \
-            --menu.js-url="https://raw.githubusercontent.com/janusgraph/janusgraph/v0.3/docs/theme/structor-menu.js.gotmpl" \
-            --exp-branch=v0.3 --debug;
-=======
             --rqts-url="https://raw.githubusercontent.com/janusgraph/janusgraph/master/requirements.txt"
             --dockerfile-url="https://raw.githubusercontent.com/janusgraph/janusgraph/master/docs.Dockerfile" \
             --menu.js-url="https://raw.githubusercontent.com/janusgraph/janusgraph/master/docs/theme/structor-menu.js.gotmpl" \
             --exp-branch=master --debug;
->>>>>>> 45746195
           sudo chown -R $UID site;
       deploy:
         provider: pages
