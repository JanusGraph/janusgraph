# Copyright 2019 JanusGraph Authors
#
# Licensed under the Apache License, Version 2.0 (the "License");
# you may not use this file except in compliance with the License.
# You may obtain a copy of the License at
#
#      http://www.apache.org/licenses/LICENSE-2.0
#
# Unless required by applicable law or agreed to in writing, software
# distributed under the License is distributed on an "AS IS" BASIS,
# WITHOUT WARRANTIES OR CONDITIONS OF ANY KIND, either express or implied.
# See the License for the specific language governing permissions and
# limitations under the License.

language: java
sudo: required
dist: trusty
services:
  - docker
jdk:
  - openjdk8

git:
  depth: false

cache:
  directories:
    - ${HOME}/.m2

env:
  global:
    # This is the encrypted COVERITY_SCAN_TOKEN, created via the
    # `travis encrypt` command using the project repo's public key.
    - secure: "v5ixqTeb74y0vRuPcDbe3C28GDDYvqyEXA2dt+9UVU6GG7WpnmpkBf05gI1dIhp51lBhwx9WSlFBtzho+KdCBmNY/CzBRhVHe/lCQYK9Hb6uGPvuwBvC0WjJgJXsVrLFjppeRhcf+OAweVQ3uw2RPMDRvKIVMUcO1BTFjjJl6REJXNUdzGS57MtH2mmRyOEz250EwgqUELZvcOytG7fNrjMJKVK2nSsoxi0BqZIpItTWPWWeQ1wi1FplJ18A2qtD+MPfAGNSB+/a+r0Av+VCT2eGl06ZyZAzP3q/vG5IYjQ3AJsSPqcZUt4ms+2us1+kwuzXIILjzZmcfImu29+y/thndU5E5b2v+nZ4H69CUCc5OmKW2RwozLNmBIUhO0n+35va/J7FiPIqm3pwxCz5vWA3YTHDADxnIYe7+9uY/+dOK/AvP5fyu7u07vuF3liKNBdrX7ylP3kYc7FXGmYl8wCZv31iy1yTtndQ9qKef7bo8lM9Cdh39KyowrygH+Um7pr9gqf2S9jn99nQ3bib32fBWgBkLpJRwhZYHPUupZjZfgu/9woby0DuriuHZKMqZd7QUawYz6wXGlhzu78x5Tohlj1pGBwHYdcJ/Tm3PiEpyH4aYQLffkjGHJAcCW5tO8QbB0qrLYWC8xVMWuFz1TpSBRXOqVYdBfIa2UZDtOU="
    - COVERITY_EMAIL="sjudeng@gmail.com"
    # Default Elasticsearch heap size can be too large for Travis
    - ES_JAVA_OPTS="-Xms256m -Xmx512m"

<<<<<<< HEAD
matrix:
  include:
    # sort modules by test time with quickest modules first
    - env: MODULE='server'
    - env: MODULE='hadoop-parent/janusgraph-hadoop-2'
    - env: MODULE='lucene'
    - env: MODULE='solr' ARGS='-Pdocker,solr7'
    - env: MODULE='solr' ARGS='-Pdocker,solr6'
    - env: MODULE='solr' ARGS='-Pdocker,solr5'
    - env: MODULE='es' ARGS='-Pelasticsearch6'
    - env: MODULE='es' ARGS='-Pelasticsearch60'
    - env: MODULE='es' ARGS='-Pelasticsearch5'
    - env: MODULE='es' ARGS='-Pelasticsearch2'
    - env: MODULE='es' ARGS='-Pelasticsearch1'
    - env: MODULE='berkeleyje'
    - env: MODULE='test' ARGS='-Dtest.skip.tp=false'
=======
stages:
  - test
  - documentation
  - deploy

jobs:
  include:
    - &STANDARD_TEST_JOB
      stage: test
      env: MODULE='hadoop-parent/janusgraph-hadoop-2'
      install: travis_wait mvn clean install --projects janusgraph-${MODULE} --also-make -DskipTests=true -Dmaven.javadoc.skip=true --batch-mode --show-version;
      script: travis_retry travis_wait 50 mvn clean verify --projects janusgraph-${MODULE} -Pcoverage ${ARGS};
      after_success: bash <(curl -s https://codecov.io/bash);
      if: commit_message !~ /\[doc only\]/
    -
      <<: *STANDARD_TEST_JOB
      env: MODULE='lucene'
    -
      <<: *STANDARD_TEST_JOB
      env: MODULE='solr' ARGS='-Pdocker,solr7'
    -
      <<: *STANDARD_TEST_JOB
      env: MODULE='solr' ARGS='-Pdocker,solr6'
    -
      <<: *STANDARD_TEST_JOB
      env: MODULE='solr' ARGS='-Pdocker,solr5'
    -
      <<: *STANDARD_TEST_JOB
      env: MODULE='es' ARGS='-Pelasticsearch6'
    -
      <<: *STANDARD_TEST_JOB
      env: MODULE='es' ARGS='-Pelasticsearch5'
    -
      <<: *STANDARD_TEST_JOB
      env: MODULE='es' ARGS='-Pelasticsearch2'
    -
      <<: *STANDARD_TEST_JOB
      env: MODULE='es' ARGS='-Pelasticsearch1,es-docker'
    -
      <<: *STANDARD_TEST_JOB
      env: MODULE='berkeleyje'
    -
      <<: *STANDARD_TEST_JOB
      env: MODULE='test'
    -
      <<: *STANDARD_TEST_JOB
      env: MODULE='cassandra' ARGS='-Dtest=**/diskstorage/cassandra/thrift/* -Dtest.skip.unordered=true -Dtest.skip.ssl=true -Dtest.skip.serial=true'
    -
      <<: *STANDARD_TEST_JOB
      env: MODULE='cassandra' ARGS='-Dtest=**/diskstorage/cassandra/thrift/* -Dtest.skip.ordered=true -Dtest.skip.ssl=true -Dtest.skip.serial=true'
    -
      <<: *STANDARD_TEST_JOB
      env: MODULE='cassandra' ARGS='-Dtest=**/diskstorage/cassandra/thrift/* -Dtest.skip.unordered=true -Dtest.skip.ordered=true'
    -
      <<: *STANDARD_TEST_JOB
      env: MODULE='cassandra' ARGS='-Dtest=**/graphdb/thrift/* -Dtest.skip.unordered=true -Dtest.skip.ssl=true -Dtest.skip.serial=true'
    -
      <<: *STANDARD_TEST_JOB
      env: MODULE='cassandra' ARGS='-Dtest=**/graphdb/thrift/* -Dtest.skip.ordered=true -Dtest.skip.ssl=true -Dtest.skip.serial=true'
    -
      <<: *STANDARD_TEST_JOB
      env: MODULE='cassandra' ARGS='-Dtest=**/graphdb/thrift/* -Dtest.skip.unordered=true -Dtest.skip.ordered=true'
    -
      <<: *STANDARD_TEST_JOB
      env: MODULE='cassandra' ARGS='-Dtest=**/diskstorage/cassandra/astyanax/* -Dtest.skip.unordered=true -Dtest.skip.ssl=true -Dtest.skip.serial=true'
    -
      <<: *STANDARD_TEST_JOB
      env: MODULE='cassandra' ARGS='-Dtest=**/diskstorage/cassandra/astyanax/* -Dtest.skip.ordered=true -Dtest.skip.ssl=true -Dtest.skip.serial=true'
    -
      <<: *STANDARD_TEST_JOB
      env: MODULE='cassandra' ARGS='-Dtest=**/diskstorage/cassandra/astyanax/* -Dtest.skip.unordered=true -Dtest.skip.ordered=true'
    -
      <<: *STANDARD_TEST_JOB
      env: MODULE='cassandra' ARGS='-Dtest=**/graphdb/astyanax/*'
    -
      <<: *STANDARD_TEST_JOB
      env: MODULE='cassandra' ARGS='-Dtest=**/diskstorage/cassandra/embedded/*'
    -
      <<: *STANDARD_TEST_JOB
      env: MODULE='cassandra' ARGS='-Dtest=***/cassandra/*,*/graphdb/embedded/*'
    -
      <<: *STANDARD_TEST_JOB
      env: MODULE='hbase-parent/janusgraph-hbase-10' ARGS='-Dtest=**/diskstorage/hbase/*'
    -
      <<: *STANDARD_TEST_JOB
      env: MODULE='hbase-parent/janusgraph-hbase-10' ARGS='-Dtest=**/graphdb/hbase/*'
    -
      <<: *STANDARD_TEST_JOB
      env: MODULE='hbase-parent/janusgraph-hbase-098' ARGS='-Dtest=**/diskstorage/hbase/*'
    -
      <<: *STANDARD_TEST_JOB
      env: MODULE='hbase-parent/janusgraph-hbase-098' ARGS='-Dtest=**/graphdb/hbase/*'
    -
      <<: *STANDARD_TEST_JOB
      env: MODULE='cql' ARGS='-Dtest=**/diskstorage/cql/* -Dtest.skip.murmur=true'
    -
      <<: *STANDARD_TEST_JOB
      env: MODULE='cql' ARGS='-Dtest=**/diskstorage/cql/* -Dtest.skip.byteorderedpartitioner=true -Dtest.skip.murmur-serial=true -Dtest.skip.murmur-ssl=true'
    -
      <<: *STANDARD_TEST_JOB
      env: MODULE='cql' ARGS='-Dtest=**/graphdb/cql/* -Dtest.skip.murmur=true'
    -
      <<: *STANDARD_TEST_JOB
      env: MODULE='cql' ARGS='-Dtest=**/graphdb/cql/* -Dtest.skip.byteorderedpartitioner=true -Dtest.skip.murmur-serial=true -Dtest.skip.murmur-ssl=true'
    
    - stage: test
      env: COVERITY_ONLY=true
      install: travis_wait mvn --quiet install -DskipTests=true -Dmaven.javadoc.skip=true --batch-mode --show-version;
      script:
        - echo "Building Docker image for Coverity analysis";
          docker build -t janusgraph/analysis analysis;
          echo "Running Coverity scan";
          travis_wait 50 \
            docker run --rm \
                -v ${HOME}/.m2:/root/.m2 -v ${PWD}:/opt/janusgraph \
                -e COVERITY_SCAN_TOKEN="${COVERITY_SCAN_TOKEN}" \
                -e COVERITY_EMAIL="${COVERITY_EMAIL}" \
                -i janusgraph/analysis;
      if: branch = coverity_scan

    - stage: documentation
      install: docker build -t doc-site:mkdocs -f docs.Dockerfile .
      script:
        - echo "Updating configuration markdown";
          mvn --quiet clean install -DskipTests=true -pl janusgraph-doc -am;
        - docker run --rm -v $PWD:/mkdocs doc-site:mkdocs mkdocs build
    
    - stage: deploy
      install: skip
      script: skip
      before_deploy:
        - echo "Updating configuration markdown";
          mvn --quiet clean install -DskipTests=true -pl janusgraph-doc -am;
        - echo "Download documentation generator";
          curl -sfL https://raw.githubusercontent.com/containous/structor/master/godownloader.sh | bash -s -- -b $GOPATH/bin v1.7.1
        - echo "Build documentation";
          structor -o janusgraph -r janusgraph \
            --dockerfile-url="https://raw.githubusercontent.com/janusgraph/janusgraph/v0.2/docs.Dockerfile" \
            --menu.js-url="https://raw.githubusercontent.com/janusgraph/janusgraph/v0.2/docs/theme/structor-menu.js.gotmpl" \
            --exp-branch=v0.2 --debug;
      deploy:
        provider: pages
        repo: janusgraph/janusgraph
        edge: false
        github_token: ${GITHUB_TOKEN}
        local_dir: site
        skip_cleanup: true
        on:
          all_branches: true
          condition: $TRAVIS_BRANCH =~ ^master$|^v[0-9.]+$

  # https://docs.travis-ci.com/user/customizing-the-build#Rows-that-are-Allowed-to-Fail
  allow_failures:
    # Elasticsearch 1.x tests can fail non-deterministically
    - env: MODULE='es' ARGS='-Pelasticsearch1,es-docker'
    # Can fail due to timeout (runs longer than 50min)
    - env: MODULE='hbase-parent/janusgraph-hbase-098' ARGS='-Dtest=**/diskstorage/hbase/*'
    - env: MODULE='hbase-parent/janusgraph-hbase-098' ARGS='-Dtest=**/graphdb/hbase/*'
>>>>>>> cacc6fba
    - env: MODULE='cassandra' ARGS='-Dtest=**/diskstorage/cassandra/thrift/* -Dtest.skip.unordered=true -Dtest.skip.ssl=true -Dtest.skip.serial=true'
    - env: MODULE='cassandra' ARGS='-Dtest=**/diskstorage/cassandra/thrift/* -Dtest.skip.ordered=true -Dtest.skip.ssl=true -Dtest.skip.serial=true'
    - env: MODULE='cassandra' ARGS='-Dtest=**/diskstorage/cassandra/thrift/* -Dtest.skip.unordered=true -Dtest.skip.ordered=true'
    - env: MODULE='cassandra' ARGS='-Dtest=**/graphdb/thrift/* -Dtest.skip.unordered=true -Dtest.skip.ssl=true -Dtest.skip.serial=true'
    - env: MODULE='cassandra' ARGS='-Dtest=**/graphdb/thrift/* -Dtest.skip.ordered=true -Dtest.skip.ssl=true -Dtest.skip.serial=true'
    - env: MODULE='cassandra' ARGS='-Dtest=**/graphdb/thrift/* -Dtest.skip.unordered=true -Dtest.skip.ordered=true'
    - env: MODULE='cassandra' ARGS='-Dtest=**/diskstorage/cassandra/astyanax/* -Dtest.skip.unordered=true -Dtest.skip.ssl=true -Dtest.skip.serial=true'
    - env: MODULE='cassandra' ARGS='-Dtest=**/diskstorage/cassandra/astyanax/* -Dtest.skip.ordered=true -Dtest.skip.ssl=true -Dtest.skip.serial=true'
    - env: MODULE='cassandra' ARGS='-Dtest=**/diskstorage/cassandra/astyanax/* -Dtest.skip.unordered=true -Dtest.skip.ordered=true'
    - env: MODULE='cassandra' ARGS='-Dtest=**/graphdb/astyanax/*'
    - env: MODULE='cassandra' ARGS='-Dtest=**/diskstorage/cassandra/embedded/*'
    - env: MODULE='cassandra' ARGS='-Dtest=***/cassandra/*,*/graphdb/embedded/*'
    - env: MODULE='hbase-parent/janusgraph-hbase-10' ARGS='-Dtest=**/diskstorage/hbase/*'
    - env: MODULE='hbase-parent/janusgraph-hbase-10' ARGS='-Dtest=**/graphdb/hbase/*'
    - env: MODULE='hbase-parent/janusgraph-hbase-10' INSTALL_ARGS='-Dhbase.profile -Phbase2' ARGS='-Dtest=**/diskstorage/hbase/* -Dhbase.profile -Phbase2'
    - env: MODULE='hbase-parent/janusgraph-hbase-10' INSTALL_ARGS='-Dhbase.profile -Phbase2' ARGS='-Dtest=**/graphdb/hbase/* -Dhbase.profile -Phbase2'
    - env: MODULE='hadoop-parent/janusgraph-hadoop-2' INSTALL_ARGS='-Dhbase.profile -Phbase2' ARGS='-Dhbase.profile -Phbase2'
    - env: MODULE='cql' ARGS='-Dtest=**/diskstorage/cql/* -Dtest.skip.murmur=true'
    - env: MODULE='cql' ARGS='-Dtest=**/diskstorage/cql/* -Dtest.skip.byteorderedpartitioner=true -Dtest.skip.murmur-serial=true -Dtest.skip.murmur-ssl=true'
    - env: MODULE='cql' ARGS='-Dtest=**/graphdb/cql/* -Dtest.skip.murmur=true'
    - env: MODULE='cql' ARGS='-Dtest=**/graphdb/cql/* -Dtest.skip.byteorderedpartitioner=true -Dtest.skip.murmur-serial=true -Dtest.skip.murmur-ssl=true'
    - env: COVERITY_ONLY=true
    - if: type = cron OR commit_message =~ /\[full build\]/
      env: MODULE='hadoop-parent/janusgraph-hadoop-2' CASSANDRA_VERSION='3.11.0' ARGS='-DskipHBase -DskipCassandra -DskipCassandra3=false'
    - if: type = cron OR commit_message =~ /\[full build\]/
      env: MODULE='cassandra' CASSANDRA_VERSION='3.11.0' CASSANDRA_ENABLE_BOP='true' ARGS='-Dtest=**/thrift/* -Dtest.skip.unordered=true -Dtest.skip.ssl=true -Dtest.skip.serial=true'
    - if: type = cron OR commit_message =~ /\[full build\]/
      env: MODULE='cassandra' CASSANDRA_VERSION='3.11.0' ARGS='-Dtest=**/thrift/* -Dtest.skip.ordered=true -Dtest.skip.ssl=true'
    - if: type = cron OR commit_message =~ /\[full build\]/
      env: MODULE='cassandra' CASSANDRA_VERSION='3.11.0' CASSANDRA_ENABLE_SSL='true' ARGS='-Dtest=**/thrift/* -Dtest.skip.unordered=true -Dtest.skip.ordered=true -Dtest.skip.serial=true'
    - if: type = cron OR commit_message =~ /\[full build\]/
      env: MODULE='cassandra' CASSANDRA_VERSION='3.11.0' CASSANDRA_ENABLE_BOP='true' ARGS='-Dtest=**/astyanax/* -Dtest.skip.unordered=true -Dtest.skip.ssl=true -Dtest.skip.serial=true'
    - if: type = cron OR commit_message =~ /\[full build\]/
      env: MODULE='cassandra' CASSANDRA_VERSION='3.11.0' ARGS='-Dtest=**/astyanax/* -Dtest.skip.ordered=true -Dtest.skip.ssl=true'
    - if: type = cron OR commit_message =~ /\[full build\]/
      env: MODULE='cassandra' CASSANDRA_VERSION='3.11.0' CASSANDRA_ENABLE_SSL='true' ARGS='-Dtest=**/astyanax/* -Dtest.skip.unordered=true -Dtest.skip.ordered=true -Dtest.skip.serial=true'
    - if: type = cron OR commit_message =~ /\[full build\]/
      env: MODULE='cassandra' CASSANDRA_VERSION='3.11.0' ARGS='-Dtest=**/cassandra/*,**/utils/*'
    - if: type = cron OR commit_message =~ /\[full build\]/
      env: MODULE='cql' CASSANDRA_VERSION='3.11.0' CASSANDRA_ENABLE_BOP='true' ARGS='-Dtest.skip.murmur=true -Dtest.skip.murmur-ssl=true -Dtest.skip.murmur-serial=true'
    - if: type = cron OR commit_message =~ /\[full build\]/
      env: MODULE='cql' CASSANDRA_VERSION='3.11.0' ARGS='-Dtest.skip.byteorderedpartitioner=true -Dtest.skip.murmur-ssl=true'
    - if: type = cron OR commit_message =~ /\[full build\]/
      env: MODULE='cql' CASSANDRA_VERSION='3.11.0' CASSANDRA_ENABLE_SSL='true' ARGS='-Dtest.skip.murmur=true -Dtest.skip.byteorderedpartitioner=true -Dtest.skip.murmur-serial=true'
    - if: type = cron OR commit_message =~ /\[full build\]/
      env: MODULE='hadoop-parent/janusgraph-hadoop-2' CASSANDRA_VERSION='3.0.14' ARGS='-DskipHBase -DskipCassandra -DskipCassandra3=false'
    - if: type = cron OR commit_message =~ /\[full build\]/
      env: MODULE='cassandra' CASSANDRA_VERSION='3.0.14' CASSANDRA_ENABLE_BOP='true' ARGS='-Dtest=**/thrift/* -Dtest.skip.unordered=true -Dtest.skip.ssl=true -Dtest.skip.serial=true'
    - if: type = cron OR commit_message =~ /\[full build\]/
      env: MODULE='cassandra' CASSANDRA_VERSION='3.0.14' ARGS='-Dtest=**/thrift/* -Dtest.skip.ordered=true -Dtest.skip.ssl=true'
    - if: type = cron OR commit_message =~ /\[full build\]/
      env: MODULE='cassandra' CASSANDRA_VERSION='3.0.14' CASSANDRA_ENABLE_SSL='true' ARGS='-Dtest=**/thrift/* -Dtest.skip.unordered=true -Dtest.skip.ordered=true -Dtest.skip.serial=true'
    - if: type = cron OR commit_message =~ /\[full build\]/
      env: MODULE='cassandra' CASSANDRA_VERSION='3.0.14' CASSANDRA_ENABLE_BOP='true' ARGS='-Dtest=**/astyanax/* -Dtest.skip.unordered=true -Dtest.skip.ssl=true -Dtest.skip.serial=true'
    - if: type = cron OR commit_message =~ /\[full build\]/
      env: MODULE='cassandra' CASSANDRA_VERSION='3.0.14' ARGS='-Dtest=**/astyanax/* -Dtest.skip.ordered=true -Dtest.skip.ssl=true'
    - if: type = cron OR commit_message =~ /\[full build\]/
      env: MODULE='cassandra' CASSANDRA_VERSION='3.0.14' CASSANDRA_ENABLE_SSL='true' ARGS='-Dtest=**/astyanax/* -Dtest.skip.unordered=true -Dtest.skip.ordered=true -Dtest.skip.serial=true'
    - if: type = cron OR commit_message =~ /\[full build\]/
      env: MODULE='cassandra' CASSANDRA_VERSION='3.0.14' ARGS='-Dtest=**/cassandra/*,**/utils/*'
    - if: type = cron OR commit_message =~ /\[full build\]/
      env: MODULE='cql' CASSANDRA_VERSION='3.0.14' CASSANDRA_ENABLE_BOP='true' ARGS='-Dtest.skip.murmur=true -Dtest.skip.murmur-ssl=true -Dtest.skip.murmur-serial=true'
    - if: type = cron OR commit_message =~ /\[full build\]/
      env: MODULE='cql' CASSANDRA_VERSION='3.0.14' ARGS='-Dtest.skip.byteorderedpartitioner=true -Dtest.skip.murmur-ssl=true'
    - if: type = cron OR commit_message =~ /\[full build\]/
      env: MODULE='cql' CASSANDRA_VERSION='3.0.14' CASSANDRA_ENABLE_SSL='true' ARGS='-Dtest.skip.murmur=true -Dtest.skip.byteorderedpartitioner=true -Dtest.skip.murmur-serial=true'
    - if: type = cron OR commit_message =~ /\[full build\]/
      env: MODULE='hadoop-parent/janusgraph-hadoop-2' CASSANDRA_VERSION='2.2.10' ARGS='-DskipHBase'
    - if: type = cron OR commit_message =~ /\[full build\]/
      env: MODULE='cassandra' CASSANDRA_VERSION='2.2.10' CASSANDRA_ENABLE_BOP='true' ARGS='-Dtest=**/thrift/* -Dtest.skip.unordered=true -Dtest.skip.ssl=true -Dtest.skip.serial=true'
    - if: type = cron OR commit_message =~ /\[full build\]/
      env: MODULE='cassandra' CASSANDRA_VERSION='2.2.10' ARGS='-Dtest=**/thrift/* -Dtest.skip.ordered=true -Dtest.skip.ssl=true'
    - if: type = cron OR commit_message =~ /\[full build\]/
      env: MODULE='cassandra' CASSANDRA_VERSION='2.2.10' CASSANDRA_ENABLE_SSL='true' ARGS='-Dtest=**/thrift/* -Dtest.skip.unordered=true -Dtest.skip.ordered=true -Dtest.skip.serial=true'
    - if: type = cron OR commit_message =~ /\[full build\]/
      env: MODULE='cassandra' CASSANDRA_VERSION='2.2.10' CASSANDRA_ENABLE_BOP='true' ARGS='-Dtest=**/astyanax/* -Dtest.skip.unordered=true -Dtest.skip.ssl=true -Dtest.skip.serial=true'
    - if: type = cron OR commit_message =~ /\[full build\]/
      env: MODULE='cassandra' CASSANDRA_VERSION='2.2.10' ARGS='-Dtest=**/astyanax/* -Dtest.skip.ordered=true -Dtest.skip.ssl=true'
    - if: type = cron OR commit_message =~ /\[full build\]/
      env: MODULE='cassandra' CASSANDRA_VERSION='2.2.10' CASSANDRA_ENABLE_SSL='true' ARGS='-Dtest=**/astyanax/* -Dtest.skip.unordered=true -Dtest.skip.ordered=true -Dtest.skip.serial=true'
    - if: type = cron OR commit_message =~ /\[full build\]/
      env: MODULE='cassandra' CASSANDRA_VERSION='2.2.10' ARGS='-Dtest=**/cassandra/*,**/utils/*'
    - if: type = cron OR commit_message =~ /\[full build\]/
      env: MODULE='cql' CASSANDRA_VERSION='2.2.10' CASSANDRA_ENABLE_BOP='true' ARGS='-Dtest.skip.murmur=true -Dtest.skip.murmur-ssl=true -Dtest.skip.murmur-serial=true'
    - if: type = cron OR commit_message =~ /\[full build\]/
      env: MODULE='cql' CASSANDRA_VERSION='2.2.10' ARGS='-Dtest.skip.byteorderedpartitioner=true -Dtest.skip.murmur-ssl=true'
    - if: type = cron OR commit_message =~ /\[full build\]/
      env: MODULE='cql' CASSANDRA_VERSION='2.2.10' CASSANDRA_ENABLE_SSL='true' ARGS='-Dtest.skip.murmur=true -Dtest.skip.byteorderedpartitioner=true -Dtest.skip.murmur-serial=true'
  fast_finish: true
  # https://docs.travis-ci.com/user/customizing-the-build#Rows-that-are-Allowed-to-Fail
  allow_failures:
    # Elasticsearch 1.x tests can fail non-deterministically
    - env: MODULE='es' ARGS='-Pelasticsearch1'
    - env: MODULE='hadoop-parent/janusgraph-hadoop-2' CASSANDRA_VERSION='3.11.0' ARGS='-DskipHBase -DskipCassandra -DskipCassandra3=false'
    - env: MODULE='hadoop-parent/janusgraph-hadoop-2' CASSANDRA_VERSION='3.0.14' ARGS='-DskipHBase -DskipCassandra -DskipCassandra3=false'

<<<<<<< HEAD
install:
  - if [ "${TRAVIS_BRANCH}" == "${COVERITY_BRANCH_NAME}" ] && [ -n "${COVERITY_ONLY:-}" ]; then
      echo "Building all modules for Coverity analysis";
      travis_retry travis_wait mvn clean install -DskipTests=true
        -Dmaven.javadoc.skip=true --batch-mode --show-version;
    elif [ "${TRAVIS_BRANCH}" == "${COVERITY_BRANCH_NAME}" ] || ! [ -z "${COVERITY_ONLY:-}" ]; then
      echo "Building all modules for test-compile coverage, but skipping Coverity upload";
      travis_retry travis_wait mvn clean install -DskipTests=true
        -Dmaven.javadoc.skip=true --batch-mode --show-version;
    else
      echo "Building janusgraph-${MODULE} and dependencies";
      travis_retry travis_wait mvn clean install --projects janusgraph-${MODULE}
        --also-make -DskipTests=true -Dmaven.javadoc.skip=true
        --batch-mode --show-version ${INSTALL_ARGS};
    fi

script:
  - if [ "${TRAVIS_BRANCH}" == "${COVERITY_BRANCH_NAME}" ] && [ -n "${COVERITY_ONLY:-}" ]; then
      echo "Building Docker image for Coverity analysis";
      docker build -t janusgraph/analysis analysis;
      echo "Running Coverity scan";
      travis_wait 50 docker run --rm
        -v ${HOME}/.m2:/root/.m2 -v ${PWD}:/opt/janusgraph
        -e COVERITY_SCAN_TOKEN="${COVERITY_SCAN_TOKEN}"
        -e COVERITY_EMAIL="${COVERITY_EMAIL}"
        -i janusgraph/analysis;
    elif [ "${TRAVIS_BRANCH}" == "${COVERITY_BRANCH_NAME}" ] || [ -n "${COVERITY_ONLY:-}" ]; then
      echo "Skipping module tests on Coverity branch/job";
    else
      echo "Testing janusgraph-${MODULE}";
      travis_wait 50 mvn clean verify --projects janusgraph-${MODULE}
        -Pcoverage ${ARGS};
    fi

after_success:
  # Upload test coverage reports to Codecov
  - if [ "${TRAVIS_BRANCH}" == "${COVERITY_BRANCH_NAME}" ] || [ -n "${COVERITY_ONLY:-}" ]; then
      echo "Skipping test coverage report upload in Coverity branch/job";
    else
      bash <(curl -s https://codecov.io/bash);
    fi

=======
>>>>>>> cacc6fba
# Syntax and more info: https://docs.travis-ci.com/user/notifications
notifications:
  email:
    - janusgraph-ci@googlegroups.com<|MERGE_RESOLUTION|>--- conflicted
+++ resolved
@@ -35,130 +35,169 @@
     - COVERITY_EMAIL="sjudeng@gmail.com"
     # Default Elasticsearch heap size can be too large for Travis
     - ES_JAVA_OPTS="-Xms256m -Xmx512m"
-
-<<<<<<< HEAD
-matrix:
-  include:
-    # sort modules by test time with quickest modules first
-    - env: MODULE='server'
-    - env: MODULE='hadoop-parent/janusgraph-hadoop-2'
-    - env: MODULE='lucene'
-    - env: MODULE='solr' ARGS='-Pdocker,solr7'
-    - env: MODULE='solr' ARGS='-Pdocker,solr6'
-    - env: MODULE='solr' ARGS='-Pdocker,solr5'
-    - env: MODULE='es' ARGS='-Pelasticsearch6'
-    - env: MODULE='es' ARGS='-Pelasticsearch60'
-    - env: MODULE='es' ARGS='-Pelasticsearch5'
-    - env: MODULE='es' ARGS='-Pelasticsearch2'
-    - env: MODULE='es' ARGS='-Pelasticsearch1'
-    - env: MODULE='berkeleyje'
-    - env: MODULE='test' ARGS='-Dtest.skip.tp=false'
-=======
+    - export STRUCTOR_LATEST_TAG=v0.4.0
+    - export STRUCTOR_VERSION=v1.7.1
+
 stages:
   - test
   - documentation
   - deploy
 
+x-template:
+  &FULL_BUILD_JOB
+  stage: test
+  install: travis_wait mvn clean install --projects janusgraph-${MODULE} --also-make -DskipTests=true
+    -Dmaven.javadoc.skip=true --batch-mode --show-version ${INSTALL_ARGS};
+  script: travis_retry travis_wait 50 mvn clean verify --projects janusgraph-${MODULE} -Pcoverage ${ARGS};
+  after_success: bash <(curl -s https://codecov.io/bash);
+  if: type = cron OR commit_message =~ /\[full build\]/
+x-template:
+  &STANDARD_TEST_JOB
+  stage: test
+  install: travis_wait mvn clean install --projects janusgraph-${MODULE} --also-make -DskipTests=true 
+    -Dmaven.javadoc.skip=true --batch-mode --show-version ${INSTALL_ARGS};
+  script: travis_retry travis_wait 50 mvn clean verify --projects janusgraph-${MODULE} -Pcoverage ${ARGS};
+  after_success: bash <(curl -s https://codecov.io/bash);
+  if: commit_message !~ /\[doc only\]/
+
 jobs:
   include:
-    - &STANDARD_TEST_JOB
-      stage: test
+    - <<: *STANDARD_TEST_JOB
       env: MODULE='hadoop-parent/janusgraph-hadoop-2'
-      install: travis_wait mvn clean install --projects janusgraph-${MODULE} --also-make -DskipTests=true -Dmaven.javadoc.skip=true --batch-mode --show-version;
-      script: travis_retry travis_wait 50 mvn clean verify --projects janusgraph-${MODULE} -Pcoverage ${ARGS};
-      after_success: bash <(curl -s https://codecov.io/bash);
-      if: commit_message !~ /\[doc only\]/
-    -
-      <<: *STANDARD_TEST_JOB
+    - <<: *STANDARD_TEST_JOB
       env: MODULE='lucene'
-    -
-      <<: *STANDARD_TEST_JOB
+    - <<: *STANDARD_TEST_JOB
       env: MODULE='solr' ARGS='-Pdocker,solr7'
-    -
-      <<: *STANDARD_TEST_JOB
+    - <<: *STANDARD_TEST_JOB
       env: MODULE='solr' ARGS='-Pdocker,solr6'
-    -
-      <<: *STANDARD_TEST_JOB
+    - <<: *STANDARD_TEST_JOB
       env: MODULE='solr' ARGS='-Pdocker,solr5'
-    -
-      <<: *STANDARD_TEST_JOB
+    - <<: *STANDARD_TEST_JOB
       env: MODULE='es' ARGS='-Pelasticsearch6'
-    -
-      <<: *STANDARD_TEST_JOB
+    - <<: *STANDARD_TEST_JOB
+      env: MODULE='es' ARGS='-Pelasticsearch60'
+    - <<: *STANDARD_TEST_JOB
       env: MODULE='es' ARGS='-Pelasticsearch5'
-    -
-      <<: *STANDARD_TEST_JOB
+    - <<: *STANDARD_TEST_JOB
       env: MODULE='es' ARGS='-Pelasticsearch2'
-    -
-      <<: *STANDARD_TEST_JOB
-      env: MODULE='es' ARGS='-Pelasticsearch1,es-docker'
-    -
-      <<: *STANDARD_TEST_JOB
+    - <<: *STANDARD_TEST_JOB
+      env: MODULE='es' ARGS='-Pelasticsearch1'
+    - <<: *STANDARD_TEST_JOB
       env: MODULE='berkeleyje'
-    -
-      <<: *STANDARD_TEST_JOB
-      env: MODULE='test'
-    -
-      <<: *STANDARD_TEST_JOB
+    - <<: *STANDARD_TEST_JOB
+      env: MODULE='test' ARGS='-Dtest.skip.tp=false'
+    - <<: *STANDARD_TEST_JOB
       env: MODULE='cassandra' ARGS='-Dtest=**/diskstorage/cassandra/thrift/* -Dtest.skip.unordered=true -Dtest.skip.ssl=true -Dtest.skip.serial=true'
-    -
-      <<: *STANDARD_TEST_JOB
+    - <<: *STANDARD_TEST_JOB
       env: MODULE='cassandra' ARGS='-Dtest=**/diskstorage/cassandra/thrift/* -Dtest.skip.ordered=true -Dtest.skip.ssl=true -Dtest.skip.serial=true'
-    -
-      <<: *STANDARD_TEST_JOB
+    - <<: *STANDARD_TEST_JOB
       env: MODULE='cassandra' ARGS='-Dtest=**/diskstorage/cassandra/thrift/* -Dtest.skip.unordered=true -Dtest.skip.ordered=true'
-    -
-      <<: *STANDARD_TEST_JOB
+    - <<: *STANDARD_TEST_JOB
       env: MODULE='cassandra' ARGS='-Dtest=**/graphdb/thrift/* -Dtest.skip.unordered=true -Dtest.skip.ssl=true -Dtest.skip.serial=true'
-    -
-      <<: *STANDARD_TEST_JOB
+    - <<: *STANDARD_TEST_JOB
       env: MODULE='cassandra' ARGS='-Dtest=**/graphdb/thrift/* -Dtest.skip.ordered=true -Dtest.skip.ssl=true -Dtest.skip.serial=true'
-    -
-      <<: *STANDARD_TEST_JOB
+    - <<: *STANDARD_TEST_JOB
       env: MODULE='cassandra' ARGS='-Dtest=**/graphdb/thrift/* -Dtest.skip.unordered=true -Dtest.skip.ordered=true'
-    -
-      <<: *STANDARD_TEST_JOB
+    - <<: *STANDARD_TEST_JOB
       env: MODULE='cassandra' ARGS='-Dtest=**/diskstorage/cassandra/astyanax/* -Dtest.skip.unordered=true -Dtest.skip.ssl=true -Dtest.skip.serial=true'
-    -
-      <<: *STANDARD_TEST_JOB
+    - <<: *STANDARD_TEST_JOB
       env: MODULE='cassandra' ARGS='-Dtest=**/diskstorage/cassandra/astyanax/* -Dtest.skip.ordered=true -Dtest.skip.ssl=true -Dtest.skip.serial=true'
-    -
-      <<: *STANDARD_TEST_JOB
+    - <<: *STANDARD_TEST_JOB
       env: MODULE='cassandra' ARGS='-Dtest=**/diskstorage/cassandra/astyanax/* -Dtest.skip.unordered=true -Dtest.skip.ordered=true'
-    -
-      <<: *STANDARD_TEST_JOB
+    - <<: *STANDARD_TEST_JOB
       env: MODULE='cassandra' ARGS='-Dtest=**/graphdb/astyanax/*'
-    -
-      <<: *STANDARD_TEST_JOB
+    - <<: *STANDARD_TEST_JOB
       env: MODULE='cassandra' ARGS='-Dtest=**/diskstorage/cassandra/embedded/*'
-    -
-      <<: *STANDARD_TEST_JOB
+    - <<: *STANDARD_TEST_JOB
       env: MODULE='cassandra' ARGS='-Dtest=***/cassandra/*,*/graphdb/embedded/*'
-    -
-      <<: *STANDARD_TEST_JOB
+    - <<: *STANDARD_TEST_JOB
       env: MODULE='hbase-parent/janusgraph-hbase-10' ARGS='-Dtest=**/diskstorage/hbase/*'
-    -
-      <<: *STANDARD_TEST_JOB
+    - <<: *STANDARD_TEST_JOB
       env: MODULE='hbase-parent/janusgraph-hbase-10' ARGS='-Dtest=**/graphdb/hbase/*'
-    -
-      <<: *STANDARD_TEST_JOB
-      env: MODULE='hbase-parent/janusgraph-hbase-098' ARGS='-Dtest=**/diskstorage/hbase/*'
-    -
-      <<: *STANDARD_TEST_JOB
-      env: MODULE='hbase-parent/janusgraph-hbase-098' ARGS='-Dtest=**/graphdb/hbase/*'
-    -
-      <<: *STANDARD_TEST_JOB
+    - <<: *STANDARD_TEST_JOB
+      env: MODULE='hbase-parent/janusgraph-hbase-10' INSTALL_ARGS='-Dhbase.profile -Phbase2' ARGS='-Dtest=**/diskstorage/hbase/* -Dhbase.profile -Phbase2'
+    - <<: *STANDARD_TEST_JOB
+      env: MODULE='hbase-parent/janusgraph-hbase-10' INSTALL_ARGS='-Dhbase.profile -Phbase2' ARGS='-Dtest=**/graphdb/hbase/* -Dhbase.profile -Phbase2'
+    - <<: *STANDARD_TEST_JOB
+      env: MODULE='hadoop-parent/janusgraph-hadoop-2' INSTALL_ARGS='-Dhbase.profile -Phbase2' ARGS='-Dhbase.profile -Phbase2'
+    - <<: *STANDARD_TEST_JOB
       env: MODULE='cql' ARGS='-Dtest=**/diskstorage/cql/* -Dtest.skip.murmur=true'
-    -
-      <<: *STANDARD_TEST_JOB
+    - <<: *STANDARD_TEST_JOB
       env: MODULE='cql' ARGS='-Dtest=**/diskstorage/cql/* -Dtest.skip.byteorderedpartitioner=true -Dtest.skip.murmur-serial=true -Dtest.skip.murmur-ssl=true'
-    -
-      <<: *STANDARD_TEST_JOB
+    - <<: *STANDARD_TEST_JOB
       env: MODULE='cql' ARGS='-Dtest=**/graphdb/cql/* -Dtest.skip.murmur=true'
-    -
-      <<: *STANDARD_TEST_JOB
+    - <<: *STANDARD_TEST_JOB
       env: MODULE='cql' ARGS='-Dtest=**/graphdb/cql/* -Dtest.skip.byteorderedpartitioner=true -Dtest.skip.murmur-serial=true -Dtest.skip.murmur-ssl=true'
     
+    - <<: *FULL_BUILD_JOB
+      env: MODULE='hadoop-parent/janusgraph-hadoop-2' CASSANDRA_VERSION='3.11.0' ARGS='-DskipHBase -DskipCassandra -DskipCassandra3=false'
+    - <<: *FULL_BUILD_JOB
+      env: MODULE='cql' ARGS='-Dtest=**/graphdb/cql/* -Dtest.skip.byteorderedpartitioner=true -Dtest.skip.murmur-serial=true -Dtest.skip.murmur-ssl=true'
+    - <<: *FULL_BUILD_JOB
+      env: MODULE='cassandra' CASSANDRA_VERSION='3.11.0' CASSANDRA_ENABLE_BOP='true' ARGS='-Dtest=**/thrift/* -Dtest.skip.unordered=true -Dtest.skip.ssl=true -Dtest.skip.serial=true'
+    - <<: *FULL_BUILD_JOB
+      env: MODULE='cassandra' CASSANDRA_VERSION='3.11.0' ARGS='-Dtest=**/thrift/* -Dtest.skip.ordered=true -Dtest.skip.ssl=true'
+    - <<: *FULL_BUILD_JOB
+      env: MODULE='cassandra' CASSANDRA_VERSION='3.11.0' CASSANDRA_ENABLE_SSL='true' ARGS='-Dtest=**/thrift/* -Dtest.skip.unordered=true -Dtest.skip.ordered=true -Dtest.skip.serial=true'
+    - <<: *FULL_BUILD_JOB
+      env: MODULE='cassandra' CASSANDRA_VERSION='3.11.0' CASSANDRA_ENABLE_BOP='true' ARGS='-Dtest=**/astyanax/* -Dtest.skip.unordered=true -Dtest.skip.ssl=true -Dtest.skip.serial=true'
+    - <<: *FULL_BUILD_JOB
+      env: MODULE='cassandra' CASSANDRA_VERSION='3.11.0' ARGS='-Dtest=**/astyanax/* -Dtest.skip.ordered=true -Dtest.skip.ssl=true'
+    - <<: *FULL_BUILD_JOB
+      env: MODULE='cassandra' CASSANDRA_VERSION='3.11.0' CASSANDRA_ENABLE_SSL='true' ARGS='-Dtest=**/astyanax/* -Dtest.skip.unordered=true -Dtest.skip.ordered=true -Dtest.skip.serial=true'
+    - <<: *FULL_BUILD_JOB
+      env: MODULE='cassandra' CASSANDRA_VERSION='3.11.0' ARGS='-Dtest=**/cassandra/*,**/utils/*'
+    - <<: *FULL_BUILD_JOB
+      env: MODULE='cql' CASSANDRA_VERSION='3.11.0' CASSANDRA_ENABLE_BOP='true' ARGS='-Dtest.skip.murmur=true -Dtest.skip.murmur-ssl=true -Dtest.skip.murmur-serial=true'
+    - <<: *FULL_BUILD_JOB
+      env: MODULE='cql' CASSANDRA_VERSION='3.11.0' ARGS='-Dtest.skip.byteorderedpartitioner=true -Dtest.skip.murmur-ssl=true'
+    - <<: *FULL_BUILD_JOB
+      env: MODULE='cql' CASSANDRA_VERSION='3.11.0' CASSANDRA_ENABLE_SSL='true' ARGS='-Dtest.skip.murmur=true -Dtest.skip.byteorderedpartitioner=true -Dtest.skip.murmur-serial=true'
+    - <<: *FULL_BUILD_JOB
+      env: MODULE='hadoop-parent/janusgraph-hadoop-2' CASSANDRA_VERSION='3.0.14' ARGS='-DskipHBase -DskipCassandra -DskipCassandra3=false'
+    - <<: *FULL_BUILD_JOB
+      env: MODULE='cassandra' CASSANDRA_VERSION='3.0.14' CASSANDRA_ENABLE_BOP='true' ARGS='-Dtest=**/thrift/* -Dtest.skip.unordered=true -Dtest.skip.ssl=true -Dtest.skip.serial=true'
+    - <<: *FULL_BUILD_JOB
+      env: MODULE='cassandra' CASSANDRA_VERSION='3.0.14' ARGS='-Dtest=**/thrift/* -Dtest.skip.ordered=true -Dtest.skip.ssl=true'
+    - <<: *FULL_BUILD_JOB
+      env: MODULE='cassandra' CASSANDRA_VERSION='3.0.14' CASSANDRA_ENABLE_SSL='true' ARGS='-Dtest=**/thrift/* -Dtest.skip.unordered=true -Dtest.skip.ordered=true -Dtest.skip.serial=true'
+    - <<: *FULL_BUILD_JOB
+      env: MODULE='cassandra' CASSANDRA_VERSION='3.0.14' CASSANDRA_ENABLE_BOP='true' ARGS='-Dtest=**/astyanax/* -Dtest.skip.unordered=true -Dtest.skip.ssl=true -Dtest.skip.serial=true'
+    - <<: *FULL_BUILD_JOB
+      env: MODULE='cassandra' CASSANDRA_VERSION='3.0.14' ARGS='-Dtest=**/astyanax/* -Dtest.skip.ordered=true -Dtest.skip.ssl=true'
+    - <<: *FULL_BUILD_JOB
+      env: MODULE='cassandra' CASSANDRA_VERSION='3.0.14' CASSANDRA_ENABLE_SSL='true' ARGS='-Dtest=**/astyanax/* -Dtest.skip.unordered=true -Dtest.skip.ordered=true -Dtest.skip.serial=true'
+    - <<: *FULL_BUILD_JOB
+      env: MODULE='cassandra' CASSANDRA_VERSION='3.0.14' ARGS='-Dtest=**/cassandra/*,**/utils/*'
+    - <<: *FULL_BUILD_JOB
+      env: MODULE='cql' CASSANDRA_VERSION='3.0.14' CASSANDRA_ENABLE_BOP='true' ARGS='-Dtest.skip.murmur=true -Dtest.skip.murmur-ssl=true -Dtest.skip.murmur-serial=true'
+    - <<: *FULL_BUILD_JOB
+      env: MODULE='cql' CASSANDRA_VERSION='3.0.14' ARGS='-Dtest.skip.byteorderedpartitioner=true -Dtest.skip.murmur-ssl=true'
+    - <<: *FULL_BUILD_JOB
+      env: MODULE='cql' CASSANDRA_VERSION='3.0.14' CASSANDRA_ENABLE_SSL='true' ARGS='-Dtest.skip.murmur=true -Dtest.skip.byteorderedpartitioner=true -Dtest.skip.murmur-serial=true'
+    - <<: *FULL_BUILD_JOB
+      env: MODULE='hadoop-parent/janusgraph-hadoop-2' CASSANDRA_VERSION='2.2.10' ARGS='-DskipHBase'
+    - <<: *FULL_BUILD_JOB
+      env: MODULE='cassandra' CASSANDRA_VERSION='2.2.10' CASSANDRA_ENABLE_BOP='true' ARGS='-Dtest=**/thrift/* -Dtest.skip.unordered=true -Dtest.skip.ssl=true -Dtest.skip.serial=true'
+    - <<: *FULL_BUILD_JOB
+      env: MODULE='cassandra' CASSANDRA_VERSION='2.2.10' ARGS='-Dtest=**/thrift/* -Dtest.skip.ordered=true -Dtest.skip.ssl=true'
+    - <<: *FULL_BUILD_JOB
+      env: MODULE='cassandra' CASSANDRA_VERSION='2.2.10' CASSANDRA_ENABLE_SSL='true' ARGS='-Dtest=**/thrift/* -Dtest.skip.unordered=true -Dtest.skip.ordered=true -Dtest.skip.serial=true'
+    - <<: *FULL_BUILD_JOB
+      env: MODULE='cassandra' CASSANDRA_VERSION='2.2.10' CASSANDRA_ENABLE_BOP='true' ARGS='-Dtest=**/astyanax/* -Dtest.skip.unordered=true -Dtest.skip.ssl=true -Dtest.skip.serial=true'
+    - <<: *FULL_BUILD_JOB
+      env: MODULE='cassandra' CASSANDRA_VERSION='2.2.10' ARGS='-Dtest=**/astyanax/* -Dtest.skip.ordered=true -Dtest.skip.ssl=true'
+    - <<: *FULL_BUILD_JOB
+      env: MODULE='cassandra' CASSANDRA_VERSION='2.2.10' CASSANDRA_ENABLE_SSL='true' ARGS='-Dtest=**/astyanax/* -Dtest.skip.unordered=true -Dtest.skip.ordered=true -Dtest.skip.serial=true'
+    - <<: *FULL_BUILD_JOB
+      env: MODULE='cassandra' CASSANDRA_VERSION='2.2.10' ARGS='-Dtest=**/cassandra/*,**/utils/*'
+    - <<: *FULL_BUILD_JOB
+      env: MODULE='cql' CASSANDRA_VERSION='2.2.10' CASSANDRA_ENABLE_BOP='true' ARGS='-Dtest.skip.murmur=true -Dtest.skip.murmur-ssl=true -Dtest.skip.murmur-serial=true'
+    - <<: *FULL_BUILD_JOB
+      env: MODULE='cql' CASSANDRA_VERSION='2.2.10' ARGS='-Dtest.skip.byteorderedpartitioner=true -Dtest.skip.murmur-ssl=true'
+    - <<: *FULL_BUILD_JOB
+      env: MODULE='cql' CASSANDRA_VERSION='2.2.10' CASSANDRA_ENABLE_SSL='true' ARGS='-Dtest.skip.murmur=true -Dtest.skip.byteorderedpartitioner=true -Dtest.skip.murmur-serial=true'
+
     - stage: test
       env: COVERITY_ONLY=true
       install: travis_wait mvn --quiet install -DskipTests=true -Dmaven.javadoc.skip=true --batch-mode --show-version;
@@ -179,21 +218,24 @@
       script:
         - echo "Updating configuration markdown";
           mvn --quiet clean install -DskipTests=true -pl janusgraph-doc -am;
+        - echo "Check for changes in configuration";
+          git diff  --exit-code docs/basics/janusgraph-cfg.md;
         - docker run --rm -v $PWD:/mkdocs doc-site:mkdocs mkdocs build
     
     - stage: deploy
       install: skip
       script: skip
       before_deploy:
-        - echo "Updating configuration markdown";
-          mvn --quiet clean install -DskipTests=true -pl janusgraph-doc -am;
         - echo "Download documentation generator";
-          curl -sfL https://raw.githubusercontent.com/containous/structor/master/godownloader.sh | bash -s -- -b $GOPATH/bin v1.7.1
+          curl -sfL https://raw.githubusercontent.com/containous/structor/master/godownloader.sh | bash -s -- -b $GOPATH/bin ${STRUCTOR_VERSION}
         - echo "Build documentation";
-          structor -o janusgraph -r janusgraph \
-            --dockerfile-url="https://raw.githubusercontent.com/janusgraph/janusgraph/v0.2/docs.Dockerfile" \
-            --menu.js-url="https://raw.githubusercontent.com/janusgraph/janusgraph/v0.2/docs/theme/structor-menu.js.gotmpl" \
-            --exp-branch=v0.2 --debug;
+          sudo "$GOPATH/bin/structor" -o janusgraph -r janusgraph \
+            --force-edit-url \
+            --rqts-url="https://raw.githubusercontent.com/janusgraph/janusgraph/v0.3/requirements.txt"
+            --dockerfile-url="https://raw.githubusercontent.com/janusgraph/janusgraph/v0.3/docs.Dockerfile" \
+            --menu.js-url="https://raw.githubusercontent.com/janusgraph/janusgraph/v0.3/docs/theme/structor-menu.js.gotmpl" \
+            --exp-branch=v0.3 --debug;
+          sudo chown -R $UID site;
       deploy:
         provider: pages
         repo: janusgraph/janusgraph
@@ -208,152 +250,13 @@
   # https://docs.travis-ci.com/user/customizing-the-build#Rows-that-are-Allowed-to-Fail
   allow_failures:
     # Elasticsearch 1.x tests can fail non-deterministically
-    - env: MODULE='es' ARGS='-Pelasticsearch1,es-docker'
-    # Can fail due to timeout (runs longer than 50min)
-    - env: MODULE='hbase-parent/janusgraph-hbase-098' ARGS='-Dtest=**/diskstorage/hbase/*'
-    - env: MODULE='hbase-parent/janusgraph-hbase-098' ARGS='-Dtest=**/graphdb/hbase/*'
->>>>>>> cacc6fba
-    - env: MODULE='cassandra' ARGS='-Dtest=**/diskstorage/cassandra/thrift/* -Dtest.skip.unordered=true -Dtest.skip.ssl=true -Dtest.skip.serial=true'
-    - env: MODULE='cassandra' ARGS='-Dtest=**/diskstorage/cassandra/thrift/* -Dtest.skip.ordered=true -Dtest.skip.ssl=true -Dtest.skip.serial=true'
-    - env: MODULE='cassandra' ARGS='-Dtest=**/diskstorage/cassandra/thrift/* -Dtest.skip.unordered=true -Dtest.skip.ordered=true'
-    - env: MODULE='cassandra' ARGS='-Dtest=**/graphdb/thrift/* -Dtest.skip.unordered=true -Dtest.skip.ssl=true -Dtest.skip.serial=true'
-    - env: MODULE='cassandra' ARGS='-Dtest=**/graphdb/thrift/* -Dtest.skip.ordered=true -Dtest.skip.ssl=true -Dtest.skip.serial=true'
-    - env: MODULE='cassandra' ARGS='-Dtest=**/graphdb/thrift/* -Dtest.skip.unordered=true -Dtest.skip.ordered=true'
-    - env: MODULE='cassandra' ARGS='-Dtest=**/diskstorage/cassandra/astyanax/* -Dtest.skip.unordered=true -Dtest.skip.ssl=true -Dtest.skip.serial=true'
-    - env: MODULE='cassandra' ARGS='-Dtest=**/diskstorage/cassandra/astyanax/* -Dtest.skip.ordered=true -Dtest.skip.ssl=true -Dtest.skip.serial=true'
-    - env: MODULE='cassandra' ARGS='-Dtest=**/diskstorage/cassandra/astyanax/* -Dtest.skip.unordered=true -Dtest.skip.ordered=true'
-    - env: MODULE='cassandra' ARGS='-Dtest=**/graphdb/astyanax/*'
-    - env: MODULE='cassandra' ARGS='-Dtest=**/diskstorage/cassandra/embedded/*'
-    - env: MODULE='cassandra' ARGS='-Dtest=***/cassandra/*,*/graphdb/embedded/*'
-    - env: MODULE='hbase-parent/janusgraph-hbase-10' ARGS='-Dtest=**/diskstorage/hbase/*'
-    - env: MODULE='hbase-parent/janusgraph-hbase-10' ARGS='-Dtest=**/graphdb/hbase/*'
-    - env: MODULE='hbase-parent/janusgraph-hbase-10' INSTALL_ARGS='-Dhbase.profile -Phbase2' ARGS='-Dtest=**/diskstorage/hbase/* -Dhbase.profile -Phbase2'
-    - env: MODULE='hbase-parent/janusgraph-hbase-10' INSTALL_ARGS='-Dhbase.profile -Phbase2' ARGS='-Dtest=**/graphdb/hbase/* -Dhbase.profile -Phbase2'
-    - env: MODULE='hadoop-parent/janusgraph-hadoop-2' INSTALL_ARGS='-Dhbase.profile -Phbase2' ARGS='-Dhbase.profile -Phbase2'
-    - env: MODULE='cql' ARGS='-Dtest=**/diskstorage/cql/* -Dtest.skip.murmur=true'
-    - env: MODULE='cql' ARGS='-Dtest=**/diskstorage/cql/* -Dtest.skip.byteorderedpartitioner=true -Dtest.skip.murmur-serial=true -Dtest.skip.murmur-ssl=true'
-    - env: MODULE='cql' ARGS='-Dtest=**/graphdb/cql/* -Dtest.skip.murmur=true'
-    - env: MODULE='cql' ARGS='-Dtest=**/graphdb/cql/* -Dtest.skip.byteorderedpartitioner=true -Dtest.skip.murmur-serial=true -Dtest.skip.murmur-ssl=true'
-    - env: COVERITY_ONLY=true
-    - if: type = cron OR commit_message =~ /\[full build\]/
-      env: MODULE='hadoop-parent/janusgraph-hadoop-2' CASSANDRA_VERSION='3.11.0' ARGS='-DskipHBase -DskipCassandra -DskipCassandra3=false'
-    - if: type = cron OR commit_message =~ /\[full build\]/
-      env: MODULE='cassandra' CASSANDRA_VERSION='3.11.0' CASSANDRA_ENABLE_BOP='true' ARGS='-Dtest=**/thrift/* -Dtest.skip.unordered=true -Dtest.skip.ssl=true -Dtest.skip.serial=true'
-    - if: type = cron OR commit_message =~ /\[full build\]/
-      env: MODULE='cassandra' CASSANDRA_VERSION='3.11.0' ARGS='-Dtest=**/thrift/* -Dtest.skip.ordered=true -Dtest.skip.ssl=true'
-    - if: type = cron OR commit_message =~ /\[full build\]/
-      env: MODULE='cassandra' CASSANDRA_VERSION='3.11.0' CASSANDRA_ENABLE_SSL='true' ARGS='-Dtest=**/thrift/* -Dtest.skip.unordered=true -Dtest.skip.ordered=true -Dtest.skip.serial=true'
-    - if: type = cron OR commit_message =~ /\[full build\]/
-      env: MODULE='cassandra' CASSANDRA_VERSION='3.11.0' CASSANDRA_ENABLE_BOP='true' ARGS='-Dtest=**/astyanax/* -Dtest.skip.unordered=true -Dtest.skip.ssl=true -Dtest.skip.serial=true'
-    - if: type = cron OR commit_message =~ /\[full build\]/
-      env: MODULE='cassandra' CASSANDRA_VERSION='3.11.0' ARGS='-Dtest=**/astyanax/* -Dtest.skip.ordered=true -Dtest.skip.ssl=true'
-    - if: type = cron OR commit_message =~ /\[full build\]/
-      env: MODULE='cassandra' CASSANDRA_VERSION='3.11.0' CASSANDRA_ENABLE_SSL='true' ARGS='-Dtest=**/astyanax/* -Dtest.skip.unordered=true -Dtest.skip.ordered=true -Dtest.skip.serial=true'
-    - if: type = cron OR commit_message =~ /\[full build\]/
-      env: MODULE='cassandra' CASSANDRA_VERSION='3.11.0' ARGS='-Dtest=**/cassandra/*,**/utils/*'
-    - if: type = cron OR commit_message =~ /\[full build\]/
-      env: MODULE='cql' CASSANDRA_VERSION='3.11.0' CASSANDRA_ENABLE_BOP='true' ARGS='-Dtest.skip.murmur=true -Dtest.skip.murmur-ssl=true -Dtest.skip.murmur-serial=true'
-    - if: type = cron OR commit_message =~ /\[full build\]/
-      env: MODULE='cql' CASSANDRA_VERSION='3.11.0' ARGS='-Dtest.skip.byteorderedpartitioner=true -Dtest.skip.murmur-ssl=true'
-    - if: type = cron OR commit_message =~ /\[full build\]/
-      env: MODULE='cql' CASSANDRA_VERSION='3.11.0' CASSANDRA_ENABLE_SSL='true' ARGS='-Dtest.skip.murmur=true -Dtest.skip.byteorderedpartitioner=true -Dtest.skip.murmur-serial=true'
-    - if: type = cron OR commit_message =~ /\[full build\]/
-      env: MODULE='hadoop-parent/janusgraph-hadoop-2' CASSANDRA_VERSION='3.0.14' ARGS='-DskipHBase -DskipCassandra -DskipCassandra3=false'
-    - if: type = cron OR commit_message =~ /\[full build\]/
-      env: MODULE='cassandra' CASSANDRA_VERSION='3.0.14' CASSANDRA_ENABLE_BOP='true' ARGS='-Dtest=**/thrift/* -Dtest.skip.unordered=true -Dtest.skip.ssl=true -Dtest.skip.serial=true'
-    - if: type = cron OR commit_message =~ /\[full build\]/
-      env: MODULE='cassandra' CASSANDRA_VERSION='3.0.14' ARGS='-Dtest=**/thrift/* -Dtest.skip.ordered=true -Dtest.skip.ssl=true'
-    - if: type = cron OR commit_message =~ /\[full build\]/
-      env: MODULE='cassandra' CASSANDRA_VERSION='3.0.14' CASSANDRA_ENABLE_SSL='true' ARGS='-Dtest=**/thrift/* -Dtest.skip.unordered=true -Dtest.skip.ordered=true -Dtest.skip.serial=true'
-    - if: type = cron OR commit_message =~ /\[full build\]/
-      env: MODULE='cassandra' CASSANDRA_VERSION='3.0.14' CASSANDRA_ENABLE_BOP='true' ARGS='-Dtest=**/astyanax/* -Dtest.skip.unordered=true -Dtest.skip.ssl=true -Dtest.skip.serial=true'
-    - if: type = cron OR commit_message =~ /\[full build\]/
-      env: MODULE='cassandra' CASSANDRA_VERSION='3.0.14' ARGS='-Dtest=**/astyanax/* -Dtest.skip.ordered=true -Dtest.skip.ssl=true'
-    - if: type = cron OR commit_message =~ /\[full build\]/
-      env: MODULE='cassandra' CASSANDRA_VERSION='3.0.14' CASSANDRA_ENABLE_SSL='true' ARGS='-Dtest=**/astyanax/* -Dtest.skip.unordered=true -Dtest.skip.ordered=true -Dtest.skip.serial=true'
-    - if: type = cron OR commit_message =~ /\[full build\]/
-      env: MODULE='cassandra' CASSANDRA_VERSION='3.0.14' ARGS='-Dtest=**/cassandra/*,**/utils/*'
-    - if: type = cron OR commit_message =~ /\[full build\]/
-      env: MODULE='cql' CASSANDRA_VERSION='3.0.14' CASSANDRA_ENABLE_BOP='true' ARGS='-Dtest.skip.murmur=true -Dtest.skip.murmur-ssl=true -Dtest.skip.murmur-serial=true'
-    - if: type = cron OR commit_message =~ /\[full build\]/
-      env: MODULE='cql' CASSANDRA_VERSION='3.0.14' ARGS='-Dtest.skip.byteorderedpartitioner=true -Dtest.skip.murmur-ssl=true'
-    - if: type = cron OR commit_message =~ /\[full build\]/
-      env: MODULE='cql' CASSANDRA_VERSION='3.0.14' CASSANDRA_ENABLE_SSL='true' ARGS='-Dtest.skip.murmur=true -Dtest.skip.byteorderedpartitioner=true -Dtest.skip.murmur-serial=true'
-    - if: type = cron OR commit_message =~ /\[full build\]/
-      env: MODULE='hadoop-parent/janusgraph-hadoop-2' CASSANDRA_VERSION='2.2.10' ARGS='-DskipHBase'
-    - if: type = cron OR commit_message =~ /\[full build\]/
-      env: MODULE='cassandra' CASSANDRA_VERSION='2.2.10' CASSANDRA_ENABLE_BOP='true' ARGS='-Dtest=**/thrift/* -Dtest.skip.unordered=true -Dtest.skip.ssl=true -Dtest.skip.serial=true'
-    - if: type = cron OR commit_message =~ /\[full build\]/
-      env: MODULE='cassandra' CASSANDRA_VERSION='2.2.10' ARGS='-Dtest=**/thrift/* -Dtest.skip.ordered=true -Dtest.skip.ssl=true'
-    - if: type = cron OR commit_message =~ /\[full build\]/
-      env: MODULE='cassandra' CASSANDRA_VERSION='2.2.10' CASSANDRA_ENABLE_SSL='true' ARGS='-Dtest=**/thrift/* -Dtest.skip.unordered=true -Dtest.skip.ordered=true -Dtest.skip.serial=true'
-    - if: type = cron OR commit_message =~ /\[full build\]/
-      env: MODULE='cassandra' CASSANDRA_VERSION='2.2.10' CASSANDRA_ENABLE_BOP='true' ARGS='-Dtest=**/astyanax/* -Dtest.skip.unordered=true -Dtest.skip.ssl=true -Dtest.skip.serial=true'
-    - if: type = cron OR commit_message =~ /\[full build\]/
-      env: MODULE='cassandra' CASSANDRA_VERSION='2.2.10' ARGS='-Dtest=**/astyanax/* -Dtest.skip.ordered=true -Dtest.skip.ssl=true'
-    - if: type = cron OR commit_message =~ /\[full build\]/
-      env: MODULE='cassandra' CASSANDRA_VERSION='2.2.10' CASSANDRA_ENABLE_SSL='true' ARGS='-Dtest=**/astyanax/* -Dtest.skip.unordered=true -Dtest.skip.ordered=true -Dtest.skip.serial=true'
-    - if: type = cron OR commit_message =~ /\[full build\]/
-      env: MODULE='cassandra' CASSANDRA_VERSION='2.2.10' ARGS='-Dtest=**/cassandra/*,**/utils/*'
-    - if: type = cron OR commit_message =~ /\[full build\]/
-      env: MODULE='cql' CASSANDRA_VERSION='2.2.10' CASSANDRA_ENABLE_BOP='true' ARGS='-Dtest.skip.murmur=true -Dtest.skip.murmur-ssl=true -Dtest.skip.murmur-serial=true'
-    - if: type = cron OR commit_message =~ /\[full build\]/
-      env: MODULE='cql' CASSANDRA_VERSION='2.2.10' ARGS='-Dtest.skip.byteorderedpartitioner=true -Dtest.skip.murmur-ssl=true'
-    - if: type = cron OR commit_message =~ /\[full build\]/
-      env: MODULE='cql' CASSANDRA_VERSION='2.2.10' CASSANDRA_ENABLE_SSL='true' ARGS='-Dtest.skip.murmur=true -Dtest.skip.byteorderedpartitioner=true -Dtest.skip.murmur-serial=true'
-  fast_finish: true
-  # https://docs.travis-ci.com/user/customizing-the-build#Rows-that-are-Allowed-to-Fail
-  allow_failures:
-    # Elasticsearch 1.x tests can fail non-deterministically
     - env: MODULE='es' ARGS='-Pelasticsearch1'
     - env: MODULE='hadoop-parent/janusgraph-hadoop-2' CASSANDRA_VERSION='3.11.0' ARGS='-DskipHBase -DskipCassandra -DskipCassandra3=false'
     - env: MODULE='hadoop-parent/janusgraph-hadoop-2' CASSANDRA_VERSION='3.0.14' ARGS='-DskipHBase -DskipCassandra -DskipCassandra3=false'
 
-<<<<<<< HEAD
-install:
-  - if [ "${TRAVIS_BRANCH}" == "${COVERITY_BRANCH_NAME}" ] && [ -n "${COVERITY_ONLY:-}" ]; then
-      echo "Building all modules for Coverity analysis";
-      travis_retry travis_wait mvn clean install -DskipTests=true
-        -Dmaven.javadoc.skip=true --batch-mode --show-version;
-    elif [ "${TRAVIS_BRANCH}" == "${COVERITY_BRANCH_NAME}" ] || ! [ -z "${COVERITY_ONLY:-}" ]; then
-      echo "Building all modules for test-compile coverage, but skipping Coverity upload";
-      travis_retry travis_wait mvn clean install -DskipTests=true
-        -Dmaven.javadoc.skip=true --batch-mode --show-version;
-    else
-      echo "Building janusgraph-${MODULE} and dependencies";
-      travis_retry travis_wait mvn clean install --projects janusgraph-${MODULE}
-        --also-make -DskipTests=true -Dmaven.javadoc.skip=true
-        --batch-mode --show-version ${INSTALL_ARGS};
-    fi
-
-script:
-  - if [ "${TRAVIS_BRANCH}" == "${COVERITY_BRANCH_NAME}" ] && [ -n "${COVERITY_ONLY:-}" ]; then
-      echo "Building Docker image for Coverity analysis";
-      docker build -t janusgraph/analysis analysis;
-      echo "Running Coverity scan";
-      travis_wait 50 docker run --rm
-        -v ${HOME}/.m2:/root/.m2 -v ${PWD}:/opt/janusgraph
-        -e COVERITY_SCAN_TOKEN="${COVERITY_SCAN_TOKEN}"
-        -e COVERITY_EMAIL="${COVERITY_EMAIL}"
-        -i janusgraph/analysis;
-    elif [ "${TRAVIS_BRANCH}" == "${COVERITY_BRANCH_NAME}" ] || [ -n "${COVERITY_ONLY:-}" ]; then
-      echo "Skipping module tests on Coverity branch/job";
-    else
-      echo "Testing janusgraph-${MODULE}";
-      travis_wait 50 mvn clean verify --projects janusgraph-${MODULE}
-        -Pcoverage ${ARGS};
-    fi
-
-after_success:
-  # Upload test coverage reports to Codecov
-  - if [ "${TRAVIS_BRANCH}" == "${COVERITY_BRANCH_NAME}" ] || [ -n "${COVERITY_ONLY:-}" ]; then
-      echo "Skipping test coverage report upload in Coverity branch/job";
-    else
-      bash <(curl -s https://codecov.io/bash);
-    fi
-
-=======
->>>>>>> cacc6fba
+  fast_finish: true
+  # https://docs.travis-ci.com/user/customizing-the-build#Rows-that-are-Allowed-to-Fail
+
 # Syntax and more info: https://docs.travis-ci.com/user/notifications
 notifications:
   email:
