# Copyright 2017 JanusGraph Authors
#
# Licensed under the Apache License, Version 2.0 (the "License");
# you may not use this file except in compliance with the License.
# You may obtain a copy of the License at
#
#      http://www.apache.org/licenses/LICENSE-2.0
#
# Unless required by applicable law or agreed to in writing, software
# distributed under the License is distributed on an "AS IS" BASIS,
# WITHOUT WARRANTIES OR CONDITIONS OF ANY KIND, either express or implied.
# See the License for the specific language governing permissions and
# limitations under the License.

group: travis_latest
language: java
sudo: true
services:
  - docker
jdk:
  - openjdk8

cache:
  directories:
    - ${HOME}/.m2

env:
  global:
    # This is the encrypted COVERITY_SCAN_TOKEN, created via the
    # `travis encrypt` command using the project repo's public key.
    - secure: "v5ixqTeb74y0vRuPcDbe3C28GDDYvqyEXA2dt+9UVU6GG7WpnmpkBf05gI1dIhp51lBhwx9WSlFBtzho+KdCBmNY/CzBRhVHe/lCQYK9Hb6uGPvuwBvC0WjJgJXsVrLFjppeRhcf+OAweVQ3uw2RPMDRvKIVMUcO1BTFjjJl6REJXNUdzGS57MtH2mmRyOEz250EwgqUELZvcOytG7fNrjMJKVK2nSsoxi0BqZIpItTWPWWeQ1wi1FplJ18A2qtD+MPfAGNSB+/a+r0Av+VCT2eGl06ZyZAzP3q/vG5IYjQ3AJsSPqcZUt4ms+2us1+kwuzXIILjzZmcfImu29+y/thndU5E5b2v+nZ4H69CUCc5OmKW2RwozLNmBIUhO0n+35va/J7FiPIqm3pwxCz5vWA3YTHDADxnIYe7+9uY/+dOK/AvP5fyu7u07vuF3liKNBdrX7ylP3kYc7FXGmYl8wCZv31iy1yTtndQ9qKef7bo8lM9Cdh39KyowrygH+Um7pr9gqf2S9jn99nQ3bib32fBWgBkLpJRwhZYHPUupZjZfgu/9woby0DuriuHZKMqZd7QUawYz6wXGlhzu78x5Tohlj1pGBwHYdcJ/Tm3PiEpyH4aYQLffkjGHJAcCW5tO8QbB0qrLYWC8xVMWuFz1TpSBRXOqVYdBfIa2UZDtOU="
    - COVERITY_BRANCH_NAME="coverity_scan"
    - COVERITY_EMAIL="sjudeng@gmail.com"
    # Default Elasticsearch heap size can be too large for Travis
    - ES_JAVA_OPTS="-Xms256m -Xmx512m"

  matrix:
    # sort modules by test time with quickest modules first
    - MODULE='server'
    - MODULE='hadoop-parent/janusgraph-hadoop-2'
    - MODULE='lucene'
    - MODULE='solr' ARGS='-Pdocker,solr7'
    - MODULE='solr' ARGS='-Pdocker,solr6'
    - MODULE='solr' ARGS='-Pdocker,solr5'
    - MODULE='es' ARGS='-Pelasticsearch6'
    - MODULE='es' ARGS='-Pelasticsearch5'
    - MODULE='es' ARGS='-Pelasticsearch2'
    - MODULE='es' ARGS='-Pelasticsearch1,es-docker'
    - MODULE='berkeleyje'
    - MODULE='test'
    - MODULE='cassandra' ARGS='-Dtest=**/diskstorage/cassandra/thrift/* -Dtest.skip.unordered=true -Dtest.skip.ssl=true -Dtest.skip.serial=true'
    - MODULE='cassandra' ARGS='-Dtest=**/diskstorage/cassandra/thrift/* -Dtest.skip.ordered=true -Dtest.skip.ssl=true -Dtest.skip.serial=true'
    - MODULE='cassandra' ARGS='-Dtest=**/diskstorage/cassandra/thrift/* -Dtest.skip.unordered=true -Dtest.skip.ordered=true'
    - MODULE='cassandra' ARGS='-Dtest=**/graphdb/thrift/* -Dtest.skip.unordered=true -Dtest.skip.ssl=true -Dtest.skip.serial=true'
    - MODULE='cassandra' ARGS='-Dtest=**/graphdb/thrift/* -Dtest.skip.ordered=true -Dtest.skip.ssl=true -Dtest.skip.serial=true'
    - MODULE='cassandra' ARGS='-Dtest=**/graphdb/thrift/* -Dtest.skip.unordered=true -Dtest.skip.ordered=true'
    - MODULE='cassandra' ARGS='-Dtest=**/diskstorage/cassandra/astyanax/* -Dtest.skip.unordered=true -Dtest.skip.ssl=true -Dtest.skip.serial=true'
    - MODULE='cassandra' ARGS='-Dtest=**/diskstorage/cassandra/astyanax/* -Dtest.skip.ordered=true -Dtest.skip.ssl=true -Dtest.skip.serial=true'
    - MODULE='cassandra' ARGS='-Dtest=**/diskstorage/cassandra/astyanax/* -Dtest.skip.unordered=true -Dtest.skip.ordered=true'
    - MODULE='cassandra' ARGS='-Dtest=**/graphdb/astyanax/*'
    - MODULE='cassandra' ARGS='-Dtest=**/diskstorage/cassandra/embedded/*'
    - MODULE='cassandra' ARGS='-Dtest=***/cassandra/*,*/graphdb/embedded/*'
    - MODULE='hbase-parent/janusgraph-hbase-10' ARGS='-Dtest=**/diskstorage/hbase/*'
    - MODULE='hbase-parent/janusgraph-hbase-10' ARGS='-Dtest=**/graphdb/hbase/*'
    - MODULE='cql' ARGS='-Dtest=**/diskstorage/cql/* -Dtest.skip.murmur=true'
    - MODULE='cql' ARGS='-Dtest=**/diskstorage/cql/* -Dtest.skip.byteorderedpartitioner=true -Dtest.skip.murmur-serial=true -Dtest.skip.murmur-ssl=true'
    - MODULE='cql' ARGS='-Dtest=**/graphdb/cql/* -Dtest.skip.murmur=true'
    - MODULE='cql' ARGS='-Dtest=**/graphdb/cql/* -Dtest.skip.byteorderedpartitioner=true -Dtest.skip.murmur-serial=true -Dtest.skip.murmur-ssl=true'
    - COVERITY_ONLY=true

matrix:
  fast_finish: true
  # https://docs.travis-ci.com/user/customizing-the-build#Rows-that-are-Allowed-to-Fail
  allow_failures:
    # Elasticsearch 1.x tests can fail non-deterministically
    - env: MODULE='es' ARGS='-Pelasticsearch1,es-docker'
    # Can fail due to timeout (runs longer than 50min)
    - env: MODULE='cassandra' ARGS='-Dtest=**/diskstorage/cassandra/thrift/* -Dtest.skip.unordered=true -Dtest.skip.ssl=true -Dtest.skip.serial=true'
    - env: MODULE='cassandra' ARGS='-Dtest=**/diskstorage/cassandra/thrift/* -Dtest.skip.ordered=true -Dtest.skip.ssl=true -Dtest.skip.serial=true'
    - env: MODULE='cassandra' ARGS='-Dtest=**/diskstorage/cassandra/thrift/* -Dtest.skip.unordered=true -Dtest.skip.ordered=true'
    - env: MODULE='cassandra' ARGS='-Dtest=**/graphdb/thrift/* -Dtest.skip.unordered=true -Dtest.skip.ssl=true -Dtest.skip.serial=true'
    - env: MODULE='cassandra' ARGS='-Dtest=**/graphdb/thrift/* -Dtest.skip.ordered=true -Dtest.skip.ssl=true -Dtest.skip.serial=true'
    - env: MODULE='cassandra' ARGS='-Dtest=**/graphdb/thrift/* -Dtest.skip.unordered=true -Dtest.skip.ordered=true'
    - env: MODULE='cql' ARGS='-Dtest=**/diskstorage/cql/* -Dtest.skip.murmur=true'
    - env: MODULE='cql' ARGS='-Dtest=**/diskstorage/cql/* -Dtest.skip.byteorderedpartitioner=true -Dtest.skip.murmur-serial=true -Dtest.skip.murmur-ssl=true'
    - env: MODULE='cql' ARGS='-Dtest=**/graphdb/cql/* -Dtest.skip.murmur=true'
    - env: MODULE='cql' ARGS='-Dtest=**/graphdb/cql/* -Dtest.skip.byteorderedpartitioner=true -Dtest.skip.murmur-serial=true -Dtest.skip.murmur-ssl=true'

install:
  - if [ "${TRAVIS_BRANCH}" == "${COVERITY_BRANCH_NAME}" ] && [ -n "${COVERITY_ONLY:-}" ]; then
      echo "Building all modules for Coverity analysis";
      travis_retry travis_wait \
          mvn install -DskipTests=true -Dmaven.javadoc.skip=true --batch-mode --show-version;
<<<<<<< HEAD
    elif [ "${TRAVIS_BRANCH}" == "${COVERITY_BRANCH_NAME}" ] || [ -n "${COVERITY_ONLY:-}" ]; then
      echo "Skipping module build on Coverity branch/job";
=======
    elif [ "${TRAVIS_BRANCH}" == "${COVERITY_BRANCH_NAME}" ] || ! [ -z "${COVERITY_ONLY:-}" ]; then
      echo "Building all modules for test-compile coverage, but skipping Coverity upload";
      travis_retry travis_wait \
          mvn install -DskipTests=true -Dmaven.javadoc.skip=true --batch-mode --show-version;
>>>>>>> e849d044
    else
      echo "Building janusgraph-${MODULE} and dependencies";
      travis_retry travis_wait \
          mvn install --projects janusgraph-${MODULE} --also-make \
          -DskipTests=true -Dmaven.javadoc.skip=true --batch-mode --show-version;
    fi

script:
  - if [ "${TRAVIS_BRANCH}" == "${COVERITY_BRANCH_NAME}" ] && [ -n "${COVERITY_ONLY:-}" ]; then
      echo "Building Docker image for Coverity analysis";
      docker build -t janusgraph/analysis analysis;
      echo "Running Coverity scan";
      travis_wait 50 \
        docker run --rm \
            -v ${HOME}/.m2:/root/.m2 -v ${PWD}:/opt/janusgraph \
            -e COVERITY_SCAN_TOKEN="${COVERITY_SCAN_TOKEN}" \
            -e COVERITY_EMAIL="${COVERITY_EMAIL}" \
            -i janusgraph/analysis;
    elif [ "${TRAVIS_BRANCH}" == "${COVERITY_BRANCH_NAME}" ] || [ -n "${COVERITY_ONLY:-}" ]; then
      echo "Skipping module tests on Coverity branch/job";
    else
      echo "Testing janusgraph-${MODULE}";
      travis_retry travis_wait 50 \
          mvn clean verify --projects janusgraph-${MODULE} -Pcoverage ${ARGS};
    fi

after_success:
  # Upload test coverage reports to Codecov
  - if [ "${TRAVIS_BRANCH}" == "${COVERITY_BRANCH_NAME}" ] || [ -n "${COVERITY_ONLY:-}" ]; then
      echo "Skipping test coverage report upload in Coverity branch/job";
    else
      bash <(curl -s https://codecov.io/bash);
    fi

# Syntax and more info: https://docs.travis-ci.com/user/notifications
notifications:
  email:
    - janusgraph-ci@googlegroups.com<|MERGE_RESOLUTION|>--- conflicted
+++ resolved
@@ -91,15 +91,10 @@
       echo "Building all modules for Coverity analysis";
       travis_retry travis_wait \
           mvn install -DskipTests=true -Dmaven.javadoc.skip=true --batch-mode --show-version;
-<<<<<<< HEAD
-    elif [ "${TRAVIS_BRANCH}" == "${COVERITY_BRANCH_NAME}" ] || [ -n "${COVERITY_ONLY:-}" ]; then
-      echo "Skipping module build on Coverity branch/job";
-=======
     elif [ "${TRAVIS_BRANCH}" == "${COVERITY_BRANCH_NAME}" ] || ! [ -z "${COVERITY_ONLY:-}" ]; then
       echo "Building all modules for test-compile coverage, but skipping Coverity upload";
       travis_retry travis_wait \
           mvn install -DskipTests=true -Dmaven.javadoc.skip=true --batch-mode --show-version;
->>>>>>> e849d044
     else
       echo "Building janusgraph-${MODULE} and dependencies";
       travis_retry travis_wait \
