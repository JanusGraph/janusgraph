--- conflicted
+++ resolved
@@ -142,7 +142,6 @@
 import org.janusgraph.testutil.JanusGraphFeature;
 import org.janusgraph.testutil.TestGraphConfigs;
 import org.janusgraph.util.IDUtils;
-import org.janusgraph.util.datastructures.IterablesUtil;
 import org.janusgraph.util.stats.MetricManager;
 import org.junit.jupiter.api.Assertions;
 import org.junit.jupiter.api.Tag;
@@ -5744,100 +5743,6 @@
 
     }
 
-<<<<<<< HEAD
-=======
-    public static void evaluateQuery(JanusGraphQuery query, ElementCategory resultType,
-                                     int expectedResults, boolean[] subQuerySpecs,
-                                     PropertyKey orderKey1, Order order1,
-                                     String... intersectingIndexes) {
-        evaluateQuery(query, resultType, expectedResults, subQuerySpecs,
-                ImmutableMap.of(orderKey1, order1), intersectingIndexes);
-    }
-
-    public static void evaluateQuery(JanusGraphQuery query, ElementCategory resultType,
-                                     int expectedResults, boolean[] subQuerySpecs,
-                                     PropertyKey orderKey1, Order order1, PropertyKey orderKey2, Order order2,
-                                     String... intersectingIndexes) {
-        evaluateQuery(query, resultType, expectedResults, subQuerySpecs,
-                ImmutableMap.of(orderKey1, order1, orderKey2, order2), intersectingIndexes);
-    }
-
-    public static void evaluateQuery(JanusGraphQuery query, ElementCategory resultType,
-                                     int expectedResults, boolean[] subQuerySpecs,
-                                     String... intersectingIndexes) {
-        evaluateQuery(query, resultType, expectedResults, subQuerySpecs, ImmutableMap.of(), intersectingIndexes);
-    }
-
-    public static void evaluateQuery(JanusGraphQuery query, ElementCategory resultType,
-                                     int expectedResults, boolean[] subQuerySpecs,
-                                     Map<PropertyKey, Order> orderMap, String... intersectingIndexes) {
-        if (intersectingIndexes == null) intersectingIndexes = new String[0];
-
-        SimpleQueryProfiler profiler = new SimpleQueryProfiler();
-        ((GraphCentricQueryBuilder) query).profiler(profiler);
-
-        Iterable<? extends JanusGraphElement> result;
-        switch (resultType) {
-            case PROPERTY:
-                result = query.properties();
-                break;
-            case EDGE:
-                result = query.edges();
-                break;
-            case VERTEX:
-                result = query.vertices();
-                break;
-            default:
-                throw new AssertionError();
-        }
-        OrderList orders = profiler.getAnnotation(QueryProfiler.ORDERS_ANNOTATION);
-
-        //Check elements and that they are returned in the correct order
-        int no = 0;
-        JanusGraphElement previous = null;
-        for (JanusGraphElement e : result) {
-            assertNotNull(e);
-            no++;
-            if (previous != null && !orders.isEmpty()) {
-                assertTrue(orders.compare(previous, e) <= 0);
-            }
-            previous = e;
-        }
-        assertEquals(expectedResults, no);
-
-        //Check OrderList of query
-        assertNotNull(orders);
-        assertEquals(orderMap.size(), orders.size());
-        for (int i = 0; i < orders.size(); i++) {
-            assertEquals(orderMap.get(orders.getKey(i)), orders.getOrder(i));
-        }
-        for (PropertyKey key : orderMap.keySet()) assertTrue(orders.containsKey(key));
-
-        //Check subqueries
-        SimpleQueryProfiler simpleQueryProfiler = Iterables.getOnlyElement(IterablesUtil.stream(profiler)
-            .filter(p -> !p.getGroupName().equals(QueryProfiler.OPTIMIZATION)).collect(Collectors.toList()));
-        if (subQuerySpecs.length == 2) { //0=>fitted, 1=>ordered
-            assertEquals(subQuerySpecs[0], simpleQueryProfiler.getAnnotation(QueryProfiler.FITTED_ANNOTATION));
-            assertEquals(subQuerySpecs[1], simpleQueryProfiler.getAnnotation(QueryProfiler.ORDERED_ANNOTATION));
-        }
-        Set<String> indexNames = new HashSet<>();
-        int indexQueries = 0;
-        boolean fullScan = false;
-        for (SimpleQueryProfiler indexProfiler : simpleQueryProfiler) {
-            if (indexProfiler.getAnnotation(QueryProfiler.FULLSCAN_ANNOTATION) != null) {
-                fullScan = true;
-            } else {
-                indexNames.add(indexProfiler.getAnnotation(QueryProfiler.INDEX_ANNOTATION));
-                indexQueries++;
-            }
-        }
-        if (indexQueries > 0) assertFalse(fullScan);
-        if (fullScan) assertEquals(0, intersectingIndexes.length);
-        assertEquals(intersectingIndexes.length, indexQueries);
-        assertEquals(Sets.newHashSet(intersectingIndexes), indexNames);
-    }
-
->>>>>>> a2cf7d2e
     @Test
     public void testForceIndexUsage() {
         PropertyKey age = makeKey("age", Integer.class);
