// Copyright 2017 JanusGraph Authors
//
// Licensed under the Apache License, Version 2.0 (the "License");
// you may not use this file except in compliance with the License.
// You may obtain a copy of the License at
//
//      http://www.apache.org/licenses/LICENSE-2.0
//
// Unless required by applicable law or agreed to in writing, software
// distributed under the License is distributed on an "AS IS" BASIS,
// WITHOUT WARRANTIES OR CONDITIONS OF ANY KIND, either express or implied.
// See the License for the specific language governing permissions and
// limitations under the License.

package org.janusgraph.graphdb;

import com.google.common.base.Preconditions;
import com.google.common.collect.ImmutableList;
import com.google.common.collect.ImmutableMap;
import com.google.common.collect.Iterables;
import com.google.common.collect.Iterators;
import com.google.common.collect.Lists;
import com.google.common.collect.Sets;
import org.apache.commons.lang.NotImplementedException;
import org.apache.tinkerpop.gremlin.process.traversal.P;
import org.apache.tinkerpop.gremlin.process.traversal.TextP;
import org.apache.tinkerpop.gremlin.process.traversal.Traversal;
import org.apache.tinkerpop.gremlin.process.traversal.dsl.graph.GraphTraversal;
import org.apache.tinkerpop.gremlin.process.traversal.dsl.graph.GraphTraversalSource;
import org.apache.tinkerpop.gremlin.process.traversal.dsl.graph.__;
import org.apache.tinkerpop.gremlin.process.traversal.util.Metrics;
import org.apache.tinkerpop.gremlin.process.traversal.util.TraversalMetrics;
import org.apache.tinkerpop.gremlin.structure.Direction;
import org.apache.tinkerpop.gremlin.structure.Edge;
import org.apache.tinkerpop.gremlin.structure.Property;
import org.apache.tinkerpop.gremlin.structure.T;
import org.apache.tinkerpop.gremlin.structure.Vertex;
import org.apache.tinkerpop.gremlin.structure.VertexProperty;
import org.janusgraph.TestCategory;
import org.janusgraph.core.Cardinality;
import org.janusgraph.core.EdgeLabel;
import org.janusgraph.core.JanusGraph;
import org.janusgraph.core.JanusGraphConfigurationException;
import org.janusgraph.core.JanusGraphEdge;
import org.janusgraph.core.JanusGraphElement;
import org.janusgraph.core.JanusGraphException;
import org.janusgraph.core.JanusGraphFactory;
import org.janusgraph.core.JanusGraphQuery;
import org.janusgraph.core.JanusGraphTransaction;
import org.janusgraph.core.JanusGraphVertex;
import org.janusgraph.core.JanusGraphVertexProperty;
import org.janusgraph.core.JanusGraphVertexQuery;
import org.janusgraph.core.Multiplicity;
import org.janusgraph.core.PropertyKey;
import org.janusgraph.core.RelationType;
import org.janusgraph.core.SchemaViolationException;
import org.janusgraph.core.VertexLabel;
import org.janusgraph.core.VertexList;
import org.janusgraph.core.attribute.Cmp;
import org.janusgraph.core.attribute.Contain;
import org.janusgraph.core.attribute.Geoshape;
import org.janusgraph.core.log.Change;
import org.janusgraph.core.log.LogProcessorFramework;
import org.janusgraph.core.log.TransactionRecovery;
import org.janusgraph.core.schema.ConsistencyModifier;
import org.janusgraph.core.schema.DisableDefaultSchemaMaker;
import org.janusgraph.core.schema.IgnorePropertySchemaMaker;
import org.janusgraph.core.schema.JanusGraphDefaultSchemaMaker;
import org.janusgraph.core.schema.JanusGraphIndex;
import org.janusgraph.core.schema.JanusGraphManagement;
import org.janusgraph.core.schema.JanusGraphSchemaType;
import org.janusgraph.core.schema.Mapping;
import org.janusgraph.core.schema.RelationTypeIndex;
import org.janusgraph.core.schema.SchemaAction;
import org.janusgraph.core.schema.SchemaStatus;
import org.janusgraph.core.util.ManagementUtil;
import org.janusgraph.diskstorage.Backend;
import org.janusgraph.diskstorage.BackendException;
import org.janusgraph.diskstorage.BackendTransaction;
import org.janusgraph.diskstorage.Entry;
import org.janusgraph.diskstorage.StaticBuffer;
import org.janusgraph.diskstorage.configuration.ConfigElement;
import org.janusgraph.diskstorage.configuration.ConfigOption;
import org.janusgraph.diskstorage.configuration.WriteConfiguration;
import org.janusgraph.diskstorage.keycolumnvalue.scan.ScanJobFuture;
import org.janusgraph.diskstorage.keycolumnvalue.scan.ScanMetrics;
import org.janusgraph.diskstorage.locking.PermanentLockingException;
import org.janusgraph.diskstorage.log.Log;
import org.janusgraph.diskstorage.log.Message;
import org.janusgraph.diskstorage.log.MessageReader;
import org.janusgraph.diskstorage.log.ReadMarker;
import org.janusgraph.diskstorage.log.kcvs.KCVSLog;
import org.janusgraph.diskstorage.util.HashingUtil;
import org.janusgraph.diskstorage.util.time.TimestampProvider;
import org.janusgraph.example.GraphOfTheGodsFactory;
import org.janusgraph.graphdb.configuration.GraphDatabaseConfiguration;
import org.janusgraph.graphdb.database.EdgeSerializer;
import org.janusgraph.graphdb.database.IndexRecordEntry;
import org.janusgraph.graphdb.database.StandardJanusGraph;
import org.janusgraph.graphdb.database.index.IndexMutationType;
import org.janusgraph.graphdb.database.index.IndexUpdate;
import org.janusgraph.graphdb.database.log.LogTxMeta;
import org.janusgraph.graphdb.database.log.LogTxStatus;
import org.janusgraph.graphdb.database.log.TransactionLogHeader;
import org.janusgraph.graphdb.database.management.ManagementSystem;
import org.janusgraph.graphdb.database.serialize.Serializer;
import org.janusgraph.graphdb.database.util.IndexRecordUtil;
import org.janusgraph.graphdb.database.util.StaleIndexRecordUtil;
import org.janusgraph.graphdb.internal.ElementCategory;
import org.janusgraph.graphdb.internal.ElementLifeCycle;
import org.janusgraph.graphdb.internal.InternalRelationType;
import org.janusgraph.graphdb.internal.InternalVertex;
import org.janusgraph.graphdb.internal.Order;
import org.janusgraph.graphdb.internal.OrderList;
import org.janusgraph.graphdb.internal.RelationCategory;
import org.janusgraph.graphdb.log.StandardTransactionLogProcessor;
import org.janusgraph.graphdb.olap.job.GhostVertexRemover;
import org.janusgraph.graphdb.olap.job.IndexRemoveJob;
import org.janusgraph.graphdb.olap.job.IndexRepairJob;
import org.janusgraph.graphdb.query.JanusGraphPredicateUtils;
import org.janusgraph.graphdb.query.QueryUtil;
import org.janusgraph.graphdb.query.condition.MultiCondition;
import org.janusgraph.graphdb.query.condition.PredicateCondition;
import org.janusgraph.graphdb.query.graph.GraphCentricQueryBuilder;
import org.janusgraph.graphdb.query.index.IndexSelectionUtil;
import org.janusgraph.graphdb.query.profile.QueryProfiler;
import org.janusgraph.graphdb.query.profile.SimpleQueryProfiler;
import org.janusgraph.graphdb.query.vertex.BasicVertexCentricQueryBuilder;
import org.janusgraph.graphdb.relations.AbstractEdge;
import org.janusgraph.graphdb.relations.RelationIdentifier;
import org.janusgraph.graphdb.relations.StandardEdge;
import org.janusgraph.graphdb.serializer.SpecialInt;
import org.janusgraph.graphdb.serializer.SpecialIntSerializer;
import org.janusgraph.graphdb.tinkerpop.optimize.step.JanusGraphEdgeVertexStep;
import org.janusgraph.graphdb.tinkerpop.optimize.step.JanusGraphVertexStep;
import org.janusgraph.graphdb.transaction.StandardJanusGraphTx;
import org.janusgraph.graphdb.types.CompositeIndexType;
import org.janusgraph.graphdb.types.StandardEdgeLabelMaker;
import org.janusgraph.graphdb.types.StandardPropertyKeyMaker;
import org.janusgraph.graphdb.types.system.BaseVertexLabel;
import org.janusgraph.graphdb.types.system.ImplicitKey;
import org.janusgraph.graphdb.types.vertices.JanusGraphSchemaVertex;
import org.janusgraph.graphdb.vertices.CacheVertex;
import org.janusgraph.testutil.FeatureFlag;
import org.janusgraph.testutil.JanusGraphFeature;
import org.janusgraph.testutil.TestGraphConfigs;
import org.junit.jupiter.api.Assertions;
import org.junit.jupiter.api.Tag;
import org.junit.jupiter.api.Test;
import org.junit.jupiter.api.io.TempDir;
import org.junit.jupiter.params.ParameterizedTest;
import org.junit.jupiter.params.provider.Arguments;
import org.junit.jupiter.params.provider.MethodSource;
import org.junit.jupiter.params.provider.ValueSource;
import org.slf4j.Logger;
import org.slf4j.LoggerFactory;

import java.io.File;
import java.nio.file.Path;
import java.time.Duration;
import java.time.Instant;
import java.time.temporal.ChronoUnit;
import java.util.ArrayList;
import java.util.Arrays;
import java.util.Collection;
import java.util.Collections;
import java.util.Date;
import java.util.EnumMap;
import java.util.EnumSet;
import java.util.HashMap;
import java.util.HashSet;
import java.util.Iterator;
import java.util.List;
import java.util.Map;
import java.util.Objects;
import java.util.Random;
import java.util.Set;
import java.util.concurrent.CountDownLatch;
import java.util.concurrent.ExecutionException;
import java.util.concurrent.TimeUnit;
import java.util.concurrent.atomic.AtomicInteger;
import java.util.function.Supplier;
import java.util.stream.Collectors;
import java.util.stream.Stream;
import java.util.stream.StreamSupport;

import static org.apache.tinkerpop.gremlin.process.traversal.Order.asc;
import static org.apache.tinkerpop.gremlin.process.traversal.Order.desc;
import static org.apache.tinkerpop.gremlin.structure.Direction.BOTH;
import static org.apache.tinkerpop.gremlin.structure.Direction.IN;
import static org.apache.tinkerpop.gremlin.structure.Direction.OUT;
import static org.janusgraph.graphdb.configuration.GraphDatabaseConfiguration.ADJUST_LIMIT;
import static org.janusgraph.graphdb.configuration.GraphDatabaseConfiguration.ALLOW_STALE_CONFIG;
import static org.janusgraph.graphdb.configuration.GraphDatabaseConfiguration.AUTO_TYPE;
import static org.janusgraph.graphdb.configuration.GraphDatabaseConfiguration.BATCH_PROPERTY_PREFETCHING;
import static org.janusgraph.graphdb.configuration.GraphDatabaseConfiguration.CUSTOM_ATTRIBUTE_CLASS;
import static org.janusgraph.graphdb.configuration.GraphDatabaseConfiguration.CUSTOM_SERIALIZER_CLASS;
import static org.janusgraph.graphdb.configuration.GraphDatabaseConfiguration.DB_CACHE;
import static org.janusgraph.graphdb.configuration.GraphDatabaseConfiguration.FORCE_INDEX_USAGE;
import static org.janusgraph.graphdb.configuration.GraphDatabaseConfiguration.HARD_MAX_LIMIT;
import static org.janusgraph.graphdb.configuration.GraphDatabaseConfiguration.IDS_STORE_NAME;
import static org.janusgraph.graphdb.configuration.GraphDatabaseConfiguration.INITIAL_JANUSGRAPH_VERSION;
import static org.janusgraph.graphdb.configuration.GraphDatabaseConfiguration.LIMIT_BATCH_SIZE;
import static org.janusgraph.graphdb.configuration.GraphDatabaseConfiguration.LOG_BACKEND;
import static org.janusgraph.graphdb.configuration.GraphDatabaseConfiguration.LOG_READ_INTERVAL;
import static org.janusgraph.graphdb.configuration.GraphDatabaseConfiguration.LOG_SEND_DELAY;
import static org.janusgraph.graphdb.configuration.GraphDatabaseConfiguration.MANAGEMENT_LOG;
import static org.janusgraph.graphdb.configuration.GraphDatabaseConfiguration.MAX_COMMIT_TIME;
import static org.janusgraph.graphdb.configuration.GraphDatabaseConfiguration.SCHEMA_CONSTRAINTS;
import static org.janusgraph.graphdb.configuration.GraphDatabaseConfiguration.STORAGE_BACKEND;
import static org.janusgraph.graphdb.configuration.GraphDatabaseConfiguration.STORAGE_BATCH;
import static org.janusgraph.graphdb.configuration.GraphDatabaseConfiguration.STORAGE_READONLY;
import static org.janusgraph.graphdb.configuration.GraphDatabaseConfiguration.SYSTEM_LOG_TRANSACTIONS;
import static org.janusgraph.graphdb.configuration.GraphDatabaseConfiguration.TRANSACTION_LOG;
import static org.janusgraph.graphdb.configuration.GraphDatabaseConfiguration.TX_CACHE_SIZE;
import static org.janusgraph.graphdb.configuration.GraphDatabaseConfiguration.USER_LOG;
import static org.janusgraph.graphdb.configuration.GraphDatabaseConfiguration.USE_MULTIQUERY;
import static org.janusgraph.graphdb.configuration.GraphDatabaseConfiguration.VERBOSE_TX_RECOVERY;
import static org.janusgraph.graphdb.internal.RelationCategory.EDGE;
import static org.janusgraph.graphdb.internal.RelationCategory.PROPERTY;
import static org.janusgraph.graphdb.internal.RelationCategory.RELATION;
import static org.janusgraph.testutil.JanusGraphAssert.assertContains;
import static org.janusgraph.testutil.JanusGraphAssert.assertCount;
import static org.janusgraph.testutil.JanusGraphAssert.assertEmpty;
import static org.janusgraph.testutil.JanusGraphAssert.assertNotContains;
import static org.janusgraph.testutil.JanusGraphAssert.assertNotEmpty;
import static org.janusgraph.testutil.JanusGraphAssert.getStepMetrics;
import static org.janusgraph.testutil.JanusGraphAssert.queryProfilerAnnotationIsPresent;
import static org.junit.jupiter.api.Assertions.assertArrayEquals;
import static org.junit.jupiter.api.Assertions.assertEquals;
import static org.junit.jupiter.api.Assertions.assertFalse;
import static org.junit.jupiter.api.Assertions.assertNotEquals;
import static org.junit.jupiter.api.Assertions.assertNotNull;
import static org.junit.jupiter.api.Assertions.assertNull;
import static org.junit.jupiter.api.Assertions.assertThrows;
import static org.junit.jupiter.api.Assertions.assertTrue;
import static org.junit.jupiter.api.Assertions.fail;
import static org.junit.jupiter.params.provider.Arguments.arguments;

/**
 * @author Matthias Broecheler (me@matthiasb.com)
 * @author Joshua Shinavier (http://fortytwo.net)
 */
public abstract class JanusGraphTest extends JanusGraphBaseTest {

    private final Logger log = LoggerFactory.getLogger(JanusGraphTest.class);

    final boolean isLockingOptimistic() {
        return features.hasOptimisticLocking();
    }


    /* ==================================================================================
                       UPDATE THEN REMOVE IN THE SAME TRANSACTION
     ==================================================================================*/

    private void initializeGraphWithVerticesAndEdges() {
        if (mgmt.getEdgeLabel("fork-connect") == null) {
            EdgeLabel forkConnect = mgmt.makeEdgeLabel("fork-connect").make();
            mgmt.setConsistency(forkConnect, ConsistencyModifier.FORK);
            finishSchema();
        }

        Vertex v = graph.traversal().addV().property("_v", 1).next();
        v.property("_v").property("flag", false);
        Vertex v2 = graph.traversal().addV().property("_v", 2).property("prop", "old").next();
        Edge edge = v.addEdge("connect", v2, "_e", 1);
        Edge forkEdge = v.addEdge("fork-connect", v2, "_e", 2);
        graph.tx().commit();
    }

    @Test
    public void testUpdateVertexPropThenRemoveProp() {
        initializeGraphWithVerticesAndEdges();
        Vertex v2 = graph.traversal().V().has("_v", 2).next();
        assertEquals("old", v2.property("prop").value());
        v2.property("prop", "new");
        assertEquals("new", v2.property("prop").value());
        v2.property("prop", "new2");
        assertEquals("new2", v2.property("prop").value());
        v2 = graph.traversal().V().has("_v", 2).next();
        v2.property("prop", "new3");
        assertEquals("new3", v2.property("prop").value());
        v2.property("prop").remove();
        graph.tx().commit();
        assertFalse(graph.traversal().V(v2).values("prop").hasNext());
    }

    @Test
    public void testNestedAddVertexPropThenRemoveProp() {
        // prepare graph with a single vertex
        mgmt.makePropertyKey("prop").dataType(String.class).make();
        mgmt.commit();
        graph.addVertex();
        graph.tx().commit();

        // open two transactions at the same time
        final JanusGraphTransaction tx1 = graph.newTransaction();
        final JanusGraphTransaction tx2 = graph.newTransaction();

        // tx1: add property
        tx1.traversal().V().next().property("prop", "tx1");

        // tx2: add property
        Vertex v = tx2.traversal().V().next();
        v.property("prop", "tx2");

        // tx1: commit
        tx1.commit();

        // tx2: remove property
        v.property("prop").remove();

        // tx2: commit
        tx2.commit();

        assertTrue(graph.traversal().V().hasNext());
        assertFalse(graph.traversal().V().values("prop").hasNext());
    }

    @Test
    public void testUpdateVertexPropThenRemoveVertex() {
        initializeGraphWithVerticesAndEdges();
        Vertex v2 = graph.traversal().V().has("_v", 2).next();
        assertEquals("old", v2.property("prop").value());
        v2.property("prop", "new");
        assertEquals("new", v2.property("prop").value());
        v2 = graph.traversal().V().has("_v", 2).next();
        v2.property("prop", "new2");
        assertEquals("new2", v2.property("prop").value());
        v2.remove();
        graph.tx().commit();
        assertFalse(graph.traversal().V(v2).hasNext());
        assertFalse(graph.traversal().V().has("prop", "old").hasNext());
        assertFalse(graph.traversal().V().has("prop", "new").hasNext());
    }

    /**
     * update property of a vertex property and remove the vertex property
     */
    @Test
    public void testUpdatePropertyPropThenRemoveProperty() {
        for (boolean reload : Arrays.asList(true, false)) {
            graph.traversal().V().drop().iterate();
            initializeGraphWithVerticesAndEdges();
            assertTrue(graph.traversal().V().has("_v", 1).values("_v").hasNext());

            VertexProperty p = (VertexProperty) graph.traversal().V().has("_v", 1).properties("_v").next();
            assertEquals(false, p.property("flag").value());
            p.property("flag", true);
            assertEquals(true, p.property("flag").value());
            if (!reload) {
                p.remove();
            } else {
                graph.traversal().V().has("_v", 1).properties("_v").next().remove();
            }
            graph.tx().commit();

            assertFalse(graph.traversal().V().has("_v", 1).values("_v").hasNext());
        }
    }

    /**
     * update property of a vertex property and remove the property of the vertex property
     */
    @Test
    public void testUpdatePropertyPropThenRemovePropertyProp() {
        initializeGraphWithVerticesAndEdges();
        VertexProperty p = (VertexProperty) graph.traversal().V().has("_v", 1).properties("_v").next();
        assertTrue(graph.traversal().V().has("_v", 1).properties("_v").values("flag").hasNext());
        assertEquals(false, p.property("flag").value());
        p.property("flag", true);
        assertEquals(true, p.property("flag").value());
        p.property("flag").remove();
        graph.tx().commit();
        assertTrue(graph.traversal().V().has("_v", 1).values("_v").hasNext());
        assertFalse(graph.traversal().V().has("_v", 1).properties("_v").values("flag").hasNext());
    }

    @Test
    public void testUpdatePropertyPropThenRemoveVertex() {
        initializeGraphWithVerticesAndEdges();
        Vertex v = graph.traversal().V().has("_v", 1).next();
        VertexProperty p = v.properties("_v").next();
        assertEquals(false, p.property("flag").value());
        p.property("flag", true);
        assertEquals(true, p.property("flag").value());
        p.property("flag").remove();
        v.remove();
        graph.tx().commit();
        assertFalse(graph.traversal().V().has("_v", 1).hasNext());
    }

    @Test
    public void testUpdateEdgePropertyThenRemoveEdge() {
        initializeGraphWithVerticesAndEdges();
        // normal edge
        AbstractEdge edge = (AbstractEdge) graph.traversal().E().has("_e", 1).next();
        assertTrue(ElementLifeCycle.isLoaded(edge.getLifeCycle()));
        Object id = edge.id();

        for (int val : Arrays.asList(-1, -11)) {
            edge.property("_e", val);
            // the edge object represents the old edge to be deleted
            assertEquals(id, edge.id());
            assertTrue(ElementLifeCycle.isRemoved(edge.getLifeCycle()));
            // the edge object has a corresponding new edge with same id
            assertEquals(id, edge.it().id());
            assertTrue(ElementLifeCycle.isNew(edge.it().getLifeCycle()));
            assertTrue(edge.isNew());
        }

        edge.remove();
        graph.tx().commit();
        assertFalse(graph.traversal().E().has("_e", 1).hasNext());
        assertFalse(graph.traversal().E().has("_e", -1).hasNext());
        assertFalse(graph.traversal().E().has("_e", -11).hasNext());
        assertTrue(graph.traversal().E().has("_e", 2).hasNext());
    }

    @Test
    public void testUpdateForkEdgePropertyThenRemoveEdge() {
        initializeGraphWithVerticesAndEdges();
        // fork edge
        AbstractEdge edge = (AbstractEdge) graph.traversal().E().has("_e", 2).next();
        assertTrue(ElementLifeCycle.isLoaded(edge.getLifeCycle()));
        Object id = edge.id();

        edge.property("_e", -2);
        // the edge object represents the old edge to be deleted
        assertEquals(id, edge.id());
        assertTrue(ElementLifeCycle.isRemoved(edge.getLifeCycle()));
        // the edge object has a corresponding new (forked) edge with different id
        Object forkedId = edge.it().id();
        assertNotEquals(id, forkedId);
        assertTrue(ElementLifeCycle.isNew(edge.it().getLifeCycle()));
        assertTrue(edge.isNew());

        edge.property("_e", -3);
        assertEquals(id, edge.id());
        assertTrue(ElementLifeCycle.isRemoved(edge.getLifeCycle()));
        assertEquals(forkedId, edge.it().id());
        assertTrue(ElementLifeCycle.isNew(edge.it().getLifeCycle()));
        assertTrue(edge.isNew());

        edge.remove();
        graph.tx().commit();
        assertFalse(graph.traversal().E().has("_e", 2).hasNext());
        assertFalse(graph.traversal().E().has("_e", -2).hasNext());
        assertFalse(graph.traversal().E().has("_e", -3).hasNext());
    }

    @Test
    public void testUpdateForkEdgePropertyThenFindEdgeById() {
        initializeGraphWithVerticesAndEdges();
        AbstractEdge edge = (AbstractEdge) graph.traversal().E().has("_e", 2).next();
        Object id = edge.id();

        edge.property("_e", -2);

        assertTrue(graph.traversal().E(id).hasNext());
    }

  /* ==================================================================================
                            INDEXING
     ==================================================================================*/

    /**
     * Just opens and closes the graph
     */
    @Test
    public void testOpenClose() {
    }

    /**
     * Ensure clearing storage actually removes underlying database.
     * @throws Exception
     */
    @Test
    public void testClearStorage() throws Exception {
        tearDown();
        config.set(ConfigElement.getPath(GraphDatabaseConfiguration.DROP_ON_CLEAR), true);
        final Backend backend = getBackend(config, false);
        assertTrue(backend.getStoreManager().exists(), "graph should exist before clearing storage");
        clearGraph(config);
        assertFalse(backend.getStoreManager().exists(), "graph should not exist after clearing storage");
    }

    /**
     * Very simple graph operation to ensure minimal functionality and cleanup
     */
    @Test
    public void testBasic() throws BackendException {

        PropertyKey uid = makeVertexIndexedUniqueKey("name", String.class);
        finishSchema();

        JanusGraphVertex n1 = tx.addVertex();
        uid = tx.getPropertyKey("name");
        n1.property(uid.name(), "abcd");
        clopen();
        long nid = n1.longId();
        uid = tx.getPropertyKey("name");
        assertNotNull(getV(tx, nid));
        assertNotNull(getV(tx, uid.longId()));
        assertMissing(tx, nid + 64);
        uid = tx.getPropertyKey(uid.name());
        n1 = getV(tx, nid);
        assertEquals(n1, getOnlyVertex(tx.query().has(uid.name(), "abcd")));
        assertEquals(1, Iterables.size(n1.query().relations())); //TODO: how to expose relations?
        assertEquals("abcd", n1.value(uid.name()));
        assertCount(1, tx.query().vertices());
        close();
        JanusGraphFactory.drop(graph);
        open(config);
        assertEmpty(tx.query().vertices());
    }

    @Test
    public void testVariables() {
        assertTrue(graph.variables().asMap().isEmpty());
        graph.variables().set("systemAdmins", "stephen, peter, pavel");
        graph.variables().set("systemUsers", "matthias, marko, josh");
        assertEquals(new HashSet<>(Arrays.asList("systemAdmins", "systemUsers")), graph.variables().keys());
        assertEquals("matthias, marko, josh", graph.variables().get("systemUsers").get());
        graph.variables().remove("systemAdmins");
        assertEquals(new HashSet<>(Arrays.asList("systemUsers")), graph.variables().keys());
    }

    /**
     * Adding a removing a vertex with index
     */
    @Test
    public void testVertexRemoval() {
        final String nameUniqueVertexPropertyName = "name";
        makeVertexIndexedUniqueKey(nameUniqueVertexPropertyName, String.class);
        finishSchema();

        JanusGraphVertex v1 = graph.addVertex(nameUniqueVertexPropertyName, "v1");
        JanusGraphVertex v2 = graph.addVertex(nameUniqueVertexPropertyName, "v2");
        v1.addEdge("knows", v2);
        assertCount(2, graph.query().vertices());
        assertCount(1, graph.query().has(nameUniqueVertexPropertyName, "v2").vertices());

        clopen();

        v1 = getV(graph, v1);
        v2 = getV(graph, v2);
        assertCount(1, v1.query().direction(BOTH).edges());
        assertCount(1, v2.query().direction(Direction.BOTH).edges());
        v2.remove();
        assertCount(0, v1.query().direction(Direction.BOTH).edges());

        final JanusGraphVertex v2Copied = v2;
        assertThrows(IllegalStateException.class, ()-> v2Copied.query().direction(Direction.BOTH).edges());

        assertCount(1, graph.query().vertices());
        assertCount(1, graph.query().has(nameUniqueVertexPropertyName, "v1").vertices());
        assertCount(0, graph.query().has(nameUniqueVertexPropertyName, "v2").vertices());
        graph.tx().commit();

        assertMissing(graph, v2);
        assertCount(1, graph.query().vertices());
        assertCount(1, graph.query().has(nameUniqueVertexPropertyName, "v1").vertices());
        assertCount(0, graph.query().has(nameUniqueVertexPropertyName, "v2").vertices());
    }

    /**
     * Iterating over all vertices and edges in a graph
     */
    @Test
    public void testGlobalIteration() {
        int numV = 50;
        int deleteV = 5;

        JanusGraphVertex previous = tx.addVertex("count", 0);
        for (int i = 1; i < numV; i++) {
            JanusGraphVertex next = tx.addVertex("count", i);
            previous.addEdge("next", next);
            previous = next;
        }
        int numE = numV - 1;
        assertCount(numV, tx.query().vertices());
        assertCount(numV, tx.query().vertices());
        assertCount(numE, tx.query().edges());
        assertCount(numE, tx.query().edges());

        clopen();

        assertCount(numV, tx.query().vertices());
        assertCount(numV, tx.query().vertices());
        assertCount(numE, tx.query().edges());
        assertCount(numE, tx.query().edges());

        //tx.V().range(0,deleteV).remove();
        for (JanusGraphVertex v : tx.query().limit(deleteV).vertices()) {
            v.remove();
        }

        for (int i = 0; i < 10; i++) { //Repeated vertex counts
            assertCount(numV - deleteV, tx.query().vertices());
            assertCount(numV - deleteV, tx.query().has("count", Cmp.GREATER_THAN_EQUAL, 0).vertices());
        }

        clopen();
        for (int i = 0; i < 10; i++) { //Repeated vertex counts
            assertCount(numV - deleteV, tx.query().vertices());
            assertCount(numV - deleteV, tx.query().has("count", Cmp.GREATER_THAN_EQUAL, 0).vertices());
        }
    }

    @Test
    public void testMediumCreateRetrieve() {
        //Create schema
        makeLabel("connect");
        makeVertexIndexedUniqueKey("name", String.class);
        PropertyKey weight = makeKey("weight", Double.class);
        PropertyKey id = makeVertexIndexedUniqueKey("uid", Integer.class);
        ((StandardEdgeLabelMaker) mgmt.makeEdgeLabel("knows")).sortKey(id).signature(weight).make();
        finishSchema();

        //Create Nodes
        int noVertices = 500;
        String[] names = new String[noVertices];
        int[] ids = new int[noVertices];
        JanusGraphVertex[] nodes = new JanusGraphVertex[noVertices];
        long[] nodeIds = new long[noVertices];
        List<Edge>[] nodeEdges = new List[noVertices];
        for (int i = 0; i < noVertices; i++) {
            names[i] = "vertex" + i;
            ids[i] = i;
            nodes[i] = tx.addVertex("name", names[i], "uid", ids[i]);
            if ((i + 1) % 100 == 0) log.debug("Added 100 nodes");
        }
        log.debug("Nodes created");
        int[] connectOff = {-100, -34, -4, 10, 20};
        int[] knowsOff = {-400, -18, 8, 232, 334};
        for (int i = 0; i < noVertices; i++) {
            JanusGraphVertex n = nodes[i];
            nodeEdges[i] = new ArrayList<>(10);
            for (int c : connectOff) {
                Edge r = n.addEdge("connect", nodes[wrapAround(i + c, noVertices)]);
                nodeEdges[i].add(r);
            }
            for (int k : knowsOff) {
                JanusGraphVertex n2 = nodes[wrapAround(i + k, noVertices)];
                Edge r = n.addEdge("knows", n2,
                        "uid", ((Number) n.value("uid")).intValue() + ((Number) n2.value("uid")).intValue(),
                        "weight", k * 1.5,
                        "name", i + "-" + k);
                nodeEdges[i].add(r);
            }
            if (i % 100 == 99) log.debug(".");
        }

        tx.commit();
        tx = null;
        Set[] nodeEdgeIds = new Set[noVertices];
        for (int i = 0; i < noVertices; i++) {
            nodeIds[i] = (Long) nodes[i].id();
            nodeEdgeIds[i] = new HashSet(10);
            for (Object r : nodeEdges[i]) {
                nodeEdgeIds[i].add(((JanusGraphEdge) r).longId());
            }
        }
        clopen();

        nodes = new JanusGraphVertex[noVertices];
        for (int i = 0; i < noVertices; i++) {
            JanusGraphVertex n = getVertex("uid", ids[i]);
            assertEquals(n, getVertex("name", names[i]));
            assertEquals(names[i], n.value("name"));
            nodes[i] = n;
            assertEquals(nodeIds[i], n.longId());
        }
        for (int i = 0; i < noVertices; i++) {
            JanusGraphVertex n = nodes[i];
            assertCount(connectOff.length + knowsOff.length, n.query().direction(Direction.OUT).edges());
            assertCount(connectOff.length, n.query().direction(Direction.OUT).labels("connect").edges());
            assertCount(connectOff.length * 2, n.query().direction(Direction.BOTH).labels("connect").edges());
            assertCount(knowsOff.length * 2, n.query().direction(Direction.BOTH).labels("knows").edges());

            assertCount(connectOff.length + knowsOff.length, n.query().direction(Direction.OUT).edges());
            assertCount(2, n.properties());
            for (JanusGraphEdge o : n.query().direction(Direction.OUT).labels("knows").edges()) {
                JanusGraphEdge r = o;
                JanusGraphVertex n2 = r.vertex(Direction.IN);
                int idSum = ((Number) n.value("uid")).intValue() + ((Number) n2.value("uid")).intValue();
                assertEquals(idSum, ((Number) r.value("uid")).intValue());
                double k = ((Number) r.value("weight")).doubleValue() / 1.5;
                int ki = (int) k;
                assertEquals(i + "-" + ki, r.value("name"));
            }

            Set edgeIds = new HashSet(10);
            for (JanusGraphEdge r : n.query().direction(Direction.OUT).edges()) {
                edgeIds.add(r.longId());
            }
            assertEquals(edgeIds, nodeEdgeIds[i], edgeIds + " vs " + nodeEdgeIds[i]);
        }
        newTx();
        //Bulk vertex retrieval
        long[] vertexIdsOne = new long[noVertices / 10];
        System.arraycopy(nodeIds, 0, vertexIdsOne, 0, vertexIdsOne.length);
        //All non-cached
        verifyVerticesRetrieval(vertexIdsOne, Lists.newArrayList(tx.getVertices(vertexIdsOne)));

        //All cached
        verifyVerticesRetrieval(vertexIdsOne, Lists.newArrayList(tx.getVertices(vertexIdsOne)));

        long[] vertexIdsTwo = new long[noVertices / 10 * 2];
        System.arraycopy(nodeIds, 0, vertexIdsTwo, 0, vertexIdsTwo.length);
        //Partially cached
        verifyVerticesRetrieval(vertexIdsTwo, Lists.newArrayList(tx.getVertices(vertexIdsTwo)));
    }

    private void verifyVerticesRetrieval(long[] vertexIds, List<JanusGraphVertex> vs) {
        assertEquals(vertexIds.length, vs.size());
        final Set<Long> vertexIdSet = new HashSet<>(vs.size());
        vs.forEach(v -> vertexIdSet.add((Long) v.id()));
        for (final long vertexId : vertexIds) {
            assertTrue(vertexIdSet.contains(vertexId));
        }
    }


    /* ==================================================================================
                            SCHEMA TESTS
     ==================================================================================*/

    /**
     * Test the definition and inspection of various schema types and ensure their correct interpretation
     * within the graph
     */
    @SuppressWarnings("unchecked")
    @Test
    public void testSchemaTypes() {
        // ---------- PROPERTY KEYS ----------------
        //Normal single-valued property key
        final PropertyKey weight = makeKey("weight", Float.class);
        //Indexed unique property key
        PropertyKey uid = makeVertexIndexedUniqueKey("uid", String.class);
        //Indexed but not unique
        final PropertyKey someId = makeVertexIndexedKey("someid", Object.class);
        //Set-valued property key
        PropertyKey name = mgmt.makePropertyKey("name").dataType(String.class).cardinality(Cardinality.SET).make();
        //List-valued property key with signature
        PropertyKey value = mgmt.makePropertyKey("value").dataType(Double.class).signature(weight).cardinality(Cardinality.LIST).make();

        // ---------- EDGE LABELS ----------------
        //Standard edge label
        EdgeLabel friend = mgmt.makeEdgeLabel("friend").make();
        //Unidirected
        EdgeLabel link = mgmt.makeEdgeLabel("link").unidirected().multiplicity(Multiplicity.MANY2ONE).make();
        //Signature label
        EdgeLabel connect = mgmt.makeEdgeLabel("connect").signature(uid).multiplicity(Multiplicity.SIMPLE).make();
        //Edge labels with different cardinalities
        EdgeLabel parent = mgmt.makeEdgeLabel("parent").multiplicity(Multiplicity.MANY2ONE).make();
        EdgeLabel child = mgmt.makeEdgeLabel("child").multiplicity(Multiplicity.ONE2MANY).make();
        EdgeLabel spouse = mgmt.makeEdgeLabel("spouse").multiplicity(Multiplicity.ONE2ONE).make();

        // ---------- VERTEX LABELS ----------------

        VertexLabel person = mgmt.makeVertexLabel("person").make();
        VertexLabel tag = mgmt.makeVertexLabel("tag").make();
        VertexLabel tweet = mgmt.makeVertexLabel("tweet").setStatic().make();

        long[] sig;

        // ######### INSPECTION & FAILURE ############

        assertTrue(mgmt.isOpen());
        assertEquals("weight", weight.toString());
        assertTrue(mgmt.containsRelationType("weight"));
        assertTrue(mgmt.containsPropertyKey("weight"));
        assertFalse(mgmt.containsEdgeLabel("weight"));
        assertTrue(mgmt.containsEdgeLabel("connect"));
        assertFalse(mgmt.containsPropertyKey("connect"));
        assertFalse(mgmt.containsRelationType("bla"));
        assertNull(mgmt.getPropertyKey("bla"));
        assertNull(mgmt.getEdgeLabel("bla"));
        assertNotNull(mgmt.getPropertyKey("weight"));
        assertNotNull(mgmt.getEdgeLabel("connect"));
        assertTrue(weight.isPropertyKey());
        assertFalse(weight.isEdgeLabel());
        assertEquals(Cardinality.SINGLE, weight.cardinality());
        assertEquals(Cardinality.SINGLE, someId.cardinality());
        assertEquals(Cardinality.SET, name.cardinality());
        assertEquals(Cardinality.LIST, value.cardinality());
        assertEquals(Object.class, someId.dataType());
        assertEquals(Float.class, weight.dataType());
        sig = ((InternalRelationType) value).getSignature();
        assertEquals(1, sig.length);
        assertEquals(weight.longId(), sig[0]);
        assertTrue(mgmt.getGraphIndex(uid.name()).isUnique());
        assertFalse(mgmt.getGraphIndex(someId.name()).isUnique());

        assertEquals("friend", friend.name());
        assertTrue(friend.isEdgeLabel());
        assertFalse(friend.isPropertyKey());
        assertEquals(Multiplicity.ONE2ONE, spouse.multiplicity());
        assertEquals(Multiplicity.ONE2MANY, child.multiplicity());
        assertEquals(Multiplicity.MANY2ONE, parent.multiplicity());
        assertEquals(Multiplicity.MULTI, friend.multiplicity());
        assertEquals(Multiplicity.SIMPLE, connect.multiplicity());
        assertTrue(link.isUnidirected());
        assertFalse(link.isDirected());
        assertFalse(child.isUnidirected());
        assertTrue(spouse.isDirected());
        assertFalse(((InternalRelationType) friend).isInvisibleType());
        assertTrue(((InternalRelationType) friend).isInvisible());
        assertEquals(0, ((InternalRelationType) friend).getSignature().length);
        sig = ((InternalRelationType) connect).getSignature();
        assertEquals(1, sig.length);
        assertEquals(uid.longId(), sig[0]);
        assertEquals(0, ((InternalRelationType) friend).getSortKey().length);
        assertEquals(Order.DEFAULT, ((InternalRelationType) friend).getSortOrder());
        assertEquals(SchemaStatus.ENABLED, ((InternalRelationType) friend).getStatus());

        assertEquals(5, Iterables.size(mgmt.getRelationTypes(PropertyKey.class)));
        assertEquals(6, Iterables.size(mgmt.getRelationTypes(EdgeLabel.class)));
        assertEquals(11, Iterables.size(mgmt.getRelationTypes(RelationType.class)));
        assertEquals(3, Iterables.size(mgmt.getVertexLabels()));

        assertEquals("tweet", tweet.name());
        assertTrue(mgmt.containsVertexLabel("person"));
        assertFalse(mgmt.containsVertexLabel("bla"));
        assertFalse(person.isPartitioned());
        assertFalse(person.isStatic());
        assertFalse(tag.isPartitioned());
        assertTrue(tweet.isStatic());

        //------ TRY INVALID STUFF --------

        //Failures
        //No data type
        assertThrows(IllegalArgumentException.class, () -> mgmt.makePropertyKey("fid").make());
        //Already exists
        assertThrows(SchemaViolationException.class, () -> mgmt.makeEdgeLabel("link").unidirected().make());
        //signature and sort-key collide
        assertThrows(IllegalArgumentException.class, () ->
            ((StandardEdgeLabelMaker)mgmt.makeEdgeLabel("other")).
                sortKey(someId, weight).signature(someId).make());
        //sort key requires the label to be non-constrained
        assertThrows(IllegalArgumentException.class, () ->
            ((StandardEdgeLabelMaker) mgmt.makeEdgeLabel("other")).multiplicity(Multiplicity.SIMPLE).
                sortKey(weight).make());
        //sort key requires the label to be non-constrained
        assertThrows(IllegalArgumentException.class, () ->
            ((StandardEdgeLabelMaker) mgmt.makeEdgeLabel("other")).multiplicity(Multiplicity.MANY2ONE).
                sortKey(weight).make());
        //Already exists
        assertThrows(SchemaViolationException.class, () -> mgmt.makeVertexLabel("tweet").make());
        //signature key must have non-generic data type
        assertThrows(IllegalArgumentException.class, () -> mgmt.makeEdgeLabel("test").signature(someId).make());
//        try {
//            //keys must be single-valued
//            ((StandardEdgeLabelMaker)mgmt.makeEdgeLabel("other")).
//                    sortKey(name, weight).make();
//            fail();

        // ######### END INSPECTION ############


        finishSchema();
        clopen();

        //Load schema types into current transaction
        final PropertyKey weight2 = mgmt.getPropertyKey("weight");
        uid = mgmt.getPropertyKey("uid");
        final PropertyKey someId2 = mgmt.getPropertyKey("someid");
        name = mgmt.getPropertyKey("name");
        value = mgmt.getPropertyKey("value");
        friend = mgmt.getEdgeLabel("friend");
        link = mgmt.getEdgeLabel("link");
        connect = mgmt.getEdgeLabel("connect");
        parent = mgmt.getEdgeLabel("parent");
        child = mgmt.getEdgeLabel("child");
        spouse = mgmt.getEdgeLabel("spouse");
        person = mgmt.getVertexLabel("person");
        tag = mgmt.getVertexLabel("tag");
        tweet = mgmt.getVertexLabel("tweet");


        // ######### INSPECTION & FAILURE (COPIED FROM ABOVE) ############

        assertTrue(mgmt.isOpen());
        assertEquals("weight", weight2.toString());
        assertTrue(mgmt.containsRelationType("weight"));
        assertTrue(mgmt.containsPropertyKey("weight"));
        assertFalse(mgmt.containsEdgeLabel("weight"));
        assertTrue(mgmt.containsEdgeLabel("connect"));
        assertFalse(mgmt.containsPropertyKey("connect"));
        assertFalse(mgmt.containsRelationType("bla"));
        assertNull(mgmt.getPropertyKey("bla"));
        assertNull(mgmt.getEdgeLabel("bla"));
        assertNotNull(mgmt.getPropertyKey("weight"));
        assertNotNull(mgmt.getEdgeLabel("connect"));
        assertTrue(weight2.isPropertyKey());
        assertFalse(weight2.isEdgeLabel());
        assertEquals(Cardinality.SINGLE, weight2.cardinality());
        assertEquals(Cardinality.SINGLE, someId2.cardinality());
        assertEquals(Cardinality.SET, name.cardinality());
        assertEquals(Cardinality.LIST, value.cardinality());
        assertEquals(Object.class, someId2.dataType());
        assertEquals(Float.class, weight2.dataType());
        sig = ((InternalRelationType) value).getSignature();
        assertEquals(1, sig.length);
        assertEquals(weight2.longId(), sig[0]);
        assertTrue(mgmt.getGraphIndex(uid.name()).isUnique());
        assertFalse(mgmt.getGraphIndex(someId2.name()).isUnique());

        assertEquals("friend", friend.name());
        assertTrue(friend.isEdgeLabel());
        assertFalse(friend.isPropertyKey());
        assertEquals(Multiplicity.ONE2ONE, spouse.multiplicity());
        assertEquals(Multiplicity.ONE2MANY, child.multiplicity());
        assertEquals(Multiplicity.MANY2ONE, parent.multiplicity());
        assertEquals(Multiplicity.MULTI, friend.multiplicity());
        assertEquals(Multiplicity.SIMPLE, connect.multiplicity());
        assertTrue(link.isUnidirected());
        assertFalse(link.isDirected());
        assertFalse(child.isUnidirected());
        assertTrue(spouse.isDirected());
        assertFalse(((InternalRelationType) friend).isInvisibleType());
        assertTrue(((InternalRelationType) friend).isInvisible());
        assertEquals(0, ((InternalRelationType) friend).getSignature().length);
        sig = ((InternalRelationType) connect).getSignature();
        assertEquals(1, sig.length);
        assertEquals(uid.longId(), sig[0]);
        assertEquals(0, ((InternalRelationType) friend).getSortKey().length);
        assertEquals(Order.DEFAULT, ((InternalRelationType) friend).getSortOrder());
        assertEquals(SchemaStatus.ENABLED, ((InternalRelationType) friend).getStatus());

        assertEquals(5, Iterables.size(mgmt.getRelationTypes(PropertyKey.class)));
        assertEquals(6, Iterables.size(mgmt.getRelationTypes(EdgeLabel.class)));
        assertEquals(11, Iterables.size(mgmt.getRelationTypes(RelationType.class)));
        assertEquals(3, Iterables.size(mgmt.getVertexLabels()));

        assertEquals("tweet", tweet.name());
        assertTrue(mgmt.containsVertexLabel("person"));
        assertFalse(mgmt.containsVertexLabel("bla"));
        assertFalse(person.isPartitioned());
        assertFalse(person.isStatic());
        assertFalse(tag.isPartitioned());
        assertTrue(tweet.isStatic());

        //------ TRY INVALID STUFF --------

        //Failures
        assertThrows(IllegalArgumentException.class, () -> mgmt.makePropertyKey("fid").make());
        //Already exists
        assertThrows(SchemaViolationException.class, () -> mgmt.makeEdgeLabel("link").unidirected().make());
        //signature and sort-key collide
        assertThrows(IllegalArgumentException.class, () ->
            ((StandardEdgeLabelMaker)mgmt.makeEdgeLabel("other")).
                sortKey(someId2, weight2).signature(someId2).make());
        //sort key requires the label to be non-constrained
        assertThrows(IllegalArgumentException.class, () ->
            ((StandardEdgeLabelMaker) mgmt.makeEdgeLabel("other")).multiplicity(Multiplicity.SIMPLE).
                sortKey(weight2).make());
        //sort key requires the label to be non-constrained
        assertThrows(IllegalArgumentException.class, () ->
            ((StandardEdgeLabelMaker) mgmt.makeEdgeLabel("other")).multiplicity(Multiplicity.MANY2ONE).
                sortKey(weight2).make());
        //Already exists
        assertThrows(SchemaViolationException.class, () -> mgmt.makeVertexLabel("tweet").make());
        //signature key must have non-generic data type
        assertThrows(IllegalArgumentException.class, () -> mgmt.makeEdgeLabel("test").signature(someId2).make());

        // ######### END INSPECTION ############

        /*
          ####### Make sure schema semantics are honored in transactions ######
        */

        clopen();

        JanusGraphTransaction tx2;
        assertEmpty(tx.query().has("uid", "v1").vertices()); //shouldn't exist

        JanusGraphVertex v = tx.addVertex();
        //test property keys
        v.property("uid", "v1");
        v.property("weight", 1.5);
        v.property("someid", "Hello");
        v.property("name", "Bob");
        v.property("name", "John");
        VertexProperty p = v.property("value", 11);
        p.property("weight", 22);
        v.property("value", 33.3, "weight", 66.6);
        v.property("value", 11, "weight", 22); //same values are supported for list-properties
        //test edges
        JanusGraphVertex v12 = tx.addVertex("person"), v13 = tx.addVertex("person");
        v12.property("uid", "v12");
        v13.property("uid", "v13");
        v12.addEdge("parent", v, "weight", 4.5);
        v13.addEdge("parent", v, "weight", 4.5);
        v.addEdge("child", v12);
        v.addEdge("child", v13);
        v.addEdge("spouse", v12);
        v.addEdge("friend", v12);
        v.addEdge("friend", v12); //supports multi edges
        v.addEdge("connect", v12, "uid", "e1");
        v.addEdge("link", v13);
        JanusGraphVertex v2 = tx.addVertex("tweet");
        v2.addEdge("link", v13);
        v12.addEdge("connect", v2);
        JanusGraphEdge edge;

        // ######### INSPECTION & FAILURE ############
        assertEquals(v, getOnlyElement(tx.query().has("uid", Cmp.EQUAL, "v1").vertices()));
        v = getOnlyVertex(tx.query().has("uid", Cmp.EQUAL, "v1"));
        v12 = getOnlyVertex(tx.query().has("uid", Cmp.EQUAL, "v12"));
        v13 = getOnlyVertex(tx.query().has("uid", Cmp.EQUAL, "v13"));
        //Invalid data type
        JanusGraphVertex finalV = v;
        assertThrows(SchemaViolationException.class, ()-> finalV.property("weight", "x"));
        //Only one "John" should be allowed
        assertThrows(SchemaViolationException.class, ()-> finalV.property(VertexProperty.Cardinality.list, "name", "John"));
        //Cannot set a property as edge
        assertThrows(IllegalArgumentException.class, ()-> finalV.property("link", finalV));


        //Only one property for weight allowed
        v.property(VertexProperty.Cardinality.single, "weight", 1.0);
        assertCount(1, v.properties("weight"));
        v.property(VertexProperty.Cardinality.single, "weight", 0.5);
        assertEquals(0.5, v.<Float>value("weight").doubleValue(), 0.00001);
        assertEquals("v1", v.value("uid"));
        assertCount(2, v.properties("name"));
        for (Object prop : v.query().labels("name").properties()) {
            String nameString = ((JanusGraphVertexProperty<String>) prop).value();
            assertTrue(nameString.equals("Bob") || nameString.equals("John"));
        }
        assertTrue(Iterators.size(v.properties("value")) >= 3);
        for (Object o : v.query().labels("value").properties()) {
            JanusGraphVertexProperty<Double> prop = (JanusGraphVertexProperty<Double>) o;
            double prec = prop.value();
            assertEquals(prec * 2, prop.<Number>value("weight").doubleValue(), 0.00001);
        }
        //Ensure we can add additional values
        p = v.property("value", 44.4, "weight", 88.8);
        assertEquals(v, getOnlyElement(tx.query().has("someid", Cmp.EQUAL, "Hello").vertices()));

        //------- EDGES -------
        try {
            //multiplicity violation
            v12.addEdge("parent", v13);
            fail();
        } catch (SchemaViolationException ignored) {
        }
        try {
            //multiplicity violation
            v13.addEdge("child", v12);
            fail();
        } catch (SchemaViolationException ignored) {
        }
        try {
            //multiplicity violation
            v13.addEdge("spouse", v12);
            fail();
        } catch (SchemaViolationException ignored) {
        }
        try {
            //multiplicity violation
            v.addEdge("spouse", v13);
            fail();
        } catch (SchemaViolationException ignored) {
        }
        assertCount(2, v.query().direction(Direction.IN).labels("parent").edges());
        assertCount(1, v12.query().direction(Direction.OUT).labels("parent").has("weight").edges());
        assertCount(1, v13.query().direction(Direction.OUT).labels("parent").has("weight").edges());
        assertEquals(v12, getOnlyElement(v.query().direction(Direction.OUT).labels("spouse").vertices()));
        edge = Iterables.getOnlyElement(v.query().direction(Direction.BOTH).labels("connect").edges());
        assertEquals(1, edge.keys().size());
        assertEquals("e1", edge.value("uid"));
        try {
            //connect is simple
            v.addEdge("connect", v12);
            fail();
        } catch (SchemaViolationException ignored) {
        }
        //Make sure "link" is unidirected
        assertCount(1, v.query().direction(Direction.BOTH).labels("link").edges());
        assertCount(0, v13.query().direction(Direction.BOTH).labels("link").edges());
        //Assert we can add more friendships
        v.addEdge("friend", v12);
        v2 = Iterables.getOnlyElement(v12.query().direction(Direction.OUT).labels("connect").vertices());
        assertEquals(v13, getOnlyElement(v2.query().direction(Direction.OUT).labels("link").vertices()));

        assertEquals(BaseVertexLabel.DEFAULT_VERTEXLABEL.name(), v.label());
        assertEquals("person", v12.label());
        assertEquals("person", v13.label());

        assertCount(4, tx.query().vertices());

        // ######### END INSPECTION & FAILURE ############

        clopen();

        // ######### INSPECTION & FAILURE (copied from above) ############
        assertEquals(v, getOnlyVertex(tx.query().has("uid", Cmp.EQUAL, "v1")));
        v = getOnlyVertex(tx.query().has("uid", Cmp.EQUAL, "v1"));
        v12 = getOnlyVertex(tx.query().has("uid", Cmp.EQUAL, "v12"));
        v13 = getOnlyVertex(tx.query().has("uid", Cmp.EQUAL, "v13"));
        JanusGraphVertex finalV1 = v;
        assertThrows(SchemaViolationException.class, ()-> finalV1.property("weight", "x"));
        //Only one "John" should be allowed
        assertThrows(SchemaViolationException.class, ()-> finalV1.property(VertexProperty.Cardinality.list, "name", "John"));
        //Cannot set a property as edge
        assertThrows(IllegalArgumentException.class, ()-> finalV1.property("link", finalV1));

        //Only one property for weight allowed
        v.property(VertexProperty.Cardinality.single, "weight", 1.0);
        assertCount(1, v.properties("weight"));
        v.property(VertexProperty.Cardinality.single, "weight", 0.5);
        assertEquals(0.5, v.<Float>value("weight").doubleValue(), 0.00001);
        assertEquals("v1", v.value("uid"));
        assertCount(2, v.properties("name"));
        for (Object o : v.query().labels("name").properties()) {
            JanusGraphVertexProperty<String> prop = (JanusGraphVertexProperty<String>) o;
            String nameString = prop.value();
            assertTrue(nameString.equals("Bob") || nameString.equals("John"));
        }
        assertTrue(Iterables.size(v.query().labels("value").properties()) >= 3);
        for (Object o : v.query().labels("value").properties()) {
            JanusGraphVertexProperty<Double> prop = (JanusGraphVertexProperty<Double>) o;
            double prec = prop.value();
            assertEquals(prec * 2, prop.<Number>value("weight").doubleValue(), 0.00001);
        }
        //Ensure we can add additional values
        p = v.property("value", 44.4, "weight", 88.8);
        assertEquals(v, getOnlyElement(tx.query().has("someid", Cmp.EQUAL, "Hello").vertices()));

        //------- EDGES -------
        try {
            //multiplicity violation
            v12.addEdge("parent", v13);
            fail();
        } catch (SchemaViolationException ignored) {
        }
        try {
            //multiplicity violation
            v13.addEdge("child", v12);
            fail();
        } catch (SchemaViolationException ignored) {
        }
        try {
            //multiplicity violation
            v13.addEdge("spouse", v12);
            fail();
        } catch (SchemaViolationException ignored) {
        }
        try {
            //multiplicity violation
            v.addEdge("spouse", v13);
            fail();
        } catch (SchemaViolationException ignored) {
        }
        assertCount(2, v.query().direction(Direction.IN).labels("parent").edges());
        assertCount(1, v12.query().direction(Direction.OUT).labels("parent").has("weight").edges());
        assertCount(1, v13.query().direction(Direction.OUT).labels("parent").has("weight").edges());
        assertEquals(v12, getOnlyElement(v.query().direction(Direction.OUT).labels("spouse").vertices()));
        edge = Iterables.getOnlyElement(v.query().direction(Direction.BOTH).labels("connect").edges());
        assertEquals(1, edge.keys().size());
        assertEquals("e1", edge.value("uid"));
        try {
            //connect is simple
            v.addEdge("connect", v12);
            fail();
        } catch (SchemaViolationException ignored) {
        }
        //Make sure "link" is unidirected
        assertCount(1, v.query().direction(Direction.BOTH).labels("link").edges());
        assertCount(0, v13.query().direction(Direction.BOTH).labels("link").edges());
        //Assert we can add more friendships
        v.addEdge("friend", v12);
        v2 = Iterables.getOnlyElement(v12.query().direction(Direction.OUT).labels("connect").vertices());
        assertEquals(v13, getOnlyElement(v2.query().direction(Direction.OUT).labels("link").vertices()));

        assertEquals(BaseVertexLabel.DEFAULT_VERTEXLABEL.name(), v.label());
        assertEquals("person", v12.label());
        assertEquals("person", v13.label());

        assertCount(4, tx.query().vertices());

        // ######### END INSPECTION & FAILURE ############

        //Ensure index uniqueness enforcement
        tx2 = graph.newTransaction();
        try {
            JanusGraphVertex vx = tx2.addVertex();
            try {
                //property is unique
                vx.property(VertexProperty.Cardinality.single, "uid", "v1");
                fail();
            } catch (SchemaViolationException ignored) {
            }
            vx.property(VertexProperty.Cardinality.single, "uid", "unique");
            JanusGraphVertex vx2 = tx2.addVertex();
            try {
                //property unique
                vx2.property(VertexProperty.Cardinality.single, "uid", "unique");
                fail();
            } catch (SchemaViolationException ignored) {
            }
        } finally {
            tx2.rollback();
        }


        //Ensure that v2 is really static
        v2 = getV(tx, v2);
        assertEquals("tweet", v2.label());
        try {
            v2.property(VertexProperty.Cardinality.single, "weight", 11);
            fail();
        } catch (SchemaViolationException ignored) {
        }
        try {
            v2.addEdge("friend", v12);
            fail();
        } catch (SchemaViolationException ignored) {
        }

        //Ensure that unidirected edges keep pointing to deleted vertices
        getV(tx, v13).remove();
        assertCount(1, v.query().direction(Direction.BOTH).labels("link").edges());
    }

    /**
     * Test the different data types that JanusGraph supports natively and ensure that invalid data types aren't allowed
     */
    @Test
    public void testDataTypes() {
        clopen(option(CUSTOM_ATTRIBUTE_CLASS, "attribute10"), SpecialInt.class.getCanonicalName(),
                option(CUSTOM_SERIALIZER_CLASS, "attribute10"), SpecialIntSerializer.class.getCanonicalName());

        PropertyKey any = mgmt.makePropertyKey("any").cardinality(Cardinality.LIST).dataType(Object.class).make();

        try {
            //Not a valid data type - primitive
            makeKey("pint", int.class);
            fail();
        } catch (IllegalArgumentException ignored) {
        }

        try {
            //Not a valid data type - interface
            makeKey("number", Number.class);
            fail();
        } catch (IllegalArgumentException ignored) {
        }

        finishSchema();
        clopen();

        any = tx.getPropertyKey("any");

        assertEquals(Object.class, any.dataType());

        JanusGraphVertex v = tx.addVertex();
        v.property(n(any), "Hello");
        v.property(n(any), 10L);
        int[] testArray = {5, 6, 7};
        v.property(n(any), testArray);

        // ######## VERIFICATION ##########
        for (Object prop : v.query().labels("any").properties()) {
            Object value = ((JanusGraphVertexProperty<?>) prop).value();
            if (value instanceof String) assertEquals("Hello", value);
            else if (value instanceof Long) assertEquals(10L, value);
            else if (value.getClass().isArray()) {
                assertArrayEquals(testArray, (int[]) value);
            } else fail();
        }

        clopen();

        v = getV(tx, v);

        // ######## VERIFICATION (copied from above) ##########
        for (Object prop : v.query().labels("any").properties()) {
            Object value = ((JanusGraphVertexProperty<?>) prop).value();
            if (value instanceof String) assertEquals("Hello", value);
            else if (value instanceof Long) assertEquals(10L, value);
            else if (value.getClass().isArray()) {
                assertArrayEquals(testArray, (int[]) value);
            } else fail();
        }
    }

    /**
     * Test the different data types that JanusGraph supports natively and ensure that invalid data types aren't allowed
     */

    public interface Equals<T> {
        boolean verifyValue(T var1);
    }

    private static Stream<Arguments> generateParametersTestSupportOfDataTypes() {
        return Arrays.stream(new Arguments[]{
            arguments(SpecialInt.class, new SpecialInt(10), (Equals<SpecialInt>)(a) -> a.getValue() == 10),
            arguments(byte[].class, new byte[]{1, 2, 3, 4}, (Equals<byte[]>)(a) -> a.length == 4),
            arguments(Boolean.class, true, (Equals<Boolean>)(a) -> a),
            arguments(
                Instant.class,
                Instant.ofEpochSecond(1429225756),
                (Equals<Instant>)(a) -> a.equals(Instant.ofEpochSecond(1429225756))),
            arguments(
                Geoshape.class,
                Geoshape.point(10.0, 10.0),
                (Equals<Geoshape>)(a) -> a.equals(Geoshape.point(10.0, 10.0))),
            arguments(
                Geoshape.class,
                Geoshape.box(10.0, 10.0, 20.0, 20.0),
                (Equals<Geoshape>)(a) -> a.equals(Geoshape.box(10.0, 10.0, 20.0, 20.0))),
            arguments(Double.class, 10.12345, (Equals<Double>)(a) -> a == 10.12345),
        });
    }

    @ParameterizedTest
    @MethodSource("generateParametersTestSupportOfDataTypes")
    public<T> void testSupportOfDataTypes(Class<T> classes, T data, Equals<T> a){
        clopen(option(CUSTOM_ATTRIBUTE_CLASS, "attribute10"), SpecialInt.class.getCanonicalName(),
            option(CUSTOM_SERIALIZER_CLASS, "attribute10"), SpecialIntSerializer.class.getCanonicalName());

        PropertyKey num = makeKey("propertyKey", classes);
        finishSchema();
        clopen();

        num = tx.getPropertyKey("propertyKey");

        JanusGraphVertex v = tx.addVertex();
        v.property(VertexProperty.Cardinality.single, n(num), data);

        // ######## VERIFICATION ##########
        assertTrue(a.verifyValue(v.value("propertyKey")));

        clopen();

        v = getV(tx, v);

        // ######## CHECK AFTER REOPEN ##########
        assertTrue(a.verifyValue(v.value("propertyKey")));

    }

    /**
     * This tests a special scenario under which a schema type is defined in a (management) transaction
     * and then accessed in a concurrent transaction.
     * Also ensures that unique property values are enforced within and across transactions
     */
    @Test
    public void testTransactionalScopeOfSchemaTypes() {
        makeVertexIndexedUniqueKey("domain", String.class);
        finishSchema();

        final Vertex v1 = tx.addVertex();
        v1.property(VertexProperty.Cardinality.single, "domain", "unique1");
        tx.rollback();
        tx = null;

        newTx();
        final Vertex v2 = tx.addVertex();
        v2.property("domain", "unique1");

        assertThrows(SchemaViolationException.class, () -> {
            Vertex vInternal = tx.addVertex();
            vInternal.property("domain", "unique1");
        });

        tx.rollback();
        tx = null;

        newTx();

        clopen();
        final Vertex v3 = tx.addVertex();
        v3.property("domain", "unique1");
        assertCount(1, tx.query().has("domain", "unique1").vertices());
        assertThrows(SchemaViolationException.class, () -> {
            Vertex vInternal = tx.addVertex();
            vInternal.property("domain", "unique1");
        });

        tx.rollback();
        tx = null;
    }

    /**
     * Tests the automatic creation of types for default schema maker
     * {@link JanusGraphDefaultSchemaMaker}
     */
    @Test
    public void testDefaultSchemaMaker() {
        assertFalse(tx.containsVertexLabel("person"));
        assertFalse(tx.containsRelationType("value"));
        assertNull(tx.getPropertyKey("value"));
        PropertyKey value = tx.getOrCreatePropertyKey("value");
        assertNotNull(value);
        assertTrue(tx.containsRelationType("value"));
        JanusGraphVertex v = tx.addVertex("person");
        assertTrue(tx.containsVertexLabel("person"));
        assertEquals("person", v.label());
        assertFalse(tx.containsRelationType("knows"));
        Edge e = v.addEdge("knows", v);
        assertTrue(tx.containsRelationType("knows"));
        assertNotNull(tx.getEdgeLabel(e.label()));
    }

    /**
     * Tests {@link DisableDefaultSchemaMaker} which throws Exceptions for
     * unknown labels and properties
     */
    @Test
    public void testDisableDefaultSchemaMaker() {
        clopen(option(AUTO_TYPE), "none");
        EdgeLabel has = mgmt.makeEdgeLabel("has").make();
        mgmt.makePropertyKey("prop").dataType(Integer.class).make();
        mgmt.commit();

        JanusGraphVertex v = tx.addVertex();
        JanusGraphEdge e = v.addEdge("has", v);
        Exception exception;

        // Cannot create new labels
        exception = assertThrows(IllegalArgumentException.class, () -> tx.addVertex("org"));
        assertEquals("Vertex Label with given name does not exist: org", exception.getMessage());

        exception = assertThrows(IllegalArgumentException.class, () -> v.addEdge("blub", v));
        assertEquals("Edge Label with given name does not exist: blub", exception.getMessage());

        v.property("prop", 6);
        e.property("prop", 6);
        // Cannot create new property
        String errorMsg = "Property Key with given name does not exist: bla";
        exception = assertThrows(IllegalArgumentException.class, () -> v.property("bla", 5));
        assertEquals(errorMsg, exception.getMessage());
        exception = assertThrows(IllegalArgumentException.class, () -> v.property("bla", 5).element().property("prop", 6));
        assertEquals(errorMsg, exception.getMessage());
        exception = assertThrows(IllegalArgumentException.class, () -> v.property("prop", 6).element().property("bla", 5));
        assertEquals(errorMsg, exception.getMessage());
        exception = assertThrows(IllegalArgumentException.class, () -> e.property("bla", 5));
        assertEquals(errorMsg, exception.getMessage());
        exception = assertThrows(IllegalArgumentException.class, () -> e.property("bla", 5).element().property("prop", 6));
        assertEquals(errorMsg, exception.getMessage());
        exception = assertThrows(IllegalArgumentException.class, () -> e.property("prop", 6).element().property("bla", 5));
        assertEquals(errorMsg, exception.getMessage());
    }

    /**
     * Tests {@link IgnorePropertySchemaMaker} which ignores unknown properties
     * without throwing exceptions
     */
    @Test
    public void testIgnorePropertySchemaMaker() {
        clopen(option(AUTO_TYPE), "ignore-prop");
        EdgeLabel has = mgmt.makeEdgeLabel("has").make();
        mgmt.makePropertyKey("prop").dataType(Integer.class).make();
        mgmt.makePropertyKey("beta").dataType(Boolean.class).make();
        mgmt.commit();

        GraphTraversalSource g = graph.traversal();
        JanusGraphVertex v = graph.addVertex();
        JanusGraphEdge e = v.addEdge("has", v);

        // Cannot create new labels
        assertThrows(IllegalArgumentException.class, () -> graph.addVertex("org"));
        assertThrows(IllegalArgumentException.class, () -> v.addEdge("blub", v));

        graph.tx().commit();

        // unknown vertex properties are ignored
        Vertex v1 = g.V().next();
        g.V(v1).property("prop", 6).property("bla", 1).property("unknown", "value").next();
        Vertex v2 = graph.addVertex("bla", 1, "prop", 2, "unknown", "value");
        Vertex v3 = g.addV().property("bla", 1).property("prop", 1).property("unknown", "value").next();
        assertEquals(1, g.V(v1).valueMap().next().size());
        assertEquals(1, g.V(v2).valueMap().next().size());
        assertEquals(1, g.V(v3).valueMap().next().size());

        // unknown edge properties are ignored
        g.E(e).property("bla", 5).property("prop", 1).property("unknown", "value").next();
        assertEquals(1, g.E(e).valueMap().next().size());

        // unknown meta-properties (properties of properties) are ignored
        v2.property("prop").property("meta-prop", "val");
        v3.property("prop").property("beta", true);
        assertEquals(0, g.V(v2).properties("prop").valueMap().next().size());
        assertEquals(1, g.V(v3).properties("prop").valueMap().next().size());

        graph.tx().commit();

        tx = graph.newTransaction();
        assertNotNull(tx.getOrCreatePropertyKey("prop"));
        assertTrue(tx.containsRelationType("prop"));
        assertNotNull(tx.getOrCreatePropertyKey("beta"));
        assertTrue(tx.containsRelationType("beta"));

        assertNull(tx.getOrCreatePropertyKey("bla"));
        assertFalse(tx.containsRelationType("bla"));
        assertNull(tx.getOrCreatePropertyKey("meta-prop"));
        assertFalse(tx.containsRelationType("meta-prop"));
    }

    @Test
    public void testUpdateSchemaChangeNameForEdgeLabel() {
        EdgeLabel knows = mgmt.makeEdgeLabel("knows").make();
        mgmt.makeVertexLabel("people").make();
        finishSchema();

        //CREATE SMALL GRAPH
        JanusGraphVertex v = tx.addVertex("people");
        v.addEdge("knows", v);

        newTx();
        v = Iterables.getOnlyElement(tx.query().vertices());
        assertNotNull(v);
        assertEquals("people", v.label());
        assertCount(1, v.query().direction(Direction.IN).labels("knows").edges());
        assertCount(1, v.query().direction(Direction.OUT).labels("knows").edges());
        newTx();

        //UPDATE SCHEMA NAMES
        assertTrue(mgmt.containsRelationType("knows"));
        knows = mgmt.getEdgeLabel("knows");
        mgmt.changeName(knows, "know");
        assertEquals("know", knows.name());

        finishSchema();

        //VERIFY UPDATES IN MANAGEMENT SYSTEM
        assertTrue(mgmt.containsRelationType("know"));
        assertFalse(mgmt.containsRelationType("knows"));

        //VERIFY UPDATES IN TRANSACTION
        newTx();
        v = Iterables.getOnlyElement(tx.query().vertices());
        assertCount(1, v.query().direction(Direction.IN).labels("know").edges());
        assertCount(0, v.query().direction(Direction.IN).labels("knows").edges());
    }

    @Test
    public void testUpdateSchemaChangeNameForVertexLabel() {
        mgmt.makeVertexLabel("people").make();
        finishSchema();

        //CREATE SMALL GRAPH
        JanusGraphVertex v = tx.addVertex("people");

        newTx();
        v = Iterables.getOnlyElement(tx.query().vertices());
        assertEquals("people", v.label());
        newTx();

        //UPDATE SCHEMA NAMES
        assertTrue(mgmt.containsVertexLabel("people"));
        VertexLabel vl = mgmt.getVertexLabel("people");
        mgmt.changeName(vl, "person");
        assertEquals("person", vl.name());

        finishSchema();

        //VERIFY UPDATES IN MANAGEMENT SYSTEM
        assertTrue(mgmt.containsVertexLabel("person"));
        assertFalse(mgmt.containsVertexLabel("people"));

        //VERIFY UPDATES IN TRANSACTION
        newTx();
        v = Iterables.getOnlyElement(tx.query().vertices());
        assertNotNull(v);
        assertEquals("person", v.label());
    }

    @Test
    public void testUpdateSchemaChangeNameForPropertyKey() {
        PropertyKey time = mgmt.makePropertyKey("time").dataType(Integer.class).cardinality(Cardinality.SINGLE).make();
        mgmt.buildIndex("timeIndex", Vertex.class).addKey(time).buildCompositeIndex();
        finishSchema();

        //UPDATE SCHEMA NAME FOR TIME PROPERTY
        PropertyKey prop = mgmt.getPropertyKey("time");
        mgmt.changeName(prop, "delTime");
        assertEquals("delTime", prop.name());

        finishSchema();

        assertTrue(mgmt.containsPropertyKey("delTime"));
        assertFalse(mgmt.containsPropertyKey("time"));
    }


    @Test
    public void testUpdateSchemaChangeNameForCompositeIndex() {
        PropertyKey time = mgmt.makePropertyKey("time").dataType(Integer.class).cardinality(Cardinality.SINGLE).make();
        mgmt.buildIndex("timeIndex", Vertex.class).addKey(time).buildCompositeIndex();
        finishSchema();

        //UPDATE SCHEMA NAMES
        assertTrue(mgmt.containsGraphIndex("timeIndex"));
        JanusGraphIndex graphIndex = mgmt.getGraphIndex("timeIndex");
        mgmt.changeName(graphIndex, "byTime");
        assertEquals("byTime", graphIndex.name());

        finishSchema();

        //VERIFY UPDATES IN MANAGEMENT SYSTEM
        assertTrue(mgmt.containsGraphIndex("byTime"));
        assertFalse(mgmt.containsGraphIndex("timeIndex"));
    }

    @Test
    public void testUpdateSchemaChangeNameForRelationIndex() {
        PropertyKey time = mgmt.makePropertyKey("time").dataType(Integer.class).cardinality(Cardinality.SINGLE).make();
        EdgeLabel knows = mgmt.makeEdgeLabel("knows").make();
        mgmt.buildEdgeIndex(knows, "byTime", Direction.BOTH, time);
        mgmt.makeVertexLabel("people").make();
        finishSchema();

        //UPDATE SCHEMA NAMES
        assertTrue(mgmt.containsRelationIndex(knows, "byTime"));
        RelationTypeIndex byTimeIndex = mgmt.getRelationIndex(knows, "byTime");
        assertEquals("byTime", byTimeIndex.name());
        mgmt.changeName(byTimeIndex, "overTime");
        assertEquals("overTime", byTimeIndex.name());

        finishSchema();

        //VERIFY UPDATES IN MANAGEMENT SYSTEM
        knows = mgmt.getEdgeLabel("knows");

        assertTrue(mgmt.containsRelationIndex(knows, "overTime"));
        assertFalse(mgmt.containsRelationIndex(knows, "byTime"));
    }

    @Test
    public void testGotGLoadWithoutIndexBackendException() {
        try {
            GraphOfTheGodsFactory.load(graph);
            fail("Expected an exception to be thrown indicating improper index backend configuration");
        } catch (IllegalStateException ex) {
            assertTrue(ex.getMessage().contains("loadWithoutMixedIndex"),
                "An exception asking the user to use loadWithoutMixedIndex was expected");
        }
    }

    @Test
    public void testGotGIndexRemoval() throws InterruptedException, ExecutionException {
        clopen(option(LOG_SEND_DELAY, MANAGEMENT_LOG), Duration.ZERO,
                option(KCVSLog.LOG_READ_LAG_TIME, MANAGEMENT_LOG), Duration.ofMillis(50),
                option(LOG_READ_INTERVAL, MANAGEMENT_LOG), Duration.ofMillis(250)
        );

        final String name = "name";

        // Load Graph of the Gods
        GraphOfTheGodsFactory.loadWithoutMixedIndex(graph,
                true); // True makes the index on names unique.  Test fails when this is true.
        // Change to false and test will pass.
        newTx();
        finishSchema();

        JanusGraphIndex graphIndex = mgmt.getGraphIndex(name);

        // Sanity checks on the index that we assume GraphOfTheGodsFactory created
        assertNotNull(graphIndex);
        assertEquals(1, graphIndex.getFieldKeys().length);
        assertEquals(name, graphIndex.getFieldKeys()[0].name());
        assertEquals("internalindex", graphIndex.getBackingIndex());
        assertEquals(SchemaStatus.ENABLED, graphIndex.getIndexStatus(graphIndex.getFieldKeys()[0]));
        finishSchema();

        // Disable name index
        graphIndex = mgmt.getGraphIndex(name);
        mgmt.updateIndex(graphIndex, SchemaAction.DISABLE_INDEX);
        mgmt.commit();
        tx.commit();

        ManagementUtil.awaitGraphIndexUpdate(graph, name, 5, ChronoUnit.SECONDS);
        finishSchema();

        // Remove name index
        graphIndex = mgmt.getGraphIndex(name);
        mgmt.updateIndex(graphIndex, SchemaAction.REMOVE_INDEX);
        ScanJobFuture graphMetrics = mgmt.getIndexJobStatus(graphIndex);
        finishSchema();

        // Should have deleted at least one record
        assertNotEquals(0, graphMetrics.get().getCustom(IndexRemoveJob.DELETED_RECORDS_COUNT));
    }

    @Test
    public void testVertexCentricEdgeIndexOnSimpleMultiplicityShouldWork() {
        clopen(option(LOG_SEND_DELAY, MANAGEMENT_LOG), Duration.ofMillis(0),
                option(KCVSLog.LOG_READ_LAG_TIME, MANAGEMENT_LOG), Duration.ofMillis(50),
                option(LOG_READ_INTERVAL, MANAGEMENT_LOG), Duration.ofMillis(250)
        );
        PropertyKey time = mgmt.makePropertyKey("time").dataType(Integer.class).cardinality(Cardinality.SINGLE).make();
        EdgeLabel friend = mgmt.makeEdgeLabel("friend").multiplicity(Multiplicity.SIMPLE).make();
        mgmt.buildEdgeIndex(friend, "byTime", Direction.OUT, desc, time);
        finishSchema();
        assertEquals(SchemaStatus.ENABLED, mgmt.getRelationIndex(mgmt.getRelationType("friend"), "byTime").getIndexStatus());
        JanusGraphVertex v = tx.addVertex();
        v = getV(tx, v);
        for (int i = 200; i < 210; i++) {
            JanusGraphVertex o = tx.addVertex();
            v.addEdge("friend", o, "time", i);
        }
        evaluateQuery(v.query().labels("friend").direction(OUT).interval("time", 199, 210).orderBy("time", desc),
            EDGE, 10, 1, new boolean[]{true, true}, tx.getPropertyKey("time"), Order.DESC);
        tx.commit();
        finishSchema();
    }

    @Test
    public void testVertexCentricPropertyIndexOnSetCardinalityShouldWork() {
        clopen(option(LOG_SEND_DELAY, MANAGEMENT_LOG), Duration.ofMillis(0),
                option(KCVSLog.LOG_READ_LAG_TIME, MANAGEMENT_LOG), Duration.ofMillis(50),
                option(LOG_READ_INTERVAL, MANAGEMENT_LOG), Duration.ofMillis(250)
        );
        PropertyKey time = mgmt.makePropertyKey("time").dataType(Integer.class).cardinality(Cardinality.SINGLE).make();
        PropertyKey name = mgmt.makePropertyKey("name").dataType(String.class).cardinality(Cardinality.SET).make();
        mgmt.buildPropertyIndex(name, "byTime", desc, time);
        finishSchema();
        assertEquals(SchemaStatus.ENABLED, mgmt.getRelationIndex(mgmt.getRelationType("name"), "byTime").getIndexStatus());
        JanusGraphVertex v = tx.addVertex();
        v = getV(tx, v);
        for (int i = 200; i < 210; i++) {
            v.property("name", String.valueOf(i), "time", i);
        }
        evaluateQuery(v.query().keys("name").interval("time", 199, 210).orderBy("time", desc),
            PROPERTY, 10, 1, new boolean[]{true, true}, tx.getPropertyKey("time"), Order.DESC);
        tx.commit();
        finishSchema();
    }

    @Test
    public void testVertexCentricIndexOrderingOnEdgePropertyWithCardinalityList() {
        clopen(option(LOG_SEND_DELAY, MANAGEMENT_LOG), Duration.ofMillis(0),
                option(KCVSLog.LOG_READ_LAG_TIME, MANAGEMENT_LOG), Duration.ofMillis(50),
                option(LOG_READ_INTERVAL, MANAGEMENT_LOG), Duration.ofMillis(250)
        );
        PropertyKey time = mgmt.makePropertyKey("time").dataType(Integer.class).cardinality(Cardinality.LIST).make();
        EdgeLabel friend = mgmt.makeEdgeLabel("friend").multiplicity(Multiplicity.MULTI).make();
        mgmt.buildEdgeIndex(friend, "byTime", Direction.OUT, desc, time);
        finishSchema();
        JanusGraphVertex v = tx.addVertex();
        for (int i = 200; i < 210; i++) {
            JanusGraphVertex o = tx.addVertex();
            v.addEdge("friend", o, "time", i);
        }
        assertEquals(SchemaStatus.ENABLED, mgmt.getRelationIndex(mgmt.getRelationType("friend"), "byTime").getIndexStatus());
        evaluateQuery(v.query().labels("friend").direction(OUT).interval("time", 201, 205).orderBy("time", desc),
            EDGE, 4, 1, new boolean[]{true, true}, tx.getPropertyKey("time"), Order.DESC);
        tx.commit();
        finishSchema();
    }

    @Test
    public void testVertexCentricIndexOrderingOnMetaPropertyWithCardinalityList() {
        clopen(option(LOG_SEND_DELAY, MANAGEMENT_LOG), Duration.ofMillis(0),
                option(KCVSLog.LOG_READ_LAG_TIME, MANAGEMENT_LOG), Duration.ofMillis(50),
                option(LOG_READ_INTERVAL, MANAGEMENT_LOG), Duration.ofMillis(250)
        );
        PropertyKey time = mgmt.makePropertyKey("time").dataType(Integer.class).cardinality(Cardinality.LIST).make();
        PropertyKey sensor = mgmt.makePropertyKey("sensor").dataType(Integer.class).cardinality(Cardinality.LIST).make();
        mgmt.buildPropertyIndex(sensor, "byTime", desc, time);
        finishSchema();
        JanusGraphVertex v = tx.addVertex();
        for (int i = 200; i < 210; i++) {
            v.property("sensor", i, "time", i);
        }
        assertEquals(SchemaStatus.ENABLED, mgmt.getRelationIndex(mgmt.getRelationType("sensor"), "byTime").getIndexStatus());
        evaluateQuery(v.query().keys("sensor").interval("time", 201, 205).orderBy("time", desc),
            PROPERTY, 4, 1, new boolean[]{true, true}, tx.getPropertyKey("time"), Order.DESC);
        tx.commit();
        finishSchema();
    }

    @Test
    public void testIndexUpdatesWithReindexAndRemove() throws InterruptedException, ExecutionException {
        clopen(option(LOG_SEND_DELAY, MANAGEMENT_LOG), Duration.ofMillis(0),
                option(KCVSLog.LOG_READ_LAG_TIME, MANAGEMENT_LOG), Duration.ofMillis(50),
                option(LOG_READ_INTERVAL, MANAGEMENT_LOG), Duration.ofMillis(250)
        );
        //Types without index
        PropertyKey time = mgmt.makePropertyKey("time").dataType(Integer.class).make();
        PropertyKey name = mgmt.makePropertyKey("name").dataType(String.class).cardinality(Cardinality.SET).make();
        EdgeLabel friend = mgmt.makeEdgeLabel("friend").multiplicity(Multiplicity.MULTI).make();
        PropertyKey sensor = mgmt.makePropertyKey("sensor").dataType(Double.class).cardinality(Cardinality.LIST).make();
        finishSchema();

        //Add some sensor & friend data
        JanusGraphVertex v = tx.addVertex();
        for (int i = 0; i < 10; i++) {
            v.property("sensor", i, "time", i);
            v.property("name", "v" + i);
            JanusGraphVertex o = tx.addVertex();
            v.addEdge("friend", o, "time", i);
        }
        newTx();
        //Indexes should not yet be in use
        v = getV(tx, v);
        evaluateQuery(v.query().keys("sensor").interval("time", 1, 5).orderBy("time", desc),
                PROPERTY, 4, 1, new boolean[]{false, false}, tx.getPropertyKey("time"), Order.DESC);
        evaluateQuery(v.query().keys("sensor").interval("time", 101, 105).orderBy("time", desc),
                PROPERTY, 0, 1, new boolean[]{false, false}, tx.getPropertyKey("time"), Order.DESC);
        evaluateQuery(v.query().labels("friend").direction(OUT).interval("time", 1, 5).orderBy("time", desc),
                EDGE, 4, 1, new boolean[]{false, false}, tx.getPropertyKey("time"), Order.DESC);
        evaluateQuery(v.query().labels("friend").direction(OUT).interval("time", 101, 105).orderBy("time", desc),
                EDGE, 0, 1, new boolean[]{false, false}, tx.getPropertyKey("time"), Order.DESC);
        evaluateQuery(tx.query().has("name", "v5"),
                ElementCategory.VERTEX, 1, new boolean[]{false, true});
        evaluateQuery(tx.query().has("name", "v105"),
                ElementCategory.VERTEX, 0, new boolean[]{false, true});
        newTx();

        //Create indexes after the fact
        finishSchema();
        sensor = mgmt.getPropertyKey("sensor");
        time = mgmt.getPropertyKey("time");
        name = mgmt.getPropertyKey("name");
        friend = mgmt.getEdgeLabel("friend");
        mgmt.buildPropertyIndex(sensor, "byTime", desc, time);
        mgmt.buildEdgeIndex(friend, "byTime", Direction.OUT, desc, time);
        mgmt.buildIndex("bySensorReading", Vertex.class).addKey(name).buildCompositeIndex();
        finishSchema();
        newTx();
        //Add some sensor & friend data that should already be indexed even though index is not yet enabled
        v = getV(tx, v);
        for (int i = 100; i < 110; i++) {
            v.property("sensor", i, "time", i);
            v.property("name", "v" + i);
            JanusGraphVertex o = tx.addVertex();
            v.addEdge("friend", o, "time", i);
        }
        tx.commit();
        //Should not yet be able to enable since not yet registered
        final RelationTypeIndex pindex = mgmt.getRelationIndex(mgmt.getRelationType("sensor"), "byTime");
        final RelationTypeIndex eindex = mgmt.getRelationIndex(mgmt.getRelationType("friend"), "byTime");
        final JanusGraphIndex graphIndex = mgmt.getGraphIndex("bySensorReading");
        assertThrows(IllegalArgumentException.class, () -> mgmt.updateIndex(pindex, SchemaAction.ENABLE_INDEX));
        assertThrows(IllegalArgumentException.class, () -> mgmt.updateIndex(eindex, SchemaAction.ENABLE_INDEX));
        assertThrows(IllegalArgumentException.class, () -> mgmt.updateIndex(graphIndex, SchemaAction.ENABLE_INDEX));
        mgmt.commit();


        ManagementUtil.awaitVertexIndexUpdate(graph, "byTime", "sensor", 10, ChronoUnit.SECONDS);
        ManagementUtil.awaitGraphIndexUpdate(graph, "bySensorReading", 5, ChronoUnit.SECONDS);

        finishSchema();
        //Verify new status
        RelationTypeIndex pindex2 = mgmt.getRelationIndex(mgmt.getRelationType("sensor"), "byTime");
        RelationTypeIndex eindex2 = mgmt.getRelationIndex(mgmt.getRelationType("friend"), "byTime");
        JanusGraphIndex graphIndex2 = mgmt.getGraphIndex("bySensorReading");
        assertEquals(SchemaStatus.REGISTERED, pindex2.getIndexStatus());
        assertEquals(SchemaStatus.REGISTERED, eindex2.getIndexStatus());
        assertEquals(SchemaStatus.REGISTERED, graphIndex2.getIndexStatus(graphIndex2.getFieldKeys()[0]));
        finishSchema();
        //Simply enable without reindex
        eindex2 = mgmt.getRelationIndex(mgmt.getRelationType("friend"), "byTime");
        mgmt.updateIndex(eindex2, SchemaAction.ENABLE_INDEX);
        finishSchema();
        assertTrue(ManagementSystem.awaitRelationIndexStatus(graph, "byTime", "friend").status(SchemaStatus.ENABLED)
                .timeout(10L, ChronoUnit.SECONDS).call().getSucceeded());

        //Reindex the other two
        pindex2 = mgmt.getRelationIndex(mgmt.getRelationType("sensor"), "byTime");
        ScanMetrics reindexSensorByTime = mgmt.updateIndex(pindex2, SchemaAction.REINDEX).get();
        finishSchema();
        graphIndex2 = mgmt.getGraphIndex("bySensorReading");
        ScanMetrics reindexBySensorReading = mgmt.updateIndex(graphIndex2, SchemaAction.REINDEX).get();
        finishSchema();

        assertNotEquals(0, reindexSensorByTime.getCustom(IndexRepairJob.ADDED_RECORDS_COUNT));
        assertNotEquals(0, reindexBySensorReading.getCustom(IndexRepairJob.ADDED_RECORDS_COUNT));

        //Every index should now be enabled
        pindex2 = mgmt.getRelationIndex(mgmt.getRelationType("sensor"), "byTime");
        eindex2 = mgmt.getRelationIndex(mgmt.getRelationType("friend"), "byTime");
        graphIndex2 = mgmt.getGraphIndex("bySensorReading");
        assertEquals(SchemaStatus.ENABLED, eindex2.getIndexStatus());
        assertEquals(SchemaStatus.ENABLED, pindex2.getIndexStatus());
        assertEquals(SchemaStatus.ENABLED, graphIndex2.getIndexStatus(graphIndex2.getFieldKeys()[0]));


        //Add some more sensor & friend data
        newTx();
        v = getV(tx, v);
        for (int i = 200; i < 210; i++) {
            v.property("sensor", i, "time", i);
            v.property("name", "v" + i);
            JanusGraphVertex o = tx.addVertex();
            v.addEdge("friend", o, "time", i);
        }
        newTx();
        //Use indexes now but only see new data for property and graph index
        v = getV(tx, v);
        evaluateQuery(v.query().keys("sensor").interval("time", 1, 5).orderBy("time", desc),
                PROPERTY, 4, 1, new boolean[]{true, true}, tx.getPropertyKey("time"), Order.DESC);
        evaluateQuery(v.query().keys("sensor").interval("time", 101, 105).orderBy("time", desc),
                PROPERTY, 4, 1, new boolean[]{true, true}, tx.getPropertyKey("time"), Order.DESC);
        evaluateQuery(v.query().keys("sensor").interval("time", 201, 205).orderBy("time", desc),
                PROPERTY, 4, 1, new boolean[]{true, true}, tx.getPropertyKey("time"), Order.DESC);
        evaluateQuery(v.query().labels("friend").direction(OUT).interval("time", 1, 5).orderBy("time", desc),
                EDGE, 0, 1, new boolean[]{true, true}, tx.getPropertyKey("time"), Order.DESC);
        evaluateQuery(v.query().labels("friend").direction(OUT).interval("time", 101, 105).orderBy("time", desc),
                EDGE, 4, 1, new boolean[]{true, true}, tx.getPropertyKey("time"), Order.DESC);
        evaluateQuery(v.query().labels("friend").direction(OUT).interval("time", 201, 205).orderBy("time", desc),
                EDGE, 4, 1, new boolean[]{true, true}, tx.getPropertyKey("time"), Order.DESC);
        evaluateQuery(tx.query().has("name", "v5"),
                ElementCategory.VERTEX, 1, new boolean[]{true, true}, "bySensorReading");
        evaluateQuery(tx.query().has("name", "v105"),
                ElementCategory.VERTEX, 1, new boolean[]{true, true}, "bySensorReading");
        evaluateQuery(tx.query().has("name", "v205"),
                ElementCategory.VERTEX, 1, new boolean[]{true, true}, "bySensorReading");

        finishSchema();
        eindex2 = mgmt.getRelationIndex(mgmt.getRelationType("friend"), "byTime");
        ScanMetrics reindexFriendByTime = mgmt.updateIndex(eindex2, SchemaAction.REINDEX).get();
        finishSchema();
        assertNotEquals(0, reindexFriendByTime.getCustom(IndexRepairJob.ADDED_RECORDS_COUNT));

        finishSchema();
        newTx();
        //It should now have all the answers
        v = getV(tx, v);
        evaluateQuery(v.query().labels("friend").direction(OUT).interval("time", 1, 5).orderBy("time", desc),
                EDGE, 4, 1, new boolean[]{true, true}, tx.getPropertyKey("time"), Order.DESC);
        evaluateQuery(v.query().labels("friend").direction(OUT).interval("time", 101, 105).orderBy("time", desc),
                EDGE, 4, 1, new boolean[]{true, true}, tx.getPropertyKey("time"), Order.DESC);
        evaluateQuery(v.query().labels("friend").direction(OUT).interval("time", 201, 205).orderBy("time", desc),
                EDGE, 4, 1, new boolean[]{true, true}, tx.getPropertyKey("time"), Order.DESC);

        pindex2 = mgmt.getRelationIndex(mgmt.getRelationType("sensor"), "byTime");
        graphIndex2 = mgmt.getGraphIndex("bySensorReading");
        mgmt.updateIndex(pindex2, SchemaAction.DISABLE_INDEX);
        mgmt.updateIndex(graphIndex2, SchemaAction.DISABLE_INDEX);
        mgmt.commit();
        tx.commit();

        ManagementUtil.awaitVertexIndexUpdate(graph, "byTime", "sensor", 10, ChronoUnit.SECONDS);
        ManagementUtil.awaitGraphIndexUpdate(graph, "bySensorReading", 5, ChronoUnit.SECONDS);

        finishSchema();

        pindex2 = mgmt.getRelationIndex(mgmt.getRelationType("sensor"), "byTime");
        graphIndex2 = mgmt.getGraphIndex("bySensorReading");
        assertEquals(SchemaStatus.DISABLED, pindex2.getIndexStatus());
        assertEquals(SchemaStatus.DISABLED, graphIndex2.getIndexStatus(graphIndex2.getFieldKeys()[0]));
        finishSchema();

        newTx();
        //The two disabled indexes should force full scans
        v = getV(tx, v);
        evaluateQuery(v.query().keys("sensor").interval("time", 1, 5).orderBy("time", desc),
                PROPERTY, 4, 1, new boolean[]{false, false}, tx.getPropertyKey("time"), Order.DESC);
        evaluateQuery(v.query().keys("sensor").interval("time", 101, 105).orderBy("time", desc),
                PROPERTY, 4, 1, new boolean[]{false, false}, tx.getPropertyKey("time"), Order.DESC);
        evaluateQuery(v.query().keys("sensor").interval("time", 201, 205).orderBy("time", desc),
                PROPERTY, 4, 1, new boolean[]{false, false}, tx.getPropertyKey("time"), Order.DESC);
        evaluateQuery(v.query().labels("friend").direction(OUT).interval("time", 1, 5).orderBy("time", desc),
                EDGE, 4, 1, new boolean[]{true, true}, tx.getPropertyKey("time"), Order.DESC);
        evaluateQuery(v.query().labels("friend").direction(OUT).interval("time", 101, 105).orderBy("time", desc),
                EDGE, 4, 1, new boolean[]{true, true}, tx.getPropertyKey("time"), Order.DESC);
        evaluateQuery(v.query().labels("friend").direction(OUT).interval("time", 201, 205).orderBy("time", desc),
                EDGE, 4, 1, new boolean[]{true, true}, tx.getPropertyKey("time"), Order.DESC);
        evaluateQuery(tx.query().has("name", "v5"),
                ElementCategory.VERTEX, 1, new boolean[]{false, true});
        evaluateQuery(tx.query().has("name", "v105"),
                ElementCategory.VERTEX, 1, new boolean[]{false, true});
        evaluateQuery(tx.query().has("name", "v205"),
                ElementCategory.VERTEX, 1, new boolean[]{false, true});

        tx.commit();
        finishSchema();
        pindex2 = mgmt.getRelationIndex(mgmt.getRelationType("sensor"), "byTime");
        graphIndex2 = mgmt.getGraphIndex("bySensorReading");
        ScanMetrics pmetrics = mgmt.updateIndex(pindex2, SchemaAction.REMOVE_INDEX).get();
        ScanMetrics graphIndexMetrics = mgmt.updateIndex(graphIndex2, SchemaAction.REMOVE_INDEX).get();
        finishSchema();
        assertEquals(30, pmetrics.getCustom(IndexRemoveJob.DELETED_RECORDS_COUNT));
        assertEquals(30, graphIndexMetrics.getCustom(IndexRemoveJob.DELETED_RECORDS_COUNT));
    }

    @Tag(TestCategory.BRITTLE_TESTS)
    @Test
    public void testIndexUpdateSyncWithMultipleInstances() throws InterruptedException {
        clopen(option(LOG_SEND_DELAY, MANAGEMENT_LOG), Duration.ofMillis(0),
                option(KCVSLog.LOG_READ_LAG_TIME, MANAGEMENT_LOG), Duration.ofMillis(50),
                option(LOG_READ_INTERVAL, MANAGEMENT_LOG), Duration.ofMillis(250)
        );

        StandardJanusGraph graph2 = (StandardJanusGraph) JanusGraphFactory.open(config);
        JanusGraphTransaction tx2;

        mgmt.makePropertyKey("name").dataType(String.class).make();
        finishSchema();

        tx.addVertex("name", "v1");
        newTx();
        evaluateQuery(tx.query().has("name", "v1"), ElementCategory.VERTEX, 1, new boolean[]{false, true});
        tx2 = graph2.newTransaction();
        evaluateQuery(tx2.query().has("name", "v1"), ElementCategory.VERTEX, 1, new boolean[]{false, true});
        //Leave tx2 open to delay acknowledgement

        mgmt.buildIndex("theIndex", Vertex.class).addKey(mgmt.getPropertyKey("name")).buildCompositeIndex();
        mgmt.commit();

        JanusGraphTransaction tx3 = graph2.newTransaction();
        tx3.addVertex("name", "v2");
        tx3.commit();
        newTx();
        tx.addVertex("name", "v3");
        tx.commit();

        finishSchema();
        try {
            mgmt.updateIndex(mgmt.getGraphIndex("theIndex"), SchemaAction.ENABLE_INDEX);
            fail(); //Open tx2 should not make this possible
        } catch (IllegalArgumentException ignored) {
        }
        finishSchema();
        tx2.commit(); //Release transaction and wait a little for registration which should make enabling possible
        mgmt.rollback();
        assertTrue(ManagementSystem.awaitGraphIndexStatus(graph, "theIndex").status(SchemaStatus.REGISTERED)
                .timeout(TestGraphConfigs.getSchemaConvergenceTime(ChronoUnit.SECONDS), ChronoUnit.SECONDS)
                .call().getSucceeded());
        finishSchema();
        mgmt.updateIndex(mgmt.getGraphIndex("theIndex"), SchemaAction.ENABLE_INDEX);
        finishSchema();

        tx2 = graph2.newTransaction();
        tx2.addVertex("name", "v4"); //Should be added to index but index not yet enabled
        tx2.commit();

        newTx();
        evaluateQuery(tx.query().has("name", "v1"), ElementCategory.VERTEX, 0, new boolean[]{true, true}, "theIndex");
        evaluateQuery(tx.query().has("name", "v2"), ElementCategory.VERTEX, 1, new boolean[]{true, true}, "theIndex");
        evaluateQuery(tx.query().has("name", "v3"), ElementCategory.VERTEX, 1, new boolean[]{true, true}, "theIndex");
        evaluateQuery(tx.query().has("name", "v4"), ElementCategory.VERTEX, 1, new boolean[]{true, true}, "theIndex");

        tx2 = graph2.newTransaction();
        evaluateQuery(tx2.query().has("name", "v1"), ElementCategory.VERTEX, 0, new boolean[]{true, true}, "theIndex");
        evaluateQuery(tx2.query().has("name", "v2"), ElementCategory.VERTEX, 1, new boolean[]{true, true}, "theIndex");
        evaluateQuery(tx2.query().has("name", "v3"), ElementCategory.VERTEX, 1, new boolean[]{true, true}, "theIndex");
        evaluateQuery(tx2.query().has("name", "v4"), ElementCategory.VERTEX, 1, new boolean[]{true, true}, "theIndex");
        tx2.commit();

        //Finally test retrieving and closing open instances

        Set<String> openInstances = mgmt.getOpenInstances();
        assertEquals(2, openInstances.size());
        assertTrue(openInstances.contains(graph.getConfiguration().getUniqueGraphId() + "(current)"));
        assertTrue(openInstances.contains(graph2.getConfiguration().getUniqueGraphId()));
        try {
            mgmt.forceCloseInstance(graph.getConfiguration().getUniqueGraphId());
            fail(); //Cannot close current instance
        } catch (IllegalArgumentException ignored) {
        }
        mgmt.forceCloseInstance(graph2.getConfiguration().getUniqueGraphId());

        graph2.close();

    }

    @Tag(TestCategory.BRITTLE_TESTS)
    @Test
    public void testIndexShouldRegisterWhenWeRemoveAnInstance() throws InterruptedException {
        clopen(option(LOG_SEND_DELAY, MANAGEMENT_LOG), Duration.ofMillis(0),
                option(KCVSLog.LOG_READ_LAG_TIME, MANAGEMENT_LOG), Duration.ofMillis(50),
                option(LOG_READ_INTERVAL, MANAGEMENT_LOG), Duration.ofMillis(250)
        );

        StandardJanusGraph graph2 = (StandardJanusGraph) JanusGraphFactory.open(config);
        JanusGraphTransaction tx2;

        mgmt.makePropertyKey("name").dataType(String.class).make();
        finishSchema();

        tx.addVertex("name", "v1");
        newTx();
        evaluateQuery(tx.query().has("name", "v1"), ElementCategory.VERTEX, 1, new boolean[]{false, true});
        tx2 = graph2.newTransaction();
        evaluateQuery(tx2.query().has("name", "v1"), ElementCategory.VERTEX, 1, new boolean[]{false, true});
        //Leave tx2 open to delay acknowledgement

        mgmt.buildIndex("theIndex", Vertex.class).addKey(mgmt.getPropertyKey("name")).buildCompositeIndex();
        mgmt.commit();

        JanusGraphTransaction tx3 = graph2.newTransaction();
        tx3.addVertex("name", "v2");
        tx3.commit();
        newTx();
        tx.addVertex("name", "v3");
        tx.commit();

        finishSchema();
        assertThrows(IllegalArgumentException.class, () ->
            mgmt.updateIndex(mgmt.getGraphIndex("theIndex"), SchemaAction.ENABLE_INDEX));
        finishSchema();

        //close second graph instance, so index can move to REGISTERED
        Set<String> openInstances = mgmt.getOpenInstances();
        assertEquals(2, openInstances.size());
        assertTrue(openInstances.contains(graph.getConfiguration().getUniqueGraphId() + "(current)"));
        assertTrue(openInstances.contains(graph2.getConfiguration().getUniqueGraphId()));

        assertThrows(IllegalArgumentException.class, () ->
            mgmt.forceCloseInstance(graph.getConfiguration().getUniqueGraphId()));
        mgmt.forceCloseInstance(graph2.getConfiguration().getUniqueGraphId());

        mgmt.commit();
        assertTrue(ManagementSystem.awaitGraphIndexStatus(graph, "theIndex").status(SchemaStatus.REGISTERED)
                .timeout(TestGraphConfigs.getSchemaConvergenceTime(ChronoUnit.SECONDS), ChronoUnit.SECONDS)
                .call().getSucceeded());
        finishSchema();
        mgmt.updateIndex(mgmt.getGraphIndex("theIndex"), SchemaAction.ENABLE_INDEX);
        finishSchema();
    }

    @Test
    public void testIndexShouldBeEnabledForExistingPropertyKeyAndConstrainedToNewVertexLabel() {
        mgmt.makePropertyKey("alreadyExistingProperty").dataType(String.class).cardinality(Cardinality.SINGLE).make();
        finishSchema();

        PropertyKey existingPropertyKey  = mgmt.getPropertyKey("alreadyExistingProperty");
        VertexLabel newLabel = mgmt.makeVertexLabel("newLabel").make();
        mgmt.buildIndex("newIndex", Vertex.class).addKey(existingPropertyKey).indexOnly(newLabel).buildCompositeIndex();
        finishSchema();

        assertEquals(SchemaStatus.ENABLED, mgmt.getGraphIndex("newIndex").getIndexStatus(existingPropertyKey));
    }

    @Test
    public void testIndexShouldBeEnabledForExistingPropertyKeyAndConstrainedToNewEdgeLabel() {
        mgmt.makePropertyKey("alreadyExistingProperty").dataType(String.class).cardinality(Cardinality.SINGLE).make();
        finishSchema();

        PropertyKey existingPropertyKey  = mgmt.getPropertyKey("alreadyExistingProperty");
        EdgeLabel newLabel = mgmt.makeEdgeLabel("newLabel").make();
        mgmt.buildIndex("newIndex", Edge.class).addKey(existingPropertyKey).indexOnly(newLabel).buildCompositeIndex();
        finishSchema();

        assertEquals(SchemaStatus.ENABLED, mgmt.getGraphIndex("newIndex").getIndexStatus(existingPropertyKey));
    }

    @Test
    public void testIndexShouldNotBeEnabledForExistingPropertyKeyAndConstrainedToExistingVertexLabel() {
        mgmt.makePropertyKey("alreadyExistingProperty").dataType(String.class).cardinality(Cardinality.SINGLE).make();
        mgmt.makeVertexLabel("alreadyExistingLabel").make();
        finishSchema();

        PropertyKey existingPropertyKey  = mgmt.getPropertyKey("alreadyExistingProperty");
        VertexLabel existingLabel = mgmt.getVertexLabel("alreadyExistingLabel");
        mgmt.buildIndex("newIndex", Vertex.class).addKey(existingPropertyKey).indexOnly(existingLabel).buildCompositeIndex();
        finishSchema();

        assertNotEquals(SchemaStatus.ENABLED, mgmt.getGraphIndex("newIndex").getIndexStatus(existingPropertyKey));
    }

    @Test
    public void testIndexShouldNotBeEnabledForExistingPropertyKeyAndConstrainedToExistingEdgeLabel() {
        mgmt.makePropertyKey("alreadyExistingProperty").dataType(String.class).cardinality(Cardinality.SINGLE).make();
        mgmt.makeEdgeLabel("alreadyExistingLabel").make();
        finishSchema();

        PropertyKey existingPropertyKey  = mgmt.getPropertyKey("alreadyExistingProperty");
        EdgeLabel existingLabel = mgmt.getEdgeLabel("alreadyExistingLabel");
        mgmt.buildIndex("newIndex", Edge.class).addKey(existingPropertyKey).indexOnly(existingLabel).buildCompositeIndex();
        finishSchema();

        assertNotEquals(SchemaStatus.ENABLED, mgmt.getGraphIndex("newIndex").getIndexStatus(existingPropertyKey));
    }

    @Test
    public void testIndexShouldNotBeEnabledForExistingPropertyKeyWithoutLabelConstraint() {
        mgmt.makePropertyKey("alreadyExistingProperty").dataType(String.class).cardinality(Cardinality.SINGLE).make();
        finishSchema();

        PropertyKey existingPropertyKey  = mgmt.getPropertyKey("alreadyExistingProperty");
        mgmt.buildIndex("newIndex", Vertex.class).addKey(existingPropertyKey).buildCompositeIndex();
        finishSchema();

        assertNotEquals(SchemaStatus.ENABLED, mgmt.getGraphIndex("newIndex").getIndexStatus(existingPropertyKey));
    }

    @Test
    public void testRelationTypeIndexShouldBeEnabledForExistingPropertyKeyAndNewRelationType() {
        mgmt.makePropertyKey("alreadyExistingProperty").dataType(String.class).cardinality(Cardinality.SINGLE).make();
        finishSchema();

        mgmt.makeEdgeLabel("newLabel").make();
        PropertyKey existingPropertyKey  = mgmt.getPropertyKey("alreadyExistingProperty");
        EdgeLabel newLabel = mgmt.getEdgeLabel("newLabel");
        mgmt.buildEdgeIndex(newLabel, "newIndex", Direction.BOTH, existingPropertyKey);
        finishSchema();

        assertEquals(SchemaStatus.ENABLED, mgmt.getRelationIndex(newLabel, "newIndex").getIndexStatus());
    }

    @Test
    public void testRelationTypeIndexShouldBeEnabledForNewPropertyKeyAndExistingRelationType() {
        mgmt.makeEdgeLabel("alreadyExistingLabel").make();
        finishSchema();

        mgmt.makePropertyKey("newProperty").dataType(String.class).cardinality(Cardinality.SINGLE).make();
        PropertyKey newPropertyKey  = mgmt.getPropertyKey("newProperty");
        EdgeLabel existingLabel = mgmt.getEdgeLabel("alreadyExistingLabel");
        mgmt.buildEdgeIndex(existingLabel, "newIndex", Direction.BOTH, newPropertyKey);
        finishSchema();

        assertEquals(SchemaStatus.ENABLED, mgmt.getRelationIndex(existingLabel, "newIndex").getIndexStatus());
    }

    @Test
    public void testRelationTypeIndexShouldBeEnabledForSingleNewPropertyKeyAndExistingRelationType() {
        mgmt.makeEdgeLabel("alreadyExistingLabel").make();
        mgmt.makePropertyKey("alreadyExistingProperty").dataType(String.class).cardinality(Cardinality.SINGLE).make();
        finishSchema();

        mgmt.makePropertyKey("newProperty").dataType(String.class).cardinality(Cardinality.SINGLE).make();
        PropertyKey existingPropertyKey  = mgmt.getPropertyKey("alreadyExistingProperty");
        PropertyKey newPropertyKey  = mgmt.getPropertyKey("newProperty");
        EdgeLabel existingLabel = mgmt.getEdgeLabel("alreadyExistingLabel");
        mgmt.buildEdgeIndex(existingLabel, "newIndex", Direction.BOTH, existingPropertyKey, newPropertyKey);
        finishSchema();

        assertEquals(SchemaStatus.ENABLED, mgmt.getRelationIndex(existingLabel, "newIndex").getIndexStatus());
    }

    @Test
    public void testRelationTypeIndexShouldBeEnabledForSingleNewPropertyKeyAndNewRelationType() {
        mgmt.makePropertyKey("alreadyExistingProperty").dataType(String.class).cardinality(Cardinality.SINGLE).make();
        finishSchema();

        mgmt.makeEdgeLabel("newLabel").make();
        mgmt.makePropertyKey("newProperty").dataType(String.class).cardinality(Cardinality.SINGLE).make();
        PropertyKey existingPropertyKey  = mgmt.getPropertyKey("alreadyExistingProperty");
        PropertyKey newPropertyKey  = mgmt.getPropertyKey("newProperty");
        EdgeLabel newLabel = mgmt.getEdgeLabel("newLabel");
        mgmt.buildEdgeIndex(newLabel, "newIndex", Direction.BOTH, existingPropertyKey, newPropertyKey);
        finishSchema();

        assertEquals(SchemaStatus.ENABLED, mgmt.getRelationIndex(newLabel, "newIndex").getIndexStatus());
    }

    @Test
    public void testRelationTypeIndexShouldBeEnabledForNewPropertyKeyAndNewRelationType() {
        mgmt.makePropertyKey("newProperty").dataType(String.class).cardinality(Cardinality.SINGLE).make();
        mgmt.makeEdgeLabel("newLabel").make();
        PropertyKey newPropertyKey  = mgmt.getPropertyKey("newProperty");
        EdgeLabel newLabel = mgmt.getEdgeLabel("newLabel");
        mgmt.buildEdgeIndex(newLabel, "newIndex", Direction.BOTH, newPropertyKey);
        finishSchema();

        assertEquals(SchemaStatus.ENABLED, mgmt.getRelationIndex(newLabel, "newIndex").getIndexStatus());
    }

    @Test
    public void testRelationTypeIndexShouldNotBeEnabledForExistingPropertyKeyAndExistingRelationType() {
        mgmt.makePropertyKey("alreadyExistingProperty").dataType(String.class).cardinality(Cardinality.SINGLE).make();
        mgmt.makeEdgeLabel("alreadyExistingLabel").make();
        finishSchema();

        PropertyKey existingPropertyKey  = mgmt.getPropertyKey("alreadyExistingProperty");
        EdgeLabel existingLabel = mgmt.getEdgeLabel("alreadyExistingLabel");
        mgmt.buildEdgeIndex(existingLabel, "newIndex", Direction.BOTH, existingPropertyKey);
        finishSchema();

        assertNotEquals(SchemaStatus.ENABLED, mgmt.getRelationIndex(existingLabel, "newIndex").getIndexStatus());
    }

   /* ==================================================================================
                            ADVANCED
     ==================================================================================*/

    /**
     * This test exercises different types of updates against cardinality restricted properties
     * to ensure that the resulting behavior is fully consistent.
     */
    @Test
    public void testPropertyCardinality() {
        PropertyKey uid = mgmt.makePropertyKey("uid").dataType(Long.class).cardinality(Cardinality.SINGLE).make();
        PropertyKey name = mgmt.makePropertyKey("name").dataType(String.class).cardinality(Cardinality.SINGLE).make();
        mgmt.buildIndex("byUid", Vertex.class).addKey(uid).unique().buildCompositeIndex();
        mgmt.buildIndex("byName", Vertex.class).addKey(name).buildCompositeIndex();

        finishSchema();

        JanusGraphVertex v1 = tx.addVertex();
        v1.property("name", "name1");
        JanusGraphVertex v2 = tx.addVertex();
        v2.property("uid", 512);

        newTx();

        v1 = tx.getVertex(v1.longId());
        v1.property("name", "name2"); //Ensure that the old index record gets removed
        v2 = tx.getVertex(v2.longId());
        v2.property("uid", 512); //Ensure that replacement is allowed

        newTx();

        assertCount(0, tx.query().has("name", "name1").vertices());
        assertCount(1, tx.query().has("name", "name2").vertices());
        assertCount(1, tx.query().has("uid", 512).vertices());
    }

    /**
     * Test the correct application of {@link org.janusgraph.graphdb.types.system.ImplicitKey}
     * to vertices, edges, and properties.
     * <p>
     * Additionally tests RelationIdentifier since this is closely related to ADJACENT and JANUSGRAPHID implicit keys.
     */
    @Test
    public void testImplicitKey() {
        JanusGraphVertex v = graph.addVertex("name", "Dan"), u = graph.addVertex();
        Edge e = v.addEdge("knows", u);
        graph.tx().commit();
        RelationIdentifier eid = (RelationIdentifier) e.id();

        assertEquals(v.id(), v.value(ID_NAME));
        assertEquals(eid, e.value(ID_NAME));
        assertEquals("knows", e.value(LABEL_NAME));
        assertEquals(BaseVertexLabel.DEFAULT_VERTEXLABEL.name(), v.value(LABEL_NAME));
        assertCount(1, v.query().direction(Direction.BOTH).labels("knows").has(ID_NAME, eid).edges());
        assertCount(0, v.query().direction(Direction.BOTH).labels("knows").has(ID_NAME, RelationIdentifier.get(new long[]{4, 5, 6, 7})).edges());
        assertCount(1, v.query().direction(Direction.BOTH).labels("knows").has("~nid", eid.getRelationId()).edges());
        assertCount(0, v.query().direction(Direction.BOTH).labels("knows").has("~nid", 110111).edges());
        //Test edge retrieval
        assertNotNull(getE(graph, eid));
        assertEquals(eid, getE(graph, eid).id());
        //Test adjacent constraint
        assertEquals(1, v.query().direction(BOTH).has("~adjacent", u.id()).edgeCount());
        assertCount(1, v.query().direction(BOTH).has("~adjacent", (int) getId(u)).edges());
        try {
            //Not a valid vertex
            assertCount(0, v.query().direction(BOTH).has("~adjacent", 110111).edges());
            fail();
        } catch (IllegalArgumentException ignored) {
        }

    }

    @Test
    public void testArrayEqualityUsingImplicitKey() {
        JanusGraphVertex v = graph.addVertex();

        byte[] singleDimension = new byte[]{127, 0, 0, 1};
        byte[] singleDimensionCopy = new byte[]{127, 0, 0, 1};
        final String singlePropName = "single";

        v.property(singlePropName, singleDimension);

        assertEquals(1, Iterables.size(graph.query().has(singlePropName, singleDimension).vertices()));
        assertEquals(1, Iterables.size(graph.query().has(singlePropName, singleDimensionCopy).vertices()));

        graph.tx().commit();

        assertEquals(1, Iterables.size(graph.query().has(singlePropName, singleDimension).vertices()));
        assertEquals(1, Iterables.size(graph.query().has(singlePropName, singleDimensionCopy).vertices()));
    }

    /**
     * Tests that self-loop edges are handled and counted correctly
     */
    @Test
    public void testSelfLoop() {
        JanusGraphVertex v = tx.addVertex();
        v.addEdge("self", v);
        assertCount(1, v.query().direction(Direction.OUT).labels("self").edges());
        assertCount(1, v.query().direction(Direction.IN).labels("self").edges());
        assertCount(2, v.query().direction(Direction.BOTH).labels("self").edges());
        clopen();
        v = getV(tx, v);
        assertNotNull(v);
        assertCount(1, v.query().direction(Direction.IN).labels("self").edges());
        assertCount(1, v.query().direction(Direction.OUT).labels("self").edges());
        assertCount(1, v.query().direction(Direction.IN).labels("self").edges());
        assertCount(2, v.query().direction(Direction.BOTH).labels("self").edges());
    }

    /**
     * Tests that elements can be accessed beyond their transactional boundaries if they
     * are bound to single-threaded graph transactions
     */
    @Test
    public void testThreadBoundTx() {
        PropertyKey t = mgmt.makePropertyKey("type").dataType(Integer.class).make();
        mgmt.buildIndex("etype", Edge.class).addKey(t).buildCompositeIndex();
        ((StandardEdgeLabelMaker) mgmt.makeEdgeLabel("friend")).sortKey(t).make();
        finishSchema();

        JanusGraphVertex v1 = graph.addVertex("name", "Vertex1", "age", 35);
        JanusGraphVertex v2 = graph.addVertex("name", "Vertex2", "age", 45);
        JanusGraphVertex v3 = graph.addVertex("name", "Vertex3", "age", 55);

        Edge e1 = v1.addEdge("knows", v2, "time", 5);
        Edge e2 = v2.addEdge("knows", v3, "time", 15);
        Edge e3 = v3.addEdge("knows", v1, "time", 25);
        Edge e4 = v2.addEdge("friend", v2, "type", 1);
        for (JanusGraphVertex v : new JanusGraphVertex[]{v1, v2, v3}) {
            assertCount(2, v.query().direction(Direction.BOTH).labels("knows").edges());
            assertCount(1, v.query().direction(Direction.OUT).labels("knows").edges());
            final JanusGraphEdge tmpE = Iterables.getOnlyElement(v.query().direction(Direction.OUT).labels("knows").edges());
            assertEquals(5, tmpE.<Integer>value("time") % 10);
        }
        e3.property("time", 35);
        assertEquals(35, e3.<Integer>value("time").intValue());

        v1.addEdge("friend", v2, "type", 0);
        graph.tx().commit();
        e4.property("type", 2);
        final JanusGraphEdge ef = Iterables.getOnlyElement(v1.query().direction(Direction.OUT).labels("friend").edges());
        assertEquals(ef, getOnlyElement(graph.query().has("type", 0).edges()));
        ef.property("type", 1);
        graph.tx().commit();

        assertEquals(35, e3.<Integer>value("time").intValue());
        e3 = getE(graph, e3);
        e3.property("time", 45);
        assertEquals(45, e3.<Integer>value("time").intValue());

        assertEquals(15, e2.<Integer>value("time").intValue());
        e2.property("time", 25);
        assertEquals(25, e2.<Integer>value("time").intValue());

        assertEquals(35, v1.<Integer>value("age").intValue());
        assertEquals(55, v3.<Integer>value("age").intValue());
        v3.property("age", 65);
        assertEquals(65, v3.<Integer>value("age").intValue());
        e1 = getE(graph, e1);

        for (final JanusGraphVertex v : new JanusGraphVertex[]{v1, v2, v3}) {
            assertCount(2, v.query().direction(Direction.BOTH).labels("knows").edges());
            assertCount(1, v.query().direction(Direction.OUT).labels("knows").edges());
            assertEquals(5, getOnlyElement(v.query().direction(Direction.OUT).labels("knows").edges())
                .<Integer>value("time") % 10);
        }

        graph.tx().commit();

        VertexProperty prop = v1.properties().next();
        assertTrue(getId(prop) > 0);
        prop = (VertexProperty) ((Iterable) graph.multiQuery(v1).properties().values().iterator().next()).iterator().next();
        assertTrue(getId(prop) > 0);

        assertEquals(45, e3.<Integer>value("time").intValue());
        assertEquals(5, e1.<Integer>value("time").intValue());

        assertEquals(35, v1.<Integer>value("age").intValue());
        assertEquals(65, v3.<Integer>value("age").intValue());

        for (JanusGraphVertex v : new JanusGraphVertex[]{v1, v2, v3}) {
            assertCount(2, v.query().direction(Direction.BOTH).labels("knows").edges());
            assertCount(1, v.query().direction(Direction.OUT).labels("knows").edges());
            assertEquals(5, getOnlyElement(v.query().direction(Direction.OUT).labels("knows").edges())
                .<Integer>value("time") % 10);
        }

        graph.tx().commit();

        v1 = graph.addVertex();
        v2 = graph.addVertex();
        v1.addEdge("knows", v2);
        graph.tx().commit();
        v3 = graph.addVertex();
        Edge e = v1.addEdge("knows", v3);
        assertFalse(e.property("age").isPresent());
    }

    @Test
    public void testPropertyIdAccessInDifferentTransaction() {
        JanusGraphVertex v1 = graph.addVertex();
        Object expectedId = v1.property("name", "foo").id();
        graph.tx().commit();

        VertexProperty p = getOnlyElement(v1.properties("name"));

        // access property id in new transaction
        graph.tx().commit();
        assertEquals(expectedId, p.id());
    }

    /**
     * By default, relations of a vertex is cached once queried within the lifecycle of that transaction.
     * This means a subsequent read would hit the cache. However, sometimes users do want to read from data storage in
     * the mid of a transaction. Note that even with force refresh, user might still see old value if the underlying
     * data storage is only eventually consistent.
     */
    @Test
    public void testCacheForceRefresh() {
        if (features.hasLocking()) return;

        graph.addVertex().property("prop", 0);
        graph.tx().commit();

        JanusGraphTransaction tx1 = graph.newTransaction();
        Vertex v1 = tx1.traversal().V().next();
        assertEquals(0, v1.property("prop").value());

        JanusGraphTransaction tx2 = graph.newTransaction();
        Vertex v2 = tx2.traversal().V().next();
        assertEquals(0, v2.property("prop").value());
        v2.property("prop", 2);
        assertEquals(2, v2.property("prop").value());
        tx2.commit();

        // tx1 sees old (cached) value
        assertEquals(0, v1.property("prop").value());
        assertEquals(0, tx1.traversal().V(v1).next().property("prop").value());
        assertEquals(0, tx1.traversal().V(v1).properties("prop").next().value());
        // force refreshing v1 in tx1, now it can see the new value
        ((CacheVertex) v1).refresh();
        assertEquals(2, v1.property("prop").value());
        assertEquals(2, tx1.traversal().V(v1).next().property("prop").value());
        assertEquals(2, tx1.traversal().V(v1).properties("prop").next().value());

        // verify that force refresh does not affect modified value within a transaction
        v1.property("prop", 1);
        ((CacheVertex) v1).refresh();
        assertEquals(1, v1.property("prop").value());
        assertEquals(1, tx1.traversal().V(v1).next().property("prop").value());
        assertEquals(1, tx1.traversal().V(v1).properties("prop").next().value());
        tx1.commit();
    }

    @Test
    public void testTransactionScopeTransition() {
        tx.rollback();

        JanusGraphVertex newV = graph.addVertex();
        graph.tx().commit();

        newV.property("prop", "value");
        graph.tx().commit();
    }

    @Test
    public void testNestedTransactions() {
        Vertex v1 = graph.addVertex();
        newTx();
        Vertex v2 = tx.addVertex();
        v2.property("name", "foo");
        tx.commit();
        v1.addEdge("related", graph.traversal().V(v2).next());
        graph.tx().commit();
        assertCount(1, v1.edges(OUT));
    }

    @Test
    public void testStaleVertex() {
        PropertyKey name = mgmt.makePropertyKey("name").dataType(String.class).make();
        mgmt.makePropertyKey("age").dataType(Integer.class).make();
        mgmt.buildIndex("byName", Vertex.class).addKey(name).unique().buildCompositeIndex();
        finishSchema();


        JanusGraphVertex cartman = graph.addVertex("name", "cartman", "age", 10);
        graph.addVertex("name", "stan", "age", 8);

        graph.tx().commit();

        cartman = Iterables.getOnlyElement(graph.query().has("name", "cartman").vertices());

        graph.tx().commit();

        JanusGraphVertexProperty p = (JanusGraphVertexProperty) cartman.properties().next();
        assertTrue((p.longId()) > 0);
        graph.tx().commit();
    }

    /**
     * Verifies transactional isolation and internal vertex existence checking
     */
    @Test
    public void testTransactionIsolation() {
        // Create edge label before attempting to write it from concurrent transactions
        makeLabel("knows");
        finishSchema();

        JanusGraphTransaction tx1 = graph.newTransaction();
        JanusGraphTransaction tx2 = graph.newTransaction();

        //Verify that using vertices across transactions is prohibited
        JanusGraphVertex v11 = tx1.addVertex();
        JanusGraphVertex v12 = tx1.addVertex();
        v11.addEdge("knows", v12);

        JanusGraphVertex v21 = tx2.addVertex();
        try {
            v21.addEdge("knows", v11);
            fail();
        } catch (IllegalStateException ignored) {
        }
        JanusGraphVertex v22 = tx2.addVertex();
        v21.addEdge("knows", v22);
        tx2.commit();
        try {
            v22.addEdge("knows", v21);
            fail();
        } catch (IllegalStateException ignored) {
        }
        tx1.rollback();
        try {
            v11.property(VertexProperty.Cardinality.single, "test", 5);
            fail();
        } catch (IllegalStateException ignored) {
        }

        //Test unidirected edge with and without internal existence check
        newTx();
        v21 = getV(tx, v21);
        tx.makeEdgeLabel("link").unidirected().make();
        JanusGraphVertex v3 = tx.addVertex();
        v21.addEdge("link", v3);
        newTx();
        v21 = getV(tx, v21);
        v3 = Iterables.getOnlyElement(v21.query().direction(Direction.OUT).labels("link").vertices());
        assertFalse(v3.isRemoved());
        v3.remove();
        newTx();
        v21 = getV(tx, v21);
        v3 = Iterables.getOnlyElement(v21.query().direction(Direction.OUT).labels("link").vertices());
        assertFalse(v3.isRemoved());
        newTx();

        JanusGraphTransaction tx3 = graph.buildTransaction().checkInternalVertexExistence(true).start();
        v21 = getV(tx3, v21);
        v3 = Iterables.getOnlyElement(v21.query().direction(Direction.OUT).labels("link").vertices());
        assertTrue(v3.isRemoved());
        tx3.commit();
    }


    /**
     * Tests multi-valued properties with special focus on indexing and incident unidirectional edges
     * which is not tested in {@link #testSchemaTypes()}
     * <p>
     * --&gt; TODO: split and move this into other test cases: ordering to query, indexing to index
     */
    @Test
    public <V> void testMultivaluedVertexProperty() {
        /*
         * Constant test data
         *
         * The values list below must have at least two elements. The string
         * literals were chosen arbitrarily and have no special significance.
         */
        final String foo = "foo", bar = "bar", weight = "weight";
        final List<String> values =
                ImmutableList.of("four", "score", "and", "seven");
        assertTrue(2 <= values.size(),
            "Values list must have multiple elements for this test to make sense");

        // Create property with name pname and a vertex
        PropertyKey w = makeKey(weight, Integer.class);
        PropertyKey f = ((StandardPropertyKeyMaker) mgmt.makePropertyKey(foo)).dataType(String.class).cardinality(Cardinality.LIST).sortKey(w).sortOrder(Order.DESC).make();
        mgmt.buildIndex(foo, Vertex.class).addKey(f).buildCompositeIndex();
        PropertyKey b = mgmt.makePropertyKey(bar).dataType(String.class).cardinality(Cardinality.LIST).make();
        mgmt.buildIndex(bar, Vertex.class).addKey(b).buildCompositeIndex();
        finishSchema();

        JanusGraphVertex v = tx.addVertex();

        // Insert prop values
        int i = 0;
        for (String s : values) {
            v.property(foo, s, weight, ++i);
            v.property(bar, s, weight, i);
        }

        //Verify correct number of properties
        assertCount(values.size(), v.properties(foo));
        assertCount(values.size(), v.properties(bar));
        //Verify order
        for (String prop : new String[]{foo, bar}) {
            int sum = 0;
            int index = values.size();
            for (Object o : v.query().labels(foo).properties()) {
                JanusGraphVertexProperty<String> p = (JanusGraphVertexProperty<String>) o;
                assertTrue(values.contains(p.value()));
                int weightAsInteger = p.value(weight);
                sum += weightAsInteger;
                if (prop.equals(foo)) assertEquals(index, weightAsInteger);
                index--;
            }
            assertEquals(values.size() * (values.size() + 1) / 2, sum);
        }


        assertCount(1, tx.query().has(foo, values.get(1)).vertices());
        assertCount(1, tx.query().has(foo, values.get(3)).vertices());

        assertCount(1, tx.query().has(bar, values.get(1)).vertices());
        assertCount(1, tx.query().has(bar, values.get(3)).vertices());

        // Check that removing properties works
        asStream(v.properties(foo)).forEach(Property::remove);
        // Check that the properties were actually deleted from v
        assertEmpty(v.properties(foo));

        // Reopen database
        clopen();

        assertCount(0, tx.query().has(foo, values.get(1)).vertices());
        assertCount(0, tx.query().has(foo, values.get(3)).vertices());

        assertCount(1, tx.query().has(bar, values.get(1)).vertices());
        assertCount(1, tx.query().has(bar, values.get(3)).vertices());

        // Retrieve and check our test vertex
        v = getV(tx, v);
        assertEmpty(v.properties(foo));
        assertCount(values.size(), v.properties(bar));
        // Reinsert prop values
        for (String s : values) {
            v.property(foo, s);
        }
        assertCount(values.size(), v.properties(foo));

        // Check that removing properties works
        asStream(v.properties(foo)).forEach(Property::remove);
        // Check that the properties were actually deleted from v
        assertEmpty(v.properties(foo));
    }

    @Test
    public void testLocalGraphConfiguration() {
        setIllegalGraphOption(STORAGE_READONLY, ConfigOption.Type.LOCAL, true);
    }

    @Test
    public void testMaskableGraphConfig() {
        setAndCheckGraphOption(DB_CACHE, ConfigOption.Type.MASKABLE, true, false);
    }

    @Test
    public void testGlobalGraphConfig() {
        setAndCheckGraphOption(SYSTEM_LOG_TRANSACTIONS, ConfigOption.Type.GLOBAL, true, false);
    }

    @Test
    public void testGlobalOfflineGraphConfig() {
        setAndCheckGraphOption(IDS_STORE_NAME, ConfigOption.Type.GLOBAL_OFFLINE, "testIdsStoreName", "testIdsStoreName2");
    }

    @Test
    public void testFixedGraphConfig() {
        setIllegalGraphOption(INITIAL_JANUSGRAPH_VERSION, ConfigOption.Type.FIXED, "foo");
    }

    @Test
    public void testManagedOptionMasking() throws BackendException {
        // Can't use clopen(...) for this test, because it's aware local vs global option types and
        // uses ManagementSystem where necessary.  We want to simulate an erroneous attempt to
        // override global options by tweaking the local config file (ignoring ManagementSystem),
        // so we have to bypass clopen(...).
        //clopen(
        //    option(ALLOW_STALE_CONFIG), false,
        //    option(ATTRIBUTE_ALLOW_ALL_SERIALIZABLE), false);

        // Check this test's assumptions about option default values

        Duration customCommitTime = Duration.ofMillis(456L);
        Preconditions.checkState(ALLOW_STALE_CONFIG.getDefaultValue());
        Preconditions.checkState(ALLOW_STALE_CONFIG.getType().equals(ConfigOption.Type.MASKABLE));
        Preconditions.checkState(!customCommitTime.equals(MAX_COMMIT_TIME.getDefaultValue()));

        // Disallow managed option masking and verify exception at graph startup
        close();
        WriteConfiguration wc = getConfiguration();
        wc.set(ConfigElement.getPath(ALLOW_STALE_CONFIG), false);
        wc.set(ConfigElement.getPath(MAX_COMMIT_TIME), customCommitTime);
        try {
            graph = (StandardJanusGraph) JanusGraphFactory.open(wc);
            fail("Masking managed config options should be disabled in this configuration");
        } catch (JanusGraphConfigurationException e) {
            // Exception should cite the problematic setting's full name
            assertTrue(e.getMessage().contains(ConfigElement.getPath(MAX_COMMIT_TIME)));
        }

        // Allow managed option masking (default config again) and check that the local value is ignored and
        // that no exception is thrown
        close();
        wc = getConfiguration();
        wc.set(ConfigElement.getPath(ALLOW_STALE_CONFIG), true);
        wc.set(ConfigElement.getPath(MAX_COMMIT_TIME), customCommitTime);
        graph = (StandardJanusGraph) JanusGraphFactory.open(wc);
        // Local value should be overridden by the default that already exists in the backend
        assertEquals(MAX_COMMIT_TIME.getDefaultValue(), graph.getConfiguration().getMaxCommitTime());

        // Wipe the storage backend
        graph.getBackend().clearStorage();
        try {
            graph.close();
        } catch (Throwable t) {
            log.debug("Swallowing throwable during shutdown after clearing backend storage", t);
        }

        // Bootstrap a new DB with managed option masking disabled
        wc = getConfiguration();
        wc.set(ConfigElement.getPath(ALLOW_STALE_CONFIG), false);
        graph = (StandardJanusGraph) JanusGraphFactory.open(wc);
        close();

        // Check for expected exception
        wc = getConfiguration();
        wc.set(ConfigElement.getPath(MAX_COMMIT_TIME), customCommitTime);
        try {
            graph = (StandardJanusGraph) JanusGraphFactory.open(wc);
            fail("Masking managed config options should be disabled in this configuration");
        } catch (JanusGraphConfigurationException e) {
            // Exception should cite the problematic setting's full name
            assertTrue(e.getMessage().contains(ConfigElement.getPath(MAX_COMMIT_TIME)));
        }

        // Now check that ALLOW_STALE_CONFIG is actually MASKABLE -- enable it in the local config
        wc = getConfiguration();
        wc.set(ConfigElement.getPath(ALLOW_STALE_CONFIG), true);
        wc.set(ConfigElement.getPath(MAX_COMMIT_TIME), customCommitTime);
        graph = (StandardJanusGraph) JanusGraphFactory.open(wc);
        // Local value should be overridden by the default that already exists in the backend
        assertEquals(MAX_COMMIT_TIME.getDefaultValue(), graph.getConfiguration().getMaxCommitTime());
    }

    @Test
    public void testTransactionConfiguration() {
        // Superficial tests for a few transaction builder methods

        // Test read-only transaction
        JanusGraphTransaction readOnlyTx = graph.buildTransaction().readOnly().start();
        try {
            readOnlyTx.addVertex();
            readOnlyTx.commit();
            fail("Read-only transactions should not be able to add a vertex and commit");
        } catch (Throwable t) {
            if (readOnlyTx.isOpen())
                readOnlyTx.rollback();
        }

        // Test custom log identifier
        String logID = "spam";
        StandardJanusGraphTx customLogIDTx = (StandardJanusGraphTx) graph.buildTransaction().logIdentifier(logID).start();
        assertEquals(logID, customLogIDTx.getConfiguration().getLogIdentifier());
        customLogIDTx.rollback();

        // Test timestamp
        Instant customTimestamp = Instant.ofEpochMilli(-42L);
        StandardJanusGraphTx customTimeTx = (StandardJanusGraphTx) graph.buildTransaction().commitTime(customTimestamp).start();
        assertTrue(customTimeTx.getConfiguration().hasCommitTime());
        assertEquals(customTimestamp, customTimeTx.getConfiguration().getCommitTime());
        customTimeTx.rollback();
    }

    private <A> void setAndCheckGraphOption(ConfigOption<A> opt, ConfigOption.Type requiredType, A firstValue, A secondValue) {
        // Sanity check: make sure the Type of the configuration option is what we expect
        Preconditions.checkState(opt.getType().equals(requiredType));
        final EnumSet<ConfigOption.Type> allowedTypes =
                EnumSet.of(ConfigOption.Type.GLOBAL,
                        ConfigOption.Type.GLOBAL_OFFLINE,
                        ConfigOption.Type.MASKABLE);
        Preconditions.checkState(allowedTypes.contains(opt.getType()));

        // Sanity check: it's kind of pointless for the first and second values to be identical
        Preconditions.checkArgument(!firstValue.equals(secondValue));

        // Get full string path of config option
        final String path = ConfigElement.getPath(opt);

        // Set and check initial value before and after database restart
        mgmt.set(path, firstValue);
        assertEquals(firstValue.toString(), mgmt.get(path));
        // Close open tx first.  This is specific to BDB + GLOBAL_OFFLINE.
        // Basically: the BDB store manager throws a fit if shutdown is called
        // with one or more transactions still open, and GLOBAL_OFFLINE calls
        // shutdown on our behalf when we commit this change.
        tx.rollback();
        mgmt.commit();
        clopen();
        // Close tx again following clopen
        tx.rollback();
        assertEquals(firstValue.toString(), mgmt.get(path));

        // Set and check updated value before and after database restart
        mgmt.set(path, secondValue);
        assertEquals(secondValue.toString(), mgmt.get(path));
        mgmt.commit();
        clopen();
        tx.rollback();
        assertEquals(secondValue.toString(), mgmt.get(path));

        // Open a separate graph "g2"
        JanusGraph g2 = JanusGraphFactory.open(config);
        JanusGraphManagement m2 = g2.openManagement();
        assertEquals(secondValue.toString(), m2.get(path));

        // GLOBAL_OFFLINE options should be unmodifiable with g2 open
        if (opt.getType().equals(ConfigOption.Type.GLOBAL_OFFLINE)) {
            try {
                mgmt.set(path, firstValue);
                mgmt.commit();
                fail("Option " + path + " with type " + ConfigOption.Type.GLOBAL_OFFLINE + " should not be modifiable with concurrent instances");
            } catch (RuntimeException e) {
                log.debug("Caught expected exception", e);
            }
            assertEquals(secondValue.toString(), mgmt.get(path));
            // GLOBAL and MASKABLE should be modifiable even with g2 open
        } else {
            mgmt.set(path, firstValue);
            assertEquals(firstValue.toString(), mgmt.get(path));
            mgmt.commit();
            clopen();
            assertEquals(firstValue.toString(), mgmt.get(path));
        }

        m2.rollback();
        g2.close();
    }

    private <A> void setIllegalGraphOption(ConfigOption<A> opt, ConfigOption.Type requiredType, A attemptedValue) {
        // Sanity check: make sure the Type of the configuration option is what we expect
        final ConfigOption.Type type = opt.getType();
        Preconditions.checkState(type.equals(requiredType));
        Preconditions.checkArgument(requiredType.equals(ConfigOption.Type.LOCAL) ||
                requiredType.equals(ConfigOption.Type.FIXED));

        // Get full string path of config option
        final String path = ConfigElement.getPath(opt);


        // Try to read the option
        try {
            mgmt.get(path);
        } catch (Throwable t) {
            log.debug("Caught expected exception", t);
        }

        // Try to modify the option
        try {
            mgmt.set(path, attemptedValue);
            mgmt.commit();
            fail("Option " + path + " with type " + type + " should not be modifiable in the persistent graph config");
        } catch (Throwable t) {
            log.debug("Caught expected exception", t);
        }
    }


   /* ==================================================================================
                            CONSISTENCY
     ==================================================================================*/

    /**
     * Tests the correct application of ConsistencyModifiers across transactional boundaries
     */
    @Test
    public void testConsistencyEnforcement() {
        PropertyKey uid = makeVertexIndexedUniqueKey("uid", Integer.class);
        PropertyKey name = makeKey("name", String.class);
        mgmt.setConsistency(uid, ConsistencyModifier.LOCK);
        mgmt.setConsistency(name, ConsistencyModifier.LOCK);
        mgmt.setConsistency(mgmt.getGraphIndex("uid"), ConsistencyModifier.LOCK);
        EdgeLabel knows = mgmt.makeEdgeLabel("knows").multiplicity(Multiplicity.SIMPLE).make();
        EdgeLabel spouse = mgmt.makeEdgeLabel("spouse").multiplicity(Multiplicity.ONE2ONE).make();
        EdgeLabel connect = mgmt.makeEdgeLabel("connect").multiplicity(Multiplicity.MULTI).make();
        EdgeLabel related = mgmt.makeEdgeLabel("related").multiplicity(Multiplicity.MULTI).make();
        mgmt.setConsistency(knows, ConsistencyModifier.LOCK);
        mgmt.setConsistency(spouse, ConsistencyModifier.LOCK);
        mgmt.setConsistency(related, ConsistencyModifier.FORK);
        finishSchema();

        name = tx.getPropertyKey("name");
        connect = tx.getEdgeLabel("connect");
        related = tx.getEdgeLabel("related");

        JanusGraphVertex v1 = tx.addVertex("uid", 1);
        JanusGraphVertex v2 = tx.addVertex("uid", 2);
        JanusGraphVertex v3 = tx.addVertex("uid", 3);

        Edge e1 = v1.addEdge(connect.name(), v2, name.name(), "e1");
        Edge e2 = v1.addEdge(related.name(), v2, name.name(), "e2");

        newTx();
        v1 = getV(tx, v1);
        /*
         ==== check fork, no fork behavior
         */
        long e1id = getId(e1);
        long e2id = getId(e2);
        e1 = Iterables.getOnlyElement(v1.query().direction(Direction.OUT).labels("connect").edges());
        assertEquals("e1", e1.value("name"));
        assertEquals(e1id, getId(e1));
        e2 = Iterables.getOnlyElement(v1.query().direction(Direction.OUT).labels("related").edges());
        assertEquals("e2", e2.value("name"));
        assertEquals(e2id, getId(e2));
        //Update edges - one should simply update, the other fork
        e1.property("name", "e1.2");
        e2.property("name", "e2.2");

        newTx();
        v1 = getV(tx, v1);

        e1 = Iterables.getOnlyElement(v1.query().direction(Direction.OUT).labels("connect").edges());
        assertEquals("e1.2", e1.value("name"));
        assertEquals(e1id, getId(e1)); //should have same id
        e2 = Iterables.getOnlyElement(v1.query().direction(Direction.OUT).labels("related").edges());
        assertEquals("e2.2", e2.value("name"));
        assertNotEquals(e2id, getId(e2)); //should have different id since forked

        clopen();

        /*
         === check cross transaction
         */
        final Random random = new Random();
        final long[] vertexIds = {getId(v1), getId(v2), getId(v3)};
        //1) Index uniqueness
        executeLockConflictingTransactionJobs(graph, new TransactionJob() {
            private int pos = 0;

            @Override
            public void run(JanusGraphTransaction tx) {
                JanusGraphVertex u = getV(tx, vertexIds[pos++]);
                u.property(VertexProperty.Cardinality.single, "uid", 5);
            }
        });
        //2) Property out-uniqueness
        executeLockConflictingTransactionJobs(graph, tx -> {
            final JanusGraphVertex u = getV(tx, vertexIds[0]);
            u.property(VertexProperty.Cardinality.single, "name", "v" + random.nextInt(10));
        });
        //3) knows simpleness
        executeLockConflictingTransactionJobs(graph, tx -> {
            final JanusGraphVertex u1 = getV(tx, vertexIds[0]), u2 = getV(tx, vertexIds[1]);
            u1.addEdge("knows", u2);
        });
        //4) knows one2one (in 2 separate configurations)
        executeLockConflictingTransactionJobs(graph, new TransactionJob() {
            private int pos = 1;

            @Override
            public void run(JanusGraphTransaction tx) {
                final JanusGraphVertex u1 = getV(tx, vertexIds[0]), u2 = getV(tx, vertexIds[pos++]);
                u1.addEdge("spouse", u2);
            }
        });
        executeLockConflictingTransactionJobs(graph, new TransactionJob() {
            private int pos = 1;

            @Override
            public void run(JanusGraphTransaction tx) {
                final JanusGraphVertex u1 = getV(tx, vertexIds[pos++]), u2 = getV(tx, vertexIds[0]);
                u1.addEdge("spouse", u2);
            }
        });

        //######### TRY INVALID CONSISTENCY
        try {
            //Fork does not apply to constrained types
            mgmt.setConsistency(mgmt.getPropertyKey("name"), ConsistencyModifier.FORK);
            fail();
        } catch (IllegalArgumentException ignored) {
        }
    }

    /**
     * A piece of logic to be executed in a transactional context
     */
    private interface TransactionJob {
        void run(JanusGraphTransaction tx);
    }

    /**
     * Executes a transaction job in two parallel transactions under the assumptions that the two transactions
     * should conflict and the one committed later should throw a locking exception due to mismatch of expected value.
     *
     * @param graph
     * @param job
     */
    private void executeLockConflictingTransactionJobs(JanusGraph graph, TransactionJob job) {
        JanusGraphTransaction tx1 = graph.newTransaction();
        JanusGraphTransaction tx2 = graph.newTransaction();
        job.run(tx1);
        job.run(tx2);
        /*
         * Under pessimistic locking, tx1 should abort and tx2 should commit.
         * Under optimistic locking, tx1 may commit and tx2 may abort.
         */
        JanusGraphException janusGraphException;
        if (isLockingOptimistic()) {
            tx1.commit();
            janusGraphException = assertThrows(JanusGraphException.class, tx2::commit);
        } else {
            janusGraphException = assertThrows(JanusGraphException.class, tx1::commit);
            tx2.commit();
        }
        Throwable rootCause = janusGraphException.getCause().getCause();
        assertTrue(rootCause instanceof PermanentLockingException);
        assertTrue(rootCause.getMessage().contains("Expected value mismatch for"));
    }

    /**
     * Execute multiple identical transactions concurrently. Note that since these transactions are running in the same process,
     * {@link org.janusgraph.diskstorage.locking.LocalLockMediator} is used to resolve lock contentions. If there is only
     * one lock needed in the whole transaction, exactly one transaction shall succeed and others shall fail due to local
     * lock contention. If there is more than one lock needed in the transaction, at most one transaction shall succeed
     * and others shall fail due to local lock contention.
     * @throws Exception
     */
    @Test
    public void testConcurrentConsistencyEnforcement() throws Exception {
        PropertyKey name = mgmt.makePropertyKey("name").dataType(String.class).cardinality(Cardinality.SINGLE).make();
        JanusGraphIndex nameIndex = mgmt.buildIndex("name", Vertex.class)
                .addKey(name).unique().buildCompositeIndex();
        mgmt.setConsistency(nameIndex, ConsistencyModifier.LOCK);
        EdgeLabel married = mgmt.makeEdgeLabel("married").multiplicity(Multiplicity.ONE2ONE).make();
        mgmt.setConsistency(married, ConsistencyModifier.LOCK);
        mgmt.makeEdgeLabel("friend").multiplicity(Multiplicity.MULTI).make();
        finishSchema();

        JanusGraphVertex baseV = tx.addVertex("name", "base");
        newTx();
        final long baseVid = getId(baseV);
        final String nameA = "a", nameB = "b";
        final int parallelThreads = 4;

        // Only one lock is needed
        int[] results = executeParallelTransactions(tx -> {
            final JanusGraphVertex a = tx.addVertex();
            final JanusGraphVertex base = getV(tx, baseVid);
            base.addEdge("married", a);
        }, parallelThreads);
        int numOfSuccess = results[0];
        int numOfLockContentions = results[1];
        assertEquals(1, numOfSuccess);
        assertEquals(parallelThreads - 1, numOfLockContentions);

        // Two locks are needed. Note that the order of adding/modifying/deleting elements might not be consistent with
        // the order of real mutations during commit. Thus, it can be the case that one thread gets one lock and another
        // thread gets another, and both fail because they are unable to get the other lock.
        results = executeParallelTransactions(tx -> {
            tx.addVertex("name", nameA);
            final JanusGraphVertex b = tx.addVertex("name", nameB);
            b.addEdge("friend", b);
        }, parallelThreads);
        numOfSuccess = results[0];
        numOfLockContentions = results[1];
        assertTrue(numOfSuccess <= 1);
        assertEquals(parallelThreads - numOfSuccess, numOfLockContentions);

        newTx();
        final long numA = Iterables.size(tx.query().has("name", nameA).vertices());
        final long numB = Iterables.size(tx.query().has("name", nameB).vertices());
        assertTrue(numA <= 1);
        assertTrue(numB <= 1);
    }

    private void failTransactionOnCommit(final TransactionJob job) {
        final JanusGraphTransaction tx = graph.newTransaction();
        assertThrows(Exception.class, () -> {
            job.run(tx);
            tx.commit();
        });
        if (tx.isOpen()) tx.rollback();
    }

    /**
     * Execute multiple transactions in different threads concurrently to test locking
     * @param job A transaction job which triggers locking
     * @param concurrency Number of threads, each of which runs a transaction
     * @return [number of successful transactions, number of transactions failed due to local lock contention]
     */
    private int[] executeParallelTransactions(final TransactionJob job, int concurrency) {
        final CountDownLatch startLatch = new CountDownLatch(concurrency);
        final CountDownLatch finishLatch = new CountDownLatch(concurrency);
        final AtomicInteger txSuccess = new AtomicInteger(0);
        final AtomicInteger lockingExCount = new AtomicInteger(0);
        for (int i = 0; i < concurrency; i++) {
            new Thread() {
                @Override
                public void run() {
                    JanusGraphTransaction tx = graph.newTransaction();
                    try {
                        job.run(tx);
                        // we force all threads to wait until they are all ready to commit, so that we can test lock
                        // contention
                        awaitAllThreadsReady();
                        tx.commit();
                        txSuccess.incrementAndGet();
                    } catch (Exception ex) {
                        ex.printStackTrace();
                        if (tx.isOpen()) tx.rollback();
                        if (ex.getCause() instanceof PermanentLockingException &&
                            ex.getCause().getMessage().contains("Local lock contention")) {
                            lockingExCount.incrementAndGet();
                        }
                    } finally {
                        finishLatch.countDown();
                    }
                }

                private void awaitAllThreadsReady() {
                    startLatch.countDown();
                    try {
                        startLatch.await();
                    } catch (InterruptedException e) {
                        e.printStackTrace();
                    }
                }
            }.start();
        }

        try {
            finishLatch.await(10000, TimeUnit.MILLISECONDS);
        } catch (InterruptedException e) {
            e.printStackTrace();
        }
        return new int[] {txSuccess.get(), lockingExCount.get()};
    }

   /* ==================================================================================
                            VERTEX CENTRIC QUERIES
     ==================================================================================*/

    @Test
    public void testVertexCentricQuery() {
        testVertexCentricQuery(10000 /*noVertices*/);
    }

    public void testVertexCentricQuery(int noVertices) {
        makeVertexIndexedUniqueKey("name", String.class);
        PropertyKey time = makeKey("time", Integer.class);
        PropertyKey weight = makeKey("weight", Double.class);
        PropertyKey number = makeKey("number", Long.class);

        ((StandardEdgeLabelMaker) mgmt.makeEdgeLabel("connect")).sortKey(time).make();
        ((StandardEdgeLabelMaker) mgmt.makeEdgeLabel("connectDesc")).sortKey(time).sortOrder(Order.DESC).make();
        ((StandardEdgeLabelMaker) mgmt.makeEdgeLabel("friend")).sortKey(weight, time).sortOrder(Order.ASC).signature(number).make();
        ((StandardEdgeLabelMaker) mgmt.makeEdgeLabel("friendDesc")).sortKey(weight, time).sortOrder(Order.DESC).signature(number).make();
        ((StandardEdgeLabelMaker) mgmt.makeEdgeLabel("knows")).sortKey(number, weight).make();
        mgmt.makeEdgeLabel("follows").make();
        finishSchema();

        JanusGraphVertex v = tx.addVertex("name", "v");
        JanusGraphVertex u = tx.addVertex("name", "u");
        assertEquals(0, (noVertices - 1) % 3);
        JanusGraphVertex[] vs = new JanusGraphVertex[noVertices];
        for (int i = 0; i < noVertices; i++) {
            vs[i] = tx.addVertex("name", "v" + i);
        }
        EdgeLabel[] labelsV = {tx.getEdgeLabel("connect"), tx.getEdgeLabel("friend"), tx.getEdgeLabel("knows")};
        EdgeLabel[] labelsU = {tx.getEdgeLabel("connectDesc"), tx.getEdgeLabel("friendDesc"), tx.getEdgeLabel("knows")};
        for (int i = 1; i < noVertices; i++) {
            for (final JanusGraphVertex vertex : new JanusGraphVertex[]{v, u}) {
                for (final Direction d : new Direction[]{OUT, IN}) {
                    EdgeLabel label = vertex == v ? labelsV[i % 3] : labelsU[i % 3];
                    JanusGraphEdge e = d == OUT ? vertex.addEdge(n(label), vs[i]) :
                            vs[i].addEdge(n(label), vertex);
                    e.property("time", i);
                    e.property("weight", i % 4 + 0.5);
                    e.property("name", "e" + i);
                    e.property("number", i % 5);
                }
            }
        }
        int edgesPerLabel = noVertices / 3;


        VertexList vl;
        Map<JanusGraphVertex, Iterable<JanusGraphEdge>> results;
        Map<JanusGraphVertex, Iterable<JanusGraphVertexProperty>> results2;
        JanusGraphVertex[] qvs;
        int lastTime;
        Iterator<? extends Edge> outer;

        clopen();

        long[] vertexIdSubset = new long[31 - 3];
        for (int i = 0; i < vertexIdSubset.length; i++) vertexIdSubset[i] = vs[i + 3].longId();
        Arrays.sort(vertexIdSubset);

        //##################################################
        //Queries from Cache
        //##################################################
        clopen();
        for (int i = 1; i < noVertices; i++) vs[i] = getV(tx, vs[i].longId());
        v = getV(tx, v.longId());
        u = getV(tx, u.longId());
        qvs = new JanusGraphVertex[]{vs[6], vs[9], vs[12], vs[15], vs[60]};

        //To trigger queries from cache (don't copy!!!)
        assertCount(2 * (noVertices - 1), v.query().direction(Direction.BOTH).edges());


        assertEquals(1, v.query().propertyCount());

        assertEquals(10, Iterables.size(v.query().labels("connect").limit(10).vertices()));
        assertEquals(10, Iterables.size(u.query().labels("connectDesc").limit(10).vertices()));
        assertEquals(10, Iterables.size(v.query().labels("connect").has("time", Cmp.GREATER_THAN, 30).limit(10).vertices()));
        assertEquals(10, Iterables.size(u.query().labels("connectDesc").has("time", Cmp.GREATER_THAN, 30).limit(10).vertices()));

        lastTime = 0;
        for (final JanusGraphEdge e : v.query().labels("connect").direction(OUT).limit(20).edges()) {
            int nowTime = e.value("time");
            assertTrue(lastTime <= nowTime, lastTime + " vs. " + nowTime);
            lastTime = nowTime;
        }
        lastTime = Integer.MAX_VALUE;
        for (final Edge e : u.query().labels("connectDesc").direction(OUT).limit(20).edges()) {
            int nowTime = e.value("time");
            assertTrue(lastTime >= nowTime, lastTime + " vs. " + nowTime);
            lastTime = nowTime;
        }
        assertEquals(10, Iterables.size(v.query().labels("connect").direction(OUT).has("time", Cmp.GREATER_THAN, 60).limit(10).vertices()));
        assertEquals(10, Iterables.size(u.query().labels("connectDesc").direction(OUT).has("time", Cmp.GREATER_THAN, 60).limit(10).vertices()));

        outer = v.query().labels("connect").direction(OUT).limit(20).edges().iterator();
        for (final Edge e : v.query().labels("connect").direction(OUT).limit(10).edges()) {
            assertEquals(e, outer.next());
        }

        evaluateQuery(v.query().labels("connect").direction(OUT).interval("time", 3, 31), EDGE, 10, 1, new boolean[]{true, true});
        evaluateQuery(v.query().labels("connect").direction(OUT).has("time", 15).has("weight", 3.5), EDGE, 1, 1, new boolean[]{false, true});
        evaluateQuery(u.query().labels("connectDesc").direction(OUT).interval("time", 3, 31), EDGE, 10, 1, new boolean[]{true, true});
        assertEquals(10, v.query().labels("connect").direction(IN).interval("time", 3, 31).edgeCount());
        assertEquals(10, u.query().labels("connectDesc").direction(IN).interval("time", 3, 31).edgeCount());
        assertEquals(0, v.query().labels("connect").direction(OUT).has("time", null).edgeCount());
        assertEquals(10, v.query().labels("connect").direction(OUT).interval("time", 3, 31).vertexIds().size());
        assertEquals(edgesPerLabel - 10, v.query().labels("connect").direction(OUT).has("time", Cmp.GREATER_THAN, 31).count());
        assertEquals(10, Iterables.size(v.query().labels("connect").direction(OUT).interval("time", 3, 31).vertices()));
        assertEquals(3, v.query().labels("friend").direction(OUT).limit(3).count());
        evaluateQuery(v.query().labels("friend").direction(OUT).has("weight", 0.5).limit(3), EDGE, 3, 1, new boolean[]{true, true});
        evaluateQuery(v.query().labels("friend").direction(OUT).interval("time", 3, 33).has("weight", 0.5), EDGE, 3, 1, new boolean[]{true, true});
        evaluateQuery(v.query().labels("friend").direction(OUT).interval("time", 3, 33).has("weight", Contain.IN, ImmutableList.of(0.5)), EDGE, 3, 1, new boolean[]{true, true});
        evaluateQuery(v.query().labels("friend").direction(OUT).has("weight", Contain.IN, ImmutableList.of(0.5, 1.5, 2.5)).interval("time", 3, 33), EDGE, 7, 3, new boolean[]{true, true});
        int friendsWhoHaveOutEdgesWithWeightBetweenPointFiveAndOnePointFive = (int) Math.round(Math.ceil(1667 * noVertices / 10000.0));
        evaluateQuery(v.query().labels("friend").direction(OUT).has("weight", Contain.IN, ImmutableList.of(0.5, 1.5)), EDGE,
            friendsWhoHaveOutEdgesWithWeightBetweenPointFiveAndOnePointFive, 2, new boolean[]{true, true});
        assertEquals(3, u.query().labels("friendDesc").direction(OUT).interval("time", 3, 33).has("weight", 0.5).edgeCount());
        assertEquals(1, v.query().labels("friend").direction(OUT).has("weight", 0.5).interval("time", 4, 10).edgeCount());
        assertEquals(1, u.query().labels("friendDesc").direction(OUT).has("weight", 0.5).interval("time", 4, 10).edgeCount());
        assertEquals(3, v.query().labels("friend").direction(OUT).interval("time", 3, 33).has("weight", 0.5).edgeCount());
        assertEquals(4, v.query().labels("friend").direction(OUT).has("time", Cmp.LESS_THAN_EQUAL, 10).edgeCount());
        assertEquals(2, v.query().labels("friend").direction(OUT).has("time", Cmp.LESS_THAN_EQUAL, 10).has("time", Cmp.LESS_THAN_EQUAL, 5).edgeCount());
        assertEquals(edgesPerLabel - 4, v.query().labels("friend").direction(OUT).has("time", Cmp.GREATER_THAN, 10).edgeCount());
        assertEquals(20, v.query().labels("friend", "connect").direction(OUT).interval("time", 3, 33).edgeCount());

        assertEquals((int) Math.ceil(edgesPerLabel / 5.0), v.query().labels("knows").direction(OUT).has("number", 0).edgeCount());
        assertEquals((int) Math.ceil(edgesPerLabel / 5.0), v.query().labels("knows").direction(OUT).has("number", 0).interval("weight", 0.0, 4.0).edgeCount());
        assertEquals((int) Math.ceil(edgesPerLabel / (5.0 * 2)), v.query().labels("knows").direction(OUT).has("number", 0).interval("weight", 0.0, 2.0).edgeCount());
        assertEquals((int) Math.floor(edgesPerLabel / (5.0 * 2)), v.query().labels("knows").direction(OUT).has("number", 0).interval("weight", 2.1, 4.0).edgeCount());
        assertEquals(20, Iterables.size(v.query().labels("connect", "friend").direction(OUT).interval("time", 3, 33).vertices()));
        assertEquals(20, Iterables.size(v.query().labels("connect", "friend").direction(OUT).interval("time", 3, 33).vertexIds()));
        assertEquals(30, v.query().labels("friend", "connect", "knows").direction(OUT).interval("time", 3, 33).edgeCount());
        assertEquals(noVertices - 2, v.query().labels("friend", "connect", "knows").direction(OUT).has("time", Cmp.NOT_EQUAL, 10).edgeCount());

        assertEquals(0, v.query().has("age", null).labels("undefined").direction(OUT).edgeCount());
        assertEquals(1, v.query().labels("connect").direction(OUT).adjacent(vs[6]).has("time", 6).edgeCount());
        assertEquals(1, v.query().labels("knows").direction(OUT).adjacent(vs[11]).edgeCount());
        assertEquals(1, v.query().labels("knows").direction(IN).adjacent(vs[11]).edgeCount());
        assertEquals(2, v.query().labels("knows").direction(BOTH).adjacent(vs[11]).edgeCount());
        assertEquals(1, v.query().labels("knows").direction(OUT).adjacent(vs[11]).has("weight", 3.5).edgeCount());
        assertEquals(2, v.query().labels("connect").adjacent(vs[6]).has("time", 6).edgeCount());
        assertEquals(0, v.query().labels("connect").adjacent(vs[8]).has("time", 8).edgeCount());
        assertEquals(2, v.query().labels().direction(BOTH).adjacent(vs[11]).edgeCount());
        assertEquals(2, v.query().direction(BOTH).adjacent(vs[11]).edgeCount());
        assertEquals(2, v.query().adjacent(vs[11]).edgeCount());

        // v and vs[0] are not adjacent
        assertEquals(0, v.query().adjacent(vs[0]).edgeCount());
        assertEquals(0, v.query().labels().adjacent(vs[0]).edgeCount());
        assertEquals(0, v.query().direction(BOTH).adjacent(vs[0]).edgeCount());
        assertEquals(0, v.query().labels().direction(BOTH).adjacent(vs[0]).edgeCount());

        assertEquals(edgesPerLabel, v.query().labels("connect").direction(OUT).edgeCount());
        assertEquals(edgesPerLabel, v.query().labels("connect").direction(IN).edgeCount());
        assertEquals(2 * edgesPerLabel, v.query().labels("connect").direction(BOTH).edgeCount());

        assertEquals(edgesPerLabel, v.query().labels("connect").has("undefined", null).direction(OUT).edgeCount());
        assertEquals(2 * (int) Math.ceil((noVertices - 1) / 4.0), Iterables.size(v.query().labels("connect", "friend", "knows").has("weight", 1.5).vertexIds()));
        assertEquals(1, v.query().direction(IN).has("time", 1).edgeCount());
        assertEquals(10, v.query().direction(OUT).interval("time", 4, 14).edgeCount());
        assertEquals(9, v.query().direction(IN).interval("time", 4, 14).has("time", Cmp.NOT_EQUAL, 10).edgeCount());
        assertEquals(9, v.query().direction(OUT).interval("time", 4, 14).has("time", Cmp.NOT_EQUAL, 10).edgeCount());
        assertEquals(noVertices - 1, Iterables.size(v.query().direction(OUT).vertices()));
        assertEquals(noVertices - 1, Iterables.size(v.query().direction(IN).vertices()));
        for (final Direction dir : new Direction[]{IN, OUT}) {
            vl = v.query().labels().direction(dir).interval("time", 3, 31).vertexIds();
            vl.sort();
            for (int i = 0; i < vl.size(); i++) assertEquals(vertexIdSubset[i], vl.getID(i));
        }
        assertCount(2 * (noVertices - 1), v.query().direction(Direction.BOTH).edges());


        //Property queries
        assertEquals(1, Iterables.size(v.query().properties()));
        assertEquals(1, Iterables.size(v.query().keys("name").properties()));

        //MultiQueries
        results = tx.multiQuery(qvs).direction(IN).labels("connect").edges();
        for (Iterable<JanusGraphEdge> result : results.values()) assertEquals(1, Iterables.size(result));
        results = tx.multiQuery(Sets.newHashSet(qvs)).labels("connect").edges();
        for (Iterable<JanusGraphEdge> result : results.values()) assertEquals(2, Iterables.size(result));
        results = tx.multiQuery(qvs).labels("knows").edges();
        for (Iterable<JanusGraphEdge> result : results.values()) assertEquals(0, Iterables.size(result));
        results = tx.multiQuery(qvs).edges();
        for (Iterable<JanusGraphEdge> result : results.values()) assertEquals(4, Iterables.size(result));
        results2 = tx.multiQuery(qvs).properties();
        for (Iterable<JanusGraphVertexProperty> result : results2.values()) assertEquals(1, Iterables.size(result));
        results2 = tx.multiQuery(qvs).keys("name").properties();
        for (Iterable<JanusGraphVertexProperty> result : results2.values()) assertEquals(1, Iterables.size(result));

        //##################################################
        //Same queries as above but without memory loading (i.e. omitting the first query)
        //##################################################
        clopen();
        for (int i = 1; i < noVertices; i++) vs[i] = getV(tx, vs[i].longId());
        v = getV(tx, v.longId());
        u = getV(tx, u.longId());
        qvs = new JanusGraphVertex[]{vs[6], vs[9], vs[12], vs[15], vs[60]};

        assertEquals(10, Iterables.size(v.query().labels("connect").limit(10).vertices()));
        assertEquals(10, Iterables.size(u.query().labels("connectDesc").limit(10).vertices()));
        assertEquals(10, Iterables.size(v.query().labels("connect").has("time", Cmp.GREATER_THAN, 30).limit(10).vertices()));
        assertEquals(10, Iterables.size(u.query().labels("connectDesc").has("time", Cmp.GREATER_THAN, 30).limit(10).vertices()));

        lastTime = 0;
        for (final Edge e : v.query().labels("connect").direction(OUT).limit(20).edges()) {
            int nowTime = e.value("time");
            assertTrue(lastTime <= nowTime, lastTime + " vs. " + nowTime);
            lastTime = nowTime;
        }
        lastTime = Integer.MAX_VALUE;
        for (final Edge e : u.query().labels("connectDesc").direction(OUT).limit(20).edges()) {
            int nowTime = e.value("time");
            assertTrue(lastTime >= nowTime, lastTime + " vs. " + nowTime);
            lastTime = nowTime;
        }
        assertEquals(10, Iterables.size(v.query().labels("connect").direction(OUT).has("time", Cmp.GREATER_THAN, 60).limit(10).vertices()));
        assertEquals(10, Iterables.size(u.query().labels("connectDesc").direction(OUT).has("time", Cmp.GREATER_THAN, 60).limit(10).vertices()));

        outer = v.query().labels("connect").direction(OUT).limit(20).edges().iterator();
        for (final Edge e : v.query().labels("connect").direction(OUT).limit(10).edges()) {
            assertEquals(e, outer.next());
        }

        evaluateQuery(v.query().labels("connect").direction(OUT).interval("time", 3, 31), EDGE, 10, 1, new boolean[]{true, true});
        evaluateQuery(v.query().labels("connect").direction(OUT).has("time", 15).has("weight", 3.5), EDGE, 1, 1, new boolean[]{false, true});
        evaluateQuery(u.query().labels("connectDesc").direction(OUT).interval("time", 3, 31), EDGE, 10, 1, new boolean[]{true, true});
        assertEquals(10, v.query().labels("connect").direction(IN).interval("time", 3, 31).edgeCount());
        assertEquals(10, u.query().labels("connectDesc").direction(IN).interval("time", 3, 31).edgeCount());
        assertEquals(0, v.query().labels("connect").direction(OUT).has("time", null).edgeCount());
        assertEquals(10, v.query().labels("connect").direction(OUT).interval("time", 3, 31).vertexIds().size());
        assertEquals(edgesPerLabel - 10, v.query().labels("connect").direction(OUT).has("time", Cmp.GREATER_THAN, 31).count());
        assertEquals(10, Iterables.size(v.query().labels("connect").direction(OUT).interval("time", 3, 31).vertices()));
        assertEquals(3, v.query().labels("friend").direction(OUT).limit(3).count());
        evaluateQuery(v.query().labels("friend").direction(OUT).has("weight", 0.5).limit(3), EDGE, 3, 1, new boolean[]{true, true});
        evaluateQuery(v.query().labels("friend").direction(OUT).interval("time", 3, 33).has("weight", 0.5), EDGE, 3, 1, new boolean[]{true, true});
        evaluateQuery(v.query().labels("friend").direction(OUT).interval("time", 3, 33).has("weight", Contain.IN, ImmutableList.of(0.5)), EDGE, 3, 1, new boolean[]{true, true});
        evaluateQuery(v.query().labels("friend").direction(OUT).has("weight", Contain.IN, ImmutableList.of(0.5, 1.5, 2.5)).interval("time", 3, 33), EDGE, 7, 3, new boolean[]{true, true});
        evaluateQuery(v.query().labels("friend").direction(OUT).has("weight", Contain.IN, ImmutableList.of(0.5, 1.5)), EDGE,
            friendsWhoHaveOutEdgesWithWeightBetweenPointFiveAndOnePointFive, 2, new boolean[]{true, true});
        assertEquals(3, u.query().labels("friendDesc").direction(OUT).interval("time", 3, 33).has("weight", 0.5).edgeCount());
        assertEquals(1, v.query().labels("friend").direction(OUT).has("weight", 0.5).interval("time", 4, 10).edgeCount());
        assertEquals(1, u.query().labels("friendDesc").direction(OUT).has("weight", 0.5).interval("time", 4, 10).edgeCount());
        assertEquals(3, v.query().labels("friend").direction(OUT).interval("time", 3, 33).has("weight", 0.5).edgeCount());
        assertEquals(4, v.query().labels("friend").direction(OUT).has("time", Cmp.LESS_THAN_EQUAL, 10).edgeCount());
        assertEquals(edgesPerLabel - 4, v.query().labels("friend").direction(OUT).has("time", Cmp.GREATER_THAN, 10).edgeCount());
        assertEquals(20, v.query().labels("friend", "connect").direction(OUT).interval("time", 3, 33).edgeCount());

        assertEquals((int) Math.ceil(edgesPerLabel / 5.0), v.query().labels("knows").direction(OUT).has("number", 0).edgeCount());
        assertEquals((int) Math.ceil(edgesPerLabel / 5.0), v.query().labels("knows").direction(OUT).has("number", 0).interval("weight", 0.0, 4.0).edgeCount());
        assertEquals((int) Math.ceil(edgesPerLabel / (5.0 * 2)), v.query().labels("knows").direction(OUT).has("number", 0).interval("weight", 0.0, 2.0).edgeCount());
        assertEquals((int) Math.floor(edgesPerLabel / (5.0 * 2)), v.query().labels("knows").direction(OUT).has("number", 0).interval("weight", 2.1, 4.0).edgeCount());
        assertEquals(20, Iterables.size(v.query().labels("connect", "friend").direction(OUT).interval("time", 3, 33).vertices()));
        assertEquals(20, Iterables.size(v.query().labels("connect", "friend").direction(OUT).interval("time", 3, 33).vertexIds()));
        assertEquals(30, v.query().labels("friend", "connect", "knows").direction(OUT).interval("time", 3, 33).edgeCount());
        assertEquals(noVertices - 2, v.query().labels("friend", "connect", "knows").direction(OUT).has("time", Cmp.NOT_EQUAL, 10).edgeCount());

        assertEquals(0, v.query().has("age", null).labels("undefined").direction(OUT).edgeCount());
        assertEquals(1, v.query().labels("connect").direction(OUT).adjacent(vs[6]).has("time", 6).edgeCount());
        assertEquals(1, v.query().labels("knows").direction(OUT).adjacent(vs[11]).edgeCount());
        assertEquals(1, v.query().labels("knows").direction(IN).adjacent(vs[11]).edgeCount());
        assertEquals(2, v.query().labels("knows").direction(BOTH).adjacent(vs[11]).edgeCount());
        assertEquals(1, v.query().labels("knows").direction(OUT).adjacent(vs[11]).has("weight", 3.5).edgeCount());
        assertEquals(2, v.query().labels("connect").adjacent(vs[6]).has("time", 6).edgeCount());
        assertEquals(0, v.query().labels("connect").adjacent(vs[8]).has("time", 8).edgeCount());
        assertEquals(2, v.query().labels().direction(BOTH).adjacent(vs[11]).edgeCount());
        assertEquals(2, v.query().direction(BOTH).adjacent(vs[11]).edgeCount());
        assertEquals(2, v.query().adjacent(vs[11]).edgeCount());

        // v and vs[0] are not adjacent
        assertEquals(0, v.query().adjacent(vs[0]).edgeCount());
        assertEquals(0, v.query().labels().adjacent(vs[0]).edgeCount());
        assertEquals(0, v.query().direction(BOTH).adjacent(vs[0]).edgeCount());
        assertEquals(0, v.query().labels().direction(BOTH).adjacent(vs[0]).edgeCount());

        assertEquals(edgesPerLabel, v.query().labels("connect").direction(OUT).edgeCount());
        assertEquals(edgesPerLabel, v.query().labels("connect").direction(IN).edgeCount());
        assertEquals(2 * edgesPerLabel, v.query().labels("connect").direction(BOTH).edgeCount());

        assertEquals(edgesPerLabel, v.query().labels("connect").has("undefined", null).direction(OUT).edgeCount());
        assertEquals(2 * (int) Math.ceil((noVertices - 1) / 4.0), Iterables.size(v.query().labels("connect", "friend", "knows").has("weight", 1.5).vertexIds()));
        assertEquals(1, v.query().direction(IN).has("time", 1).edgeCount());
        assertEquals(10, v.query().direction(OUT).interval("time", 4, 14).edgeCount());
        assertEquals(9, v.query().direction(IN).interval("time", 4, 14).has("time", Cmp.NOT_EQUAL, 10).edgeCount());
        assertEquals(9, v.query().direction(OUT).interval("time", 4, 14).has("time", Cmp.NOT_EQUAL, 10).edgeCount());
        assertEquals(noVertices - 1, Iterables.size(v.query().direction(OUT).vertices()));
        assertEquals(noVertices - 1, Iterables.size(v.query().direction(IN).vertices()));
        for (final Direction dir : new Direction[]{IN, OUT}) {
            vl = v.query().labels().direction(dir).interval("time", 3, 31).vertexIds();
            vl.sort();
            for (int i = 0; i < vl.size(); i++) assertEquals(vertexIdSubset[i], vl.getID(i));
        }
        assertCount(2 * (noVertices - 1), v.query().direction(Direction.BOTH).edges());


        //Property queries
        assertEquals(1, Iterables.size(v.query().properties()));
        assertEquals(1, Iterables.size(v.query().keys("name").properties()));

        //MultiQueries
        results = tx.multiQuery(qvs).direction(IN).labels("connect").edges();
        for (final Iterable<JanusGraphEdge> result : results.values()) assertEquals(1, Iterables.size(result));
        results = tx.multiQuery(Sets.newHashSet(qvs)).labels("connect").edges();
        for (final Iterable<JanusGraphEdge> result : results.values()) assertEquals(2, Iterables.size(result));
        results = tx.multiQuery(qvs).labels("knows").edges();
        for (final Iterable<JanusGraphEdge> result : results.values()) assertEquals(0, Iterables.size(result));
        results = tx.multiQuery(qvs).edges();
        for (final Iterable<JanusGraphEdge> result : results.values()) assertEquals(4, Iterables.size(result));
        results2 = tx.multiQuery(qvs).properties();
        for (final Iterable<JanusGraphVertexProperty> result : results2.values()) assertEquals(1, Iterables.size(result));
        results2 = tx.multiQuery(qvs).keys("name").properties();
        for (final Iterable<JanusGraphVertexProperty> result : results2.values()) assertEquals(1, Iterables.size(result));

        //##################################################
        //End copied queries
        //##################################################

        newTx();

        v = Iterables.getOnlyElement(tx.query().has("name", "v").vertices());
        assertNotNull(v);
        assertEquals(2, v.query().has("weight", 1.5).interval("time", 10, 30).limit(2).vertexIds().size());
        assertEquals(10, v.query().has("weight", 1.5).interval("time", 10, 30).vertexIds().size());

        newTx();

        v = Iterables.getOnlyElement(tx.query().has("name", "v").vertices());
        assertNotNull(v);
        assertEquals(2, v.query().has("weight", 1.5).interval("time", 10, 30).limit(2).edgeCount());
        assertEquals(10, v.query().has("weight", 1.5).interval("time", 10, 30).edgeCount());


        newTx();
        //Test partially new vertex queries
        final JanusGraphVertex[] qvs2 = new JanusGraphVertex[qvs.length + 2];
        qvs2[0] = tx.addVertex();
        for (int i = 0; i < qvs.length; i++) qvs2[i + 1] = getV(tx, qvs[i].longId());
        qvs2[qvs2.length - 1] = tx.addVertex();
        qvs2[0].addEdge("connect", qvs2[qvs2.length - 1]);
        qvs2[qvs2.length - 1].addEdge("connect", qvs2[0]);
        results = tx.multiQuery(qvs2).direction(IN).labels("connect").edges();
        for (final Iterable<JanusGraphEdge> result : results.values()) assertEquals(1, Iterables.size(result));

    }

    @Test
    public void testRelationTypeIndexes() {
        PropertyKey weight = makeKey("weight", Float.class);
        PropertyKey time = makeKey("time", Long.class);

        PropertyKey name = mgmt.makePropertyKey("name").dataType(String.class).cardinality(Cardinality.LIST).make();
        EdgeLabel connect = mgmt.makeEdgeLabel("connect").signature(time).make();
        EdgeLabel child = mgmt.makeEdgeLabel("child").multiplicity(Multiplicity.ONE2MANY).make();
        EdgeLabel link = mgmt.makeEdgeLabel("link").unidirected().make();

        RelationTypeIndex name1 = mgmt.buildPropertyIndex(name, "weightDesc", weight);

        RelationTypeIndex connect1 = mgmt.buildEdgeIndex(connect, "weightAsc", Direction.BOTH, asc, weight);
        RelationTypeIndex connect2 = mgmt.buildEdgeIndex(connect, "weightDesc", Direction.OUT, desc, weight);
        RelationTypeIndex connect3 = mgmt.buildEdgeIndex(connect, "time+weight", Direction.OUT, desc, time, weight);

        RelationTypeIndex child1 = mgmt.buildEdgeIndex(child, "time", Direction.OUT, time);

        RelationTypeIndex link1 = mgmt.buildEdgeIndex(link, "time", Direction.OUT, time);

        final String name1n = name1.name(), connect1n = connect1.name(), connect2n = connect2.name(),
                connect3n = connect3.name(), child1n = child1.name(), link1n = link1.name();

        // ########### INSPECTION & FAILURE ##############

        assertTrue(mgmt.containsRelationIndex(name, "weightDesc"));
        assertTrue(mgmt.containsRelationIndex(connect, "weightDesc"));
        assertFalse(mgmt.containsRelationIndex(child, "weightDesc"));
        assertEquals("time+weight", mgmt.getRelationIndex(connect, "time+weight").name());
        assertNotNull(mgmt.getRelationIndex(link, "time"));
        assertNull(mgmt.getRelationIndex(name, "time"));
        assertEquals(1, Iterables.size(mgmt.getRelationIndexes(child)));
        assertEquals(3, Iterables.size(mgmt.getRelationIndexes(connect)));
        assertEquals(0, Iterables.size(mgmt.getRelationIndexes(weight)));
        try {
            //Name already exists
            mgmt.buildEdgeIndex(connect, "weightAsc", Direction.OUT, time);
            fail();
        } catch (SchemaViolationException ignored) {
        }
//        try {
//           //Invalid key - must be single valued
//           mgmt.createEdgeIndex(connect,"blablub",Direction.OUT,name);
//           fail();
//        } catch (IllegalArgumentException e) {}
        try {
            //Not valid in this direction due to multiplicity constraint
            mgmt.buildEdgeIndex(child, "blablub", Direction.IN, time);
            fail();
        } catch (IllegalArgumentException ignored) {
        }
        try {
            //Not valid in this direction due to unidirectionality
            mgmt.buildEdgeIndex(link, "blablub", Direction.BOTH, time);
            fail();
        } catch (IllegalArgumentException ignored) {
        }

        // ########## END INSPECTION ###########

        finishSchema();

        weight = mgmt.getPropertyKey("weight");
        time = mgmt.getPropertyKey("time");

        name = mgmt.getPropertyKey("name");
        connect = mgmt.getEdgeLabel("connect");
        child = mgmt.getEdgeLabel("child");
        link = mgmt.getEdgeLabel("link");

        // ########### INSPECTION & FAILURE (copied from above) ##############

        assertTrue(mgmt.containsRelationIndex(name, "weightDesc"));
        assertTrue(mgmt.containsRelationIndex(connect, "weightDesc"));
        assertFalse(mgmt.containsRelationIndex(child, "weightDesc"));
        assertEquals("time+weight", mgmt.getRelationIndex(connect, "time+weight").name());
        assertNotNull(mgmt.getRelationIndex(link, "time"));
        assertNull(mgmt.getRelationIndex(name, "time"));
        assertEquals(1, Iterables.size(mgmt.getRelationIndexes(child)));
        assertEquals(3, Iterables.size(mgmt.getRelationIndexes(connect)));
        assertEquals(0, Iterables.size(mgmt.getRelationIndexes(weight)));
        try {
            //Name already exists
            mgmt.buildEdgeIndex(connect, "weightAsc", Direction.OUT, time);
            fail();
        } catch (SchemaViolationException ignored) {
        }
//        try {
//           //Invalid key - must be single valued
//           mgmt.createEdgeIndex(connect,"blablub",Direction.OUT,name);
//           fail();
//        } catch (IllegalArgumentException e) {}
        try {
            //Not valid in this direction due to multiplicity constraint
            mgmt.buildEdgeIndex(child, "blablub", Direction.IN, time);
            fail();
        } catch (IllegalArgumentException ignored) {
        }
        try {
            //Not valid in this direction due to unidirectionality
            mgmt.buildEdgeIndex(link, "blablub", Direction.BOTH, time);
            fail();
        } catch (IllegalArgumentException ignored) {
        }

        // ########## END INSPECTION ###########

        mgmt.rollback();

        /*
        ########## TEST WITHIN TRANSACTION ##################
        */

        weight = tx.getPropertyKey("weight");
        time = tx.getPropertyKey("time");

        final int numV = 100;
        JanusGraphVertex v = tx.addVertex();
        JanusGraphVertex[] ns = new JanusGraphVertex[numV];

        for (int i = 0; i < numV; i++) {
            double w = (i * 0.5) % 5;
            long t = (i + 77) % numV;
            VertexProperty p = v.property("name", "v" + i, "weight", w, "time", t);

            ns[i] = tx.addVertex();
            for (String label : new String[]{"connect", "child", "link"}) {
                Edge e = v.addEdge(label, ns[i], "weight", w, "time", t);
            }
        }
        JanusGraphVertex u = ns[0];
        VertexList vl;

        //######### QUERIES ##########
        v = getV(tx, v);
        u = getV(tx, u);

        evaluateQuery(v.query().keys("name").has("weight", Cmp.GREATER_THAN, 3.6),
                PROPERTY, 2 * numV / 10, 1, new boolean[]{false, true});
        evaluateQuery(v.query().keys("name").has("weight", Cmp.LESS_THAN, 0.9).orderBy("weight", asc),
                PROPERTY, 2 * numV / 10, 1, new boolean[]{true, true}, weight, Order.ASC);
        evaluateQuery(v.query().keys("name").interval("weight", 1.1, 2.2).orderBy("weight", desc).limit(numV / 10),
                PROPERTY, numV / 10, 1, new boolean[]{true, false}, weight, Order.DESC);
        evaluateQuery(v.query().keys("name").has("time", Cmp.EQUAL, 5).orderBy("weight", desc),
                PROPERTY, 1, 1, new boolean[]{false, false}, weight, Order.DESC);
        evaluateQuery(v.query().keys("name"),
                PROPERTY, numV, 1, new boolean[]{true, true});

        evaluateQuery(v.query().labels("child").direction(OUT).has("time", Cmp.EQUAL, 5),
                EDGE, 1, 1, new boolean[]{true, true});
        evaluateQuery(v.query().labels("child").direction(BOTH).has("time", Cmp.EQUAL, 5),
                EDGE, 1, 2, new boolean[0]);
        evaluateQuery(v.query().labels("child").direction(OUT).interval("time", 10, 20).orderBy("weight", desc).limit(5),
                EDGE, 5, 1, new boolean[]{true, false}, weight, Order.DESC);
        evaluateQuery(v.query().labels("child").direction(BOTH).interval("weight", 0.0, 1.0).orderBy("weight", desc),
                EDGE, 2 * numV / 10, 2, new boolean[]{false, false}, weight, Order.DESC);
        evaluateQuery(v.query().labels("child").direction(OUT).interval("weight", 0.0, 1.0),
                EDGE, 2 * numV / 10, 1, new boolean[]{false, true});
        evaluateQuery(v.query().labels("child").direction(BOTH),
                EDGE, numV, 1, new boolean[]{true, true});
        vl = v.query().labels("child").direction(BOTH).vertexIds();
        assertEquals(numV, vl.size());
        assertTrue(vl.isSorted());
        assertTrue(isSortedByID(vl));
        evaluateQuery(v.query().labels("child").interval("weight", 0.0, 1.0).direction(OUT),
                EDGE, 2 * numV / 10, 1, new boolean[]{false, true});
        vl = v.query().labels("child").interval("weight", 0.0, 1.0).direction(OUT).vertexIds();
        assertEquals(2 * numV / 10, vl.size());
        assertTrue(vl.isSorted());
        assertTrue(isSortedByID(vl));
        evaluateQuery(v.query().labels("child").interval("time", 70, 80).direction(OUT).orderBy("time", asc),
                EDGE, 10, 1, new boolean[]{true, true}, time, Order.ASC);
        vl = v.query().labels("child").interval("time", 70, 80).direction(OUT).orderBy("time", asc).vertexIds();
        assertEquals(10, vl.size());
        assertFalse(vl.isSorted());
        assertFalse(isSortedByID(vl));
        vl.sort();
        assertTrue(vl.isSorted());
        assertTrue(isSortedByID(vl));

        evaluateQuery(v.query().labels("connect").has("time", Cmp.EQUAL, 5).interval("weight", 0.0, 5.0).direction(OUT),
                EDGE, 1, 1, new boolean[]{true, true});
        evaluateQuery(v.query().labels("connect").has("time", Cmp.EQUAL, 5).interval("weight", 0.0, 5.0).direction(BOTH),
                EDGE, 1, 2, new boolean[0]);
        evaluateQuery(v.query().labels("connect").interval("time", 10, 20).interval("weight", 0.0, 5.0).direction(OUT),
                EDGE, 10, 1, new boolean[]{false, true});
        evaluateQuery(v.query().labels("connect").direction(OUT).orderBy("weight", asc).limit(10),
                EDGE, 10, 1, new boolean[]{true, true}, weight, Order.ASC);
        evaluateQuery(v.query().labels("connect").direction(OUT).orderBy("weight", desc).limit(10),
                EDGE, 10, 1, new boolean[]{true, true}, weight, Order.DESC);
        evaluateQuery(v.query().labels("connect").direction(OUT).interval("weight", 1.4, 2.75).orderBy("weight", desc),
                EDGE, 3 * numV / 10, 1, new boolean[]{true, true}, weight, Order.DESC);
        evaluateQuery(v.query().labels("connect").direction(OUT).has("time", Cmp.EQUAL, 22).orderBy("weight", desc),
                EDGE, 1, 1, new boolean[]{true, true}, weight, Order.DESC);
        evaluateQuery(v.query().labels("connect").direction(OUT).has("time", Cmp.EQUAL, 22).orderBy("weight", asc),
                EDGE, 1, 1, new boolean[]{true, false}, weight, Order.ASC);
        evaluateQuery(v.query().labels("connect").direction(OUT).adjacent(u),
                EDGE, 1, 1, new boolean[]{true, true});
        evaluateQuery(v.query().labels("connect").direction(OUT).has("weight", Cmp.EQUAL, 0.0).adjacent(u),
                EDGE, 1, 1, new boolean[]{true, true});
        evaluateQuery(v.query().labels("connect").direction(OUT).interval("weight", 0.0, 1.0).adjacent(u),
                EDGE, 1, 1, new boolean[]{false, true});
        evaluateQuery(v.query().labels("connect").direction(OUT).interval("time", 50, 100).adjacent(u),
                EDGE, 1, 1, new boolean[]{false, true});

        evaluateQuery(v.query(),
                RELATION, numV * 4, 1, new boolean[]{true, true});
        evaluateQuery(v.query().direction(OUT),
                RELATION, numV * 4, 1, new boolean[]{false, true});

        //--------------

        clopen();

        weight = tx.getPropertyKey("weight");
        time = tx.getPropertyKey("time");

        //######### QUERIES (copied from above) ##########
        v = getV(tx, v);
        u = getV(tx, u);

        evaluateQuery(v.query().keys("name").has("weight", Cmp.GREATER_THAN, 3.6),
                PROPERTY, 2 * numV / 10, 1, new boolean[]{false, true});
        evaluateQuery(v.query().keys("name").has("weight", Cmp.LESS_THAN, 0.9).orderBy("weight", asc),
                PROPERTY, 2 * numV / 10, 1, new boolean[]{true, true}, weight, Order.ASC);
        evaluateQuery(v.query().keys("name").interval("weight", 1.1, 2.2).orderBy("weight", desc).limit(numV / 10),
                PROPERTY, numV / 10, 1, new boolean[]{true, false}, weight, Order.DESC);
        evaluateQuery(v.query().keys("name").has("time", Cmp.EQUAL, 5).orderBy("weight", desc),
                PROPERTY, 1, 1, new boolean[]{false, false}, weight, Order.DESC);
        evaluateQuery(v.query().keys("name"),
                PROPERTY, numV, 1, new boolean[]{true, true});

        evaluateQuery(v.query().labels("child").direction(OUT).has("time", Cmp.EQUAL, 5),
                EDGE, 1, 1, new boolean[]{true, true});
        evaluateQuery(v.query().labels("child").direction(BOTH).has("time", Cmp.EQUAL, 5),
                EDGE, 1, 2, new boolean[0]);
        evaluateQuery(v.query().labels("child").direction(OUT).interval("time", 10, 20).orderBy("weight", desc).limit(5),
                EDGE, 5, 1, new boolean[]{true, false}, weight, Order.DESC);
        evaluateQuery(v.query().labels("child").direction(BOTH).interval("weight", 0.0, 1.0).orderBy("weight", desc),
                EDGE, 2 * numV / 10, 2, new boolean[]{false, false}, weight, Order.DESC);
        evaluateQuery(v.query().labels("child").direction(OUT).interval("weight", 0.0, 1.0),
                EDGE, 2 * numV / 10, 1, new boolean[]{false, true});
        evaluateQuery(v.query().labels("child").direction(BOTH),
                EDGE, numV, 1, new boolean[]{true, true});
        vl = v.query().labels("child").direction(BOTH).vertexIds();
        assertEquals(numV, vl.size());
        assertTrue(vl.isSorted());
        assertTrue(isSortedByID(vl));
        evaluateQuery(v.query().labels("child").interval("weight", 0.0, 1.0).direction(OUT),
                EDGE, 2 * numV / 10, 1, new boolean[]{false, true});
        vl = v.query().labels("child").interval("weight", 0.0, 1.0).direction(OUT).vertexIds();
        assertEquals(2 * numV / 10, vl.size());
        assertTrue(vl.isSorted());
        assertTrue(isSortedByID(vl));
        evaluateQuery(v.query().labels("child").interval("time", 70, 80).direction(OUT).orderBy("time", asc),
                EDGE, 10, 1, new boolean[]{true, true}, time, Order.ASC);
        vl = v.query().labels("child").interval("time", 70, 80).direction(OUT).orderBy("time", asc).vertexIds();
        assertEquals(10, vl.size());
        assertFalse(vl.isSorted());
        assertFalse(isSortedByID(vl));
        vl.sort();
        assertTrue(vl.isSorted());
        assertTrue(isSortedByID(vl));

        evaluateQuery(v.query().labels("connect").has("time", Cmp.EQUAL, 5).interval("weight", 0.0, 5.0).direction(OUT),
                EDGE, 1, 1, new boolean[]{true, true});
        evaluateQuery(v.query().labels("connect").has("time", Cmp.EQUAL, 5).interval("weight", 0.0, 5.0).direction(BOTH),
                EDGE, 1, 2, new boolean[0]);
        evaluateQuery(v.query().labels("connect").interval("time", 10, 20).interval("weight", 0.0, 5.0).direction(OUT),
                EDGE, 10, 1, new boolean[]{false, true});
        evaluateQuery(v.query().labels("connect").direction(OUT).orderBy("weight", asc).limit(10),
                EDGE, 10, 1, new boolean[]{true, true}, weight, Order.ASC);
        evaluateQuery(v.query().labels("connect").direction(OUT).orderBy("weight", desc).limit(10),
                EDGE, 10, 1, new boolean[]{true, true}, weight, Order.DESC);
        evaluateQuery(v.query().labels("connect").direction(OUT).interval("weight", 1.4, 2.75).orderBy("weight", desc),
                EDGE, 3 * numV / 10, 1, new boolean[]{true, true}, weight, Order.DESC);
        evaluateQuery(v.query().labels("connect").direction(OUT).has("time", Cmp.EQUAL, 22).orderBy("weight", desc),
                EDGE, 1, 1, new boolean[]{true, true}, weight, Order.DESC);
        evaluateQuery(v.query().labels("connect").direction(OUT).has("time", Cmp.EQUAL, 22).orderBy("weight", asc),
                EDGE, 1, 1, new boolean[]{true, false}, weight, Order.ASC);
        evaluateQuery(v.query().labels("connect").direction(OUT).adjacent(u),
                EDGE, 1, 1, new boolean[]{true, true});
        evaluateQuery(v.query().labels("connect").direction(OUT).has("weight", Cmp.EQUAL, 0.0).adjacent(u),
                EDGE, 1, 1, new boolean[]{true, true});
        evaluateQuery(v.query().labels("connect").direction(OUT).interval("weight", 0.0, 1.0).adjacent(u),
                EDGE, 1, 1, new boolean[]{false, true});
        evaluateQuery(v.query().labels("connect").direction(OUT).interval("time", 50, 100).adjacent(u),
                EDGE, 1, 1, new boolean[]{false, true});

        evaluateQuery(v.query(),
                RELATION, numV * 4, 1, new boolean[]{true, true});
        evaluateQuery(v.query().direction(OUT),
                RELATION, numV * 4, 1, new boolean[]{false, true});

        //--------------

        //Update in transaction
        for (Object o : v.query().labels("name").properties()) {
            JanusGraphVertexProperty<String> p = (JanusGraphVertexProperty<String>) o;
            if (p.<Long>value("time") < (numV / 2)) p.remove();
        }
        for (JanusGraphEdge o : v.query().direction(BOTH).edges()) {
            if (o.<Long>value("time") < (numV / 2)) o.remove();
        }
        ns = new JanusGraphVertex[numV * 3 / 2];
        for (int i = numV; i < numV * 3 / 2; i++) {
            double w = (i * 0.5) % 5;
            v.property("name", "v" + i, "weight", w, "time", (long) i);

            ns[i] = tx.addVertex();
            for (String label : new String[]{"connect", "child", "link"}) {
                JanusGraphEdge e = v.addEdge(label, ns[i], "weight", w, "time", (long) i);
            }
        }

        //######### UPDATED QUERIES ##########

        evaluateQuery(v.query().keys("name").has("weight", Cmp.GREATER_THAN, 3.6),
                PROPERTY, 2 * numV / 10, 1, new boolean[]{false, true});
        evaluateQuery(v.query().keys("name").interval("time", numV / 2 - 10, numV / 2 + 10),
                PROPERTY, 10, 1, new boolean[]{false, true});
        evaluateQuery(v.query().keys("name").interval("time", numV / 2 - 10, numV / 2 + 10).orderBy("weight", desc),
                PROPERTY, 10, 1, new boolean[]{false, false}, weight, Order.DESC);
        evaluateQuery(v.query().keys("name").interval("time", numV, numV + 10).limit(5),
                PROPERTY, 5, 1, new boolean[]{false, true});

        evaluateQuery(v.query().labels("child").direction(OUT).has("time", Cmp.EQUAL, 5),
                EDGE, 0, 1, new boolean[]{true, true});
        evaluateQuery(v.query().labels("child").direction(OUT).has("time", Cmp.EQUAL, numV + 5),
                EDGE, 1, 1, new boolean[]{true, true});
        evaluateQuery(v.query().labels("child").direction(OUT).interval("time", 10, 20).orderBy("weight", desc).limit(5),
                EDGE, 0, 1, new boolean[]{true, false}, weight, Order.DESC);
        evaluateQuery(v.query().labels("child").direction(OUT).interval("time", numV + 10, numV + 20).orderBy("weight", desc).limit(5),
                EDGE, 5, 1, new boolean[]{true, false}, weight, Order.DESC);


        evaluateQuery(v.query(),
                RELATION, numV * 4, 1, new boolean[]{true, true});
        evaluateQuery(v.query().direction(OUT),
                RELATION, numV * 4, 1, new boolean[]{false, true});

        //######### END UPDATED QUERIES ##########

        newTx();

        weight = tx.getPropertyKey("weight");
        time = tx.getPropertyKey("time");

        v = getV(tx, v);
        u = getV(tx, u);

        //######### UPDATED QUERIES (copied from above) ##########

        evaluateQuery(v.query().keys("name").has("weight", Cmp.GREATER_THAN, 3.6),
                PROPERTY, 2 * numV / 10, 1, new boolean[]{false, true});
        evaluateQuery(v.query().keys("name").interval("time", numV / 2 - 10, numV / 2 + 10),
                PROPERTY, 10, 1, new boolean[]{false, true});
        evaluateQuery(v.query().keys("name").interval("time", numV / 2 - 10, numV / 2 + 10).orderBy("weight", desc),
                PROPERTY, 10, 1, new boolean[]{false, false}, weight, Order.DESC);
        evaluateQuery(v.query().keys("name").interval("time", numV, numV + 10).limit(5),
                PROPERTY, 5, 1, new boolean[]{false, true});

        evaluateQuery(v.query().labels("child").direction(OUT).has("time", Cmp.EQUAL, 5),
                EDGE, 0, 1, new boolean[]{true, true});
        evaluateQuery(v.query().labels("child").direction(OUT).has("time", Cmp.EQUAL, numV + 5),
                EDGE, 1, 1, new boolean[]{true, true});
        evaluateQuery(v.query().labels("child").direction(OUT).interval("time", 10, 20).orderBy("weight", desc).limit(5),
                EDGE, 0, 1, new boolean[]{true, false}, weight, Order.DESC);
        evaluateQuery(v.query().labels("child").direction(OUT).interval("time", numV + 10, numV + 20).orderBy("weight", desc).limit(5),
                EDGE, 5, 1, new boolean[]{true, false}, weight, Order.DESC);


        evaluateQuery(v.query(),
                RELATION, numV * 4, 1, new boolean[]{true, true});
        evaluateQuery(v.query().direction(OUT),
                RELATION, numV * 4, 1, new boolean[]{false, true});

        //######### END UPDATED QUERIES ##########

    }

    @Test
    public void testAutoSchemaMakerAllowsToSetCardinalityList(){
        GraphTraversalSource g = graph.traversal();

        Vertex next = g.addV()
            .property(VertexProperty.Cardinality.list, "name", "marko a. rodriguez")
            .property(VertexProperty.Cardinality.list, "name", "sdsdsd")
            .next();

        next = g.V(next.id()).property("name", "sdsdsd").next();

        assertEquals(3, g.V(next).values("name").toList().size());
    }

    @Test
    public void testAutoSchemaMakerAllowsToSetCardinalitySet(){
        GraphTraversalSource g = graph.traversal();

        Vertex next = g.addV()
            .property(VertexProperty.Cardinality.set, "name", "marko a. rodriguez")
            .property(VertexProperty.Cardinality.set, "name", "sdsdsd")
            .property(VertexProperty.Cardinality.set, "name", "sdsdsd")
            .next();

        next = g.V(next.id()).property("name", "sdsdsd").next();

        assertEquals(2, g.V(next).values("name").toList().size());
    }

    @Test
    public void testAutoSchemaMakerAllowsToSetCardinalitySingle(){
        GraphTraversalSource g = graph.traversal();

        Vertex next = g.addV()
            .property(VertexProperty.Cardinality.single, "name", "marko a. rodriguez")
            .property("name", "sdsdsd")
            .property("name", "sdsdsd")
            .next();

        assertEquals(1, g.V(next).values("name").toList().size());
    }

    private void createStrictSchemaForVertexProperties() {
        clopen(option(AUTO_TYPE), "none", option(SCHEMA_CONSTRAINTS), true);
        VertexLabel label = mgmt.makeVertexLabel("user").make();
        PropertyKey id = mgmt.makePropertyKey("id").cardinality(Cardinality.SINGLE).dataType(Integer.class).make();
        mgmt.makePropertyKey("test").cardinality(Cardinality.SINGLE).dataType(Integer.class).make();
        mgmt.addProperties(label, id);
        finishSchema();
    }

    @Test
    public void testEnforcedSchemaAllowsDefinedVertexProperties() {
        createStrictSchemaForVertexProperties();

        JanusGraphVertex v = tx.addVertex("user");
        v.property("id", 10);
    }

    @Test
    public void testSchemaIsEnforcedForVertexProperties() {
        createStrictSchemaForVertexProperties();

        JanusGraphVertex v = tx.addVertex("user");
        try {
            v.property("test", 10);
            fail("This should never reached!");
        } catch (IllegalArgumentException ignored) {
        }
    }

    @Test
    public void testAllowDisablingSchemaConstraintForVertexProperty() {
        clopen(option(AUTO_TYPE), "none", option(SCHEMA_CONSTRAINTS), false);
        mgmt.makeVertexLabel("user").make();
        mgmt.makePropertyKey("test").cardinality(Cardinality.SINGLE).dataType(Integer.class).make();
        finishSchema();

        JanusGraphVertex v = tx.addVertex("user");
        v.property("test", 10);
    }

    @Test
    public void testAllowDisablingSchemaConstraintForConnection() {
        clopen(option(AUTO_TYPE), "none", option(SCHEMA_CONSTRAINTS), false);
        mgmt.makeVertexLabel("user").make();
        mgmt.makeEdgeLabel("knows").make();
        finishSchema();

        JanusGraphVertex v1 = tx.addVertex("user");
        JanusGraphVertex v2 = tx.addVertex("user");
        v1.addEdge("knows", v2);
    }

    @Test
    public void testAllowDisablingSchemaConstraintForEdgeProperty() {
        clopen(option(AUTO_TYPE), "none", option(SCHEMA_CONSTRAINTS), false);
        mgmt.makeVertexLabel("user").make();
        mgmt.makeEdgeLabel("knows").make();
        mgmt.makePropertyKey("test").cardinality(Cardinality.SINGLE).dataType(Integer.class).make();
        finishSchema();

        JanusGraphVertex v1 = tx.addVertex("user");
        JanusGraphVertex v2 = tx.addVertex("user");
        v1.addEdge("knows", v2, "test", 10);
    }

    @Test
    public void testAutoSchemaMakerForVertexPropertyConstraints() {
        clopen(option(SCHEMA_CONSTRAINTS), true);
        JanusGraphVertex v1 = tx.addVertex("user");
        v1.property("test", 10);
        clopen(option(AUTO_TYPE), "none", option(SCHEMA_CONSTRAINTS), true);

        JanusGraphVertex v2 = tx.addVertex("user");
        v2.property("test", 10);

        try {
            v2.property("id", 10);
            fail("This should never reached!");
        } catch (IllegalArgumentException ignored) {
        }
    }

    @Test
    public void testSupportDirectCommitOfSchemaChangesForVertexProperties() {
        clopen(option(AUTO_TYPE), "none", option(SCHEMA_CONSTRAINTS), true);
        GraphTraversalSource g = graph.traversal();
        VertexLabel label = mgmt.makeVertexLabel("user").make();
        PropertyKey prop = mgmt.makePropertyKey("id").dataType(Integer.class).make();
        mgmt.addProperties(label, prop);
        mgmt.commit();

        g.addV("user").property("id", 10).iterate();
    }

    private GraphTraversalSource prepareGraphForDirectCommitTests() {
        clopen(option(AUTO_TYPE), "none", option(SCHEMA_CONSTRAINTS), true);
        GraphTraversalSource g = graph.traversal();
        VertexLabel user = mgmt.makeVertexLabel("user").make();
        EdgeLabel edge = mgmt.makeEdgeLabel("knows").make();
        PropertyKey id = mgmt.makePropertyKey("id").cardinality(Cardinality.SINGLE).dataType(Integer.class).make();
        mgmt.addProperties(edge, id);
        mgmt.addConnection(edge, user, user);
        mgmt.commit();
        return g;
    }

    @Test
    public void testSupportDirectCommitOfSchemaChangesForConnection() {
        GraphTraversalSource g = prepareGraphForDirectCommitTests();

        g.addV("user").as("p1").addV("user").addE("knows").from("p1").iterate();
    }

    @Test
    public void testSupportDirectCommitOfSchemaChangesForEdgeProperties() {
        GraphTraversalSource g = prepareGraphForDirectCommitTests();

        g.addV("user").as("p1").addV("user").addE("knows").from("p1").property("id", 10).iterate();
    }

    private void createStrictSchemaForEdgeProperties() {
        clopen(option(AUTO_TYPE), "none", option(SCHEMA_CONSTRAINTS), true);
        VertexLabel user = mgmt.makeVertexLabel("user").make();
        EdgeLabel edge = mgmt.makeEdgeLabel("knows").make();
        PropertyKey id = mgmt.makePropertyKey("id").cardinality(Cardinality.SINGLE).dataType(Integer.class).make();
        mgmt.makePropertyKey("test").cardinality(Cardinality.SINGLE).dataType(Integer.class).make();
        mgmt.addProperties(edge, id);
        mgmt.addConnection(edge, user, user);
        finishSchema();
    }

    @Test
    public void testEnforcedSchemaAllowsDefinedEdgeProperties() {
        createStrictSchemaForEdgeProperties();

        JanusGraphVertex v1 = tx.addVertex("user");
        JanusGraphVertex v2 = tx.addVertex("user");
        v1.addEdge("knows", v2, "id", 10);
    }

    @Test
    public void testSchemaIsEnforcedForEdgeProperties() {
        createStrictSchemaForEdgeProperties();

        JanusGraphVertex v1 = tx.addVertex("user");
        JanusGraphVertex v2 = tx.addVertex("user");
        try {
            v1.addEdge("knows", v2, "test", 10);
            fail("This should never reached!");
        } catch (IllegalArgumentException ignored) {
        }
    }

    @Test
    public void testAllowSingleCardinalityForEdgeProperties() {
        clopen(option(AUTO_TYPE), "none", option(SCHEMA_CONSTRAINTS), true);
        EdgeLabel edge = mgmt.makeEdgeLabel("knows").make();

        PropertyKey propertyKey1 = mgmt.makePropertyKey("propertyKey1").cardinality(Cardinality.SINGLE).dataType(Integer.class).make();
        mgmt.addProperties(edge, propertyKey1);

        PropertyKey propertyKey2 = mgmt.makePropertyKey("propertyKey2").dataType(Integer.class).make();
        mgmt.addProperties(edge, propertyKey2);

        finishSchema();
    }

    @Test
    public void testBanListCardinalityForEdgeProperties() {
        clopen(option(AUTO_TYPE), "none", option(SCHEMA_CONSTRAINTS), true);
        EdgeLabel edge = mgmt.makeEdgeLabel("knows").make();

        try {
            PropertyKey id = mgmt.makePropertyKey("id").cardinality(Cardinality.LIST).dataType(Integer.class).make();
            mgmt.addProperties(edge, id);
            fail("This should never reached!");
        } catch (IllegalArgumentException ignored) {
        }
        finishSchema();
    }

    @Test
    public void testBanSetCardinalityForEdgeProperties() {
        clopen(option(AUTO_TYPE), "none", option(SCHEMA_CONSTRAINTS), true);
        EdgeLabel edge = mgmt.makeEdgeLabel("knows").make();

        try {
            PropertyKey id = mgmt.makePropertyKey("id").cardinality(Cardinality.SET).dataType(Integer.class).make();
            mgmt.addProperties(edge, id);
            fail("This should never reached!");
        } catch (IllegalArgumentException ignored) {
        }
        finishSchema();
    }

    @Test
    public void testAutoSchemaMakerForEdgePropertyConstraints() {
        clopen(option(SCHEMA_CONSTRAINTS), true);
        JanusGraphVertex v1 = tx.addVertex("user");
        JanusGraphVertex v2 = tx.addVertex("user");
        v1.addEdge("knows", v2, "id", 10);
        clopen(option(AUTO_TYPE), "none", option(SCHEMA_CONSTRAINTS), true);

        v1 = tx.addVertex("user");
        v2 = tx.addVertex("user");
        v1.addEdge("knows", v2, "id", 10);

        try {
            v1.addEdge("knows", v2, "test", 10);
            fail("This should never reached!");
        } catch (IllegalArgumentException ignored) {
        }
    }

    private void createStrictSchemaForConnections() {
        clopen(option(AUTO_TYPE), "none", option(SCHEMA_CONSTRAINTS), true);
        VertexLabel user = mgmt.makeVertexLabel("user").make();
        VertexLabel company = mgmt.makeVertexLabel("company").make();
        EdgeLabel edge = mgmt.makeEdgeLabel("knows").make();
        mgmt.makeEdgeLabel("buys").make();
        mgmt.addConnection(edge, user, company);
        finishSchema();
    }

    @Test
    public void testEnforcedSchemaAllowsDefinedConnections() {
        createStrictSchemaForConnections();

        JanusGraphVertex v1 = tx.addVertex("user");
        JanusGraphVertex v2 = tx.addVertex("company");
        v1.addEdge("knows", v2);
    }

    @Test
    public void testSchemaIsEnforcedForConnections() {
        createStrictSchemaForConnections();

        JanusGraphVertex v1 = tx.addVertex("user");
        try {
            v1.addEdge("buys", v1);
            fail("This should never reached!");
        } catch (IllegalArgumentException ignored) {
        }

        JanusGraphVertex v2 = tx.addVertex("company");
        try {
            v2.addEdge("knows", v1);
            fail("This should never reached!");
        } catch (IllegalArgumentException ignored) {
        }
    }

    @Test
    public void testAutoSchemaMakerForConnectionConstraints() {
        clopen(option(SCHEMA_CONSTRAINTS), true);
        JanusGraphVertex v1 = tx.addVertex("user");
        JanusGraphVertex v2 = tx.addVertex("user");
        v1.addEdge("knows", v2);
        clopen(option(AUTO_TYPE), "none", option(SCHEMA_CONSTRAINTS), true);

        v1 = tx.addVertex("user");
        v2 = tx.addVertex("user");
        v1.addEdge("knows", v2);

        try {
            v1.addEdge("has", v2);
            fail("This should never reached!");
        } catch (IllegalArgumentException ignored) {
        }
    }

    @Test
    public void testSupportChangeNameOfEdgeAndUpdateConnections() {
        clopen(option(AUTO_TYPE), "none", option(SCHEMA_CONSTRAINTS), true);
        VertexLabel user = mgmt.makeVertexLabel("V1").make();
        VertexLabel company = mgmt.makeVertexLabel("V2").make();
        EdgeLabel edge = mgmt.makeEdgeLabel("E1").make();
        mgmt.addConnection(edge, user, company);
        finishSchema();

        JanusGraphVertex v1 = tx.addVertex("V1");
        JanusGraphVertex v2 = tx.addVertex("V2");
        v1.addEdge("E1", v2);
        newTx();

        edge = mgmt.getEdgeLabel("E1");
        mgmt.changeName(edge, "E2");
        mgmt.commit();

        JanusGraphVertex v3 = tx.addVertex("V1");
        JanusGraphVertex v4 = tx.addVertex("V2");
        v3.addEdge("E2", v4);
    }

    private void createStrictSchemaForComplexConnections() {
        clopen(option(AUTO_TYPE), "none", option(SCHEMA_CONSTRAINTS), true);
        VertexLabel v1 = mgmt.makeVertexLabel("V1").make();
        VertexLabel v2 = mgmt.makeVertexLabel("V2").make();
        VertexLabel v3 = mgmt.makeVertexLabel("V3").make();
        VertexLabel v4 = mgmt.makeVertexLabel("V4").make();
        EdgeLabel e1 = mgmt.makeEdgeLabel("E1").make();
        EdgeLabel e2 = mgmt.makeEdgeLabel("E2").make();
        mgmt.addConnection(e1, v1, v2);
        mgmt.addConnection(e1, v3, v4);
        mgmt.addConnection(e2, v1, v4);
        mgmt.addConnection(e2, v3, v2);
        finishSchema();
    }

    @Test
    public void testAllowEnforcedComplexConnections() {
        createStrictSchemaForComplexConnections();

        JanusGraphVertex v1 = tx.addVertex("V1");
        JanusGraphVertex v2 = tx.addVertex("V2");
        JanusGraphVertex v3 = tx.addVertex("V3");
        JanusGraphVertex v4 = tx.addVertex("V4");
        v1.addEdge("E1", v2);
        v3.addEdge("E1", v4);
        v3.addEdge("E2", v2);
        v1.addEdge("E2", v4);
    }

    @Test
    public void testEnforceComplexConnections() {
        createStrictSchemaForComplexConnections();

        JanusGraphVertex v1 = tx.addVertex("V1");
        JanusGraphVertex v2 = tx.addVertex("V2");
        JanusGraphVertex v3 = tx.addVertex("V3");
        JanusGraphVertex v4 = tx.addVertex("V4");

        assertThrows(IllegalArgumentException.class, () -> v1.addEdge("E2", v2));
        assertThrows(IllegalArgumentException.class, () -> v3.addEdge("E2", v4));
        assertThrows(IllegalArgumentException.class, () -> v3.addEdge("E1", v2));
        assertThrows(IllegalArgumentException.class, () -> v1.addEdge("E1", v4));
    }


    private boolean isSortedByID(VertexList vl) {
        for (int i = 1; i < vl.size(); i++) {
            if (vl.getID(i - 1) > vl.getID(i)) return false;
        }
        return true;
    }

    public static void evaluateQuery(JanusGraphVertexQuery query, RelationCategory resultType,
                                     int expectedResults, int numSubQueries, boolean[] subQuerySpecs) {
        evaluateQuery(query, resultType, expectedResults, numSubQueries, subQuerySpecs, ImmutableMap.of());
    }

    public static void evaluateQuery(JanusGraphVertexQuery query, RelationCategory resultType,
                                     int expectedResults, int numSubQueries, boolean[] subQuerySpecs,
                                     PropertyKey orderKey, Order order) {
        evaluateQuery(query, resultType, expectedResults, numSubQueries, subQuerySpecs, ImmutableMap.of(orderKey, order));
    }


    public static void evaluateQuery(JanusGraphVertexQuery query, RelationCategory resultType,
                                     int expectedResults, int numSubQueries, boolean[] subQuerySpecs,
                                     Map<PropertyKey, Order> orderMap) {
        SimpleQueryProfiler profiler = new SimpleQueryProfiler();
        ((BasicVertexCentricQueryBuilder) query).profiler(profiler);

        Iterable<? extends JanusGraphElement> result;
        switch (resultType) {
            case PROPERTY:
                result = query.properties();
                break;
            case EDGE:
                result = query.edges();
                break;
            case RELATION:
                result = query.relations();
                break;
            default:
                throw new AssertionError();
        }
        OrderList orders = profiler.getAnnotation(QueryProfiler.ORDERS_ANNOTATION);

        //Check elements and that they are returned in the correct order
        int no = 0;
        JanusGraphElement previous = null;
        for (JanusGraphElement e : result) {
            assertNotNull(e);
            no++;
            if (previous != null && !orders.isEmpty()) {
                assertTrue(orders.compare(previous, e) <= 0);
            }
            previous = e;
        }
        assertEquals(expectedResults, no);

        //Check OrderList of query
        assertNotNull(orders);
        assertEquals(orderMap.size(), orders.size());
        for (int i = 0; i < orders.size(); i++) {
            assertEquals(orderMap.get(orders.getKey(i)), orders.getOrder(i));
        }
        for (PropertyKey key : orderMap.keySet()) assertTrue(orders.containsKey(key));

        //Check subqueries
        assertEquals(Integer.valueOf(1), profiler.getAnnotation(QueryProfiler.NUMVERTICES_ANNOTATION));
        int subQueryCounter = 0;
        for (SimpleQueryProfiler subProfiler : profiler) {
            assertNotNull(subProfiler);
            if (subProfiler.getGroupName().equals(QueryProfiler.OPTIMIZATION)) continue;
            if (subQuerySpecs.length == 2) { //0=>fitted, 1=>ordered
                assertEquals(subQuerySpecs[0], subProfiler.getAnnotation(QueryProfiler.FITTED_ANNOTATION));
                assertEquals(subQuerySpecs[1], subProfiler.getAnnotation(QueryProfiler.ORDERED_ANNOTATION));
            }
            //assertEquals(1,Iterables.size(subProfiler)); This only applies if a disk call is necessary
            subQueryCounter++;
        }
        assertEquals(numSubQueries, subQueryCounter);
    }

    @Test
    public void testEdgesExceedCacheSize() {
        // Add a vertex with as many edges as the tx-cache-size. (20000 by default)
        int numEdges = graph.getConfiguration().getTxVertexCacheSize();
        JanusGraphVertex parentVertex = graph.addVertex();
        for (int i = 0; i < numEdges; i++) {
            JanusGraphVertex childVertex = graph.addVertex();
            parentVertex.addEdge("friend", childVertex);
        }
        graph.tx().commit();
        assertCount(numEdges, parentVertex.query().direction(Direction.OUT).edges());

        // Remove an edge.
        parentVertex.query().direction(OUT).edges().iterator().next().remove();

        // Check that getEdges returns one fewer.
        assertCount(numEdges - 1, parentVertex.query().direction(Direction.OUT).edges());

        // Run the same check one more time.
        // This fails! (Expected: 19999. Actual: 20000.)
        assertCount(numEdges - 1, parentVertex.query().direction(Direction.OUT).edges());
    }

    @Test
    public void testRemoveCachedVertexVisibility() {
        // add vertices to hit limit of tx-cache-size
        int cacheSize = graph.getConfiguration().getTxVertexCacheSize();
        List<Long> vertexIds = new ArrayList<>();
        for (int i = 0 ; i < cacheSize; i++) {
            JanusGraphVertex vertex = graph.addVertex();
            vertexIds.add(vertex.longId());
        }

        // add one more vertex that will be evicted from tx cache on read
        long vertexIdToBeDeleted = graph.addVertex().longId();
        graph.tx().commit();

        // retrieve the vertex and delete it
        Vertex retrievedVertex = graph.traversal().V(vertexIdToBeDeleted).next();
        retrievedVertex.remove();

        // force evict from tx cache by reading all the other vertices
        graph.traversal().V(vertexIds).toStream().collect(Collectors.toList());

        // re-read the deleted vertex and check it no longer exists
        assertFalse(graph.traversal().V(vertexIdToBeDeleted).hasNext());
    }

    @Test
    public void testNestedContainPredicates() {
        int graphSize = 10;
        for (int i = 0; i < graphSize; ++i) {
            graph.addVertex("id", i);
        }
        GraphTraversalSource g = graph.traversal();

        /*
         P.within
         */

        // unnested
        assertEquals(3, g.V().has("id", P.within(4, 5, 6)).count().next());
        assertEquals(0, g.V().has("id", P.within()).count().next());

        // or
        assertEquals(3, g.V().or(__.has("id", P.within(2, 3, 4))).count().next());
        assertEquals(6, g.V().or(__.has("id", P.within(2, 3, 4)), __.has("id", P.within(6, 7, 8))).count().next());
        assertEquals(5, g.V().or(__.has("id", P.within(2, 3, 4)), __.has("id", P.within(4, 5, 6))).count().next());
        assertEquals(3, g.V().or(__.has("id", P.within(2, 3, 4)), __.has("id", P.within())).count().next());

        // and
        assertEquals(3, g.V().and(__.has("id", P.within(2, 3, 4))).count().next());
        assertEquals(0, g.V().and(__.has("id", P.within(2, 3, 4)), __.has("id", P.within(6, 7, 8))).count().next());
        assertEquals(1, g.V().and(__.has("id", P.within(2, 3, 4)), __.has("id", P.within(4, 5, 6))).count().next());
        assertEquals(0, g.V().and(__.has("id", P.within(2, 3, 4)), __.has("id", P.within())).count().next());

        /*
         P.without
         */

        // unnested
        assertEquals(graphSize - 3, g.V().has("id", P.without(4, 5, 6)).count().next());
        assertEquals(graphSize, g.V().has("id", P.without()).count().next());

        // or
        assertEquals(graphSize - 3, g.V().or(__.has("id", P.without(2, 3, 4))).count().next());
        assertEquals(graphSize, g.V().or(__.has("id", P.without(2, 3, 4)), __.has("id", P.without(6, 7, 8))).count().next());
        assertEquals(graphSize - 1, g.V().or(__.has("id", P.without(2, 3, 4)), __.has("id", P.without(4, 5, 6))).count().next());
        assertEquals(graphSize, g.V().or(__.has("id", P.without(2, 3, 4)), __.has("id", P.without())).count().next());

        // and
        assertEquals(graphSize - 3, g.V().and(__.has("id", P.without(2, 3, 4))).count().next());
        assertEquals(graphSize - 6, g.V().and(__.has("id", P.without(2, 3, 4)), __.has("id", P.without(6, 7, 8))).count().next());
        assertEquals(graphSize - 5, g.V().and(__.has("id", P.without(2, 3, 4)), __.has("id", P.without(4, 5, 6))).count().next());
        assertEquals(graphSize - 3, g.V().and(__.has("id", P.without(2, 3, 4)), __.has("id", P.without())).count().next());

        /*
         both P.within and P.without
         */

        // or
        assertEquals(graphSize - 3, g.V().or(__.has("id", P.within(2, 3, 4)), __.has("id", P.without(6, 7, 8))).count().next());
        assertEquals(graphSize - 2, g.V().or(__.has("id", P.within(2, 3, 4)), __.has("id", P.without(4, 5, 6))).count().next());
        assertEquals(graphSize, g.V().or(__.has("id", P.within(2, 3, 4)), __.has("id", P.without(2, 3, 4))).count().next());
        assertEquals(graphSize, g.V().or(__.has("id", P.within(2, 3, 4)), __.has("id", P.without())).count().next());
        assertEquals(graphSize - 3, g.V().or(__.has("id", P.within()), __.has("id", P.without(2, 3, 4))).count().next());

        // and
        assertEquals(3, g.V().and(__.has("id", P.within(2, 3, 4)), __.has("id", P.without(6, 7, 8))).count().next());
        assertEquals(2, g.V().and(__.has("id", P.within(2, 3, 4)), __.has("id", P.without(4, 5, 6))).count().next());
        assertEquals(0, g.V().and(__.has("id", P.within(2, 3, 4)), __.has("id", P.without(2, 3, 4))).count().next());
        assertEquals(3, g.V().and(__.has("id", P.within(2, 3, 4)), __.has("id", P.without())).count().next());
        assertEquals(0, g.V().and(__.has("id", P.within()), __.has("id", P.without(2, 3, 4))).count().next());
    }

    @Test
    public void testTinkerPopCardinality() {
        PropertyKey id = mgmt.makePropertyKey("id").cardinality(Cardinality.SINGLE).dataType(Integer.class).make();
        PropertyKey name = mgmt.makePropertyKey("name").cardinality(Cardinality.SINGLE).dataType(String.class).make();
        PropertyKey names = mgmt.makePropertyKey("names").cardinality(Cardinality.LIST).dataType(String.class).make();

        mgmt.buildIndex("byId", Vertex.class).addKey(id).buildCompositeIndex();

        finishSchema();
        GraphTraversalSource gts;
        Vertex v;

        v = graph.addVertex("id", 1);
        v.property(VertexProperty.Cardinality.single, "name", "t1");
        graph.addVertex("id", 2, "names", "n1", "names", "n2");
        graph.tx().commit();

        gts = graph.traversal();
        v = gts.V().has("id", 1).next();
        v.property(VertexProperty.Cardinality.single, "name", "t2");
        v = gts.V().has("id", 1).next();
        v.property(VertexProperty.Cardinality.single, "name", "t3");
        assertCount(1, gts.V(v).properties("name"));
        assertCount(2, gts.V().has("id", 2).properties("names"));
        assertCount(2, gts.V().hasLabel("vertex"));
    }

    @Test
    public void testMultiQueryMetricsWhenReadingFromBackend() {
        int numV = 100;
        JanusGraphVertex[] vs = new JanusGraphVertex[numV];
        for (int i = 0; i < numV; i++) {
            vs[i] = graph.addVertex("id", i, "weight", i % 5);
        }
        int superV = 10;
        int sid = -1;
        JanusGraphVertex[] sv = new JanusGraphVertex[superV];
        for (int i = 0; i < superV; i++) {
            sv[i] = graph.addVertex("id", sid);
            for (int j = 0; j < numV; j++) {
                sv[i].addEdge("knows", vs[j], "weight", j % 5);
                sv[i].property(VertexProperty.Cardinality.list, "names", "n" + j, "weight", j % 5);
            }
        }

        clopen(option(USE_MULTIQUERY), true);
        GraphTraversalSource gts = graph.traversal();

        //Verify traversal metrics when having to read from backend [same query as above]
        Traversal t = gts.V().has("id", sid).local(__.outE("knows").has("weight", P.gte(1)).has("weight", P.lt(3)).order().by("weight", desc).limit(10)).profile("~metrics");
        assertCount(superV * 10, t);
        assertTrue(queryProfilerAnnotationIsPresent(t, QueryProfiler.MULTIQUERY_ANNOTATION));

        //Verify that properties also use multi query [same query as above]
        t = gts.V().has("id", sid).values("names").profile("~metrics");
        assertCount(superV * numV, t);
        assertTrue(queryProfilerAnnotationIsPresent(t, QueryProfiler.MULTIQUERY_ANNOTATION));
    }

    @Test
    public void testLimitBatchSizeForMultiQuery() {
        int numV = 100;
        JanusGraphVertex a = graph.addVertex();
        JanusGraphVertex[] bs = new JanusGraphVertex[numV];
        JanusGraphVertex[] cs = new JanusGraphVertex[numV];
        for (int i = 0; i < numV; ++i) {
            bs[i] = graph.addVertex();
            cs[i] = graph.addVertex();
            cs[i].property("foo", "bar");
            a.addEdge("knows", bs[i]);
            bs[i].addEdge("knows", cs[i]);
        }

        int barrierSize = 27;
        int limit = 40;

        // test batching for `out()`
        Supplier<GraphTraversal<?, ?>> traversal = () -> graph.traversal().V(bs).barrier(barrierSize).out();
        assertEqualResultWithAndWithoutLimitBatchSize(traversal);
        clopen(option(USE_MULTIQUERY), true, option(LIMIT_BATCH_SIZE), true);
        TraversalMetrics profile = traversal.get().profile().next();
        assertEquals(3, countBackendQueriesOfSize(barrierSize * 2, profile.getMetrics()));
        assertEquals(1, countBackendQueriesOfSize((numV - 3 * barrierSize) * 2, profile.getMetrics()));

        // test early abort with limit for `out()`
        traversal = () -> graph.traversal().V(bs).barrier(barrierSize).out().limit(limit);
        assertEqualResultWithAndWithoutLimitBatchSize(traversal);
        clopen(option(USE_MULTIQUERY), true, option(LIMIT_BATCH_SIZE), true);
        profile = traversal.get().profile().next();
        assertEquals((int) Math.ceil((double) limit / barrierSize), countBackendQueriesOfSize(barrierSize * 2, profile.getMetrics()));

        // test batching for `values()`
        traversal = () -> graph.traversal().V(cs).barrier(barrierSize).values("foo");
        assertEqualResultWithAndWithoutLimitBatchSize(traversal);
        clopen(option(USE_MULTIQUERY), true, option(LIMIT_BATCH_SIZE), true);
        profile = traversal.get().profile().next();
        assertEquals(3, countBackendQueriesOfSize(barrierSize, profile.getMetrics()));
        assertEquals(1, countBackendQueriesOfSize(numV - 3 * barrierSize, profile.getMetrics()));

        // test early abort with limit for `values()`
        traversal = () -> graph.traversal().V(cs).barrier(barrierSize).values("foo").limit(limit);
        assertEqualResultWithAndWithoutLimitBatchSize(traversal);
        clopen(option(USE_MULTIQUERY), true, option(LIMIT_BATCH_SIZE), true);
        profile = traversal.get().profile().next();
        assertEquals((int) Math.ceil((double) limit / barrierSize), countBackendQueriesOfSize(barrierSize, profile.getMetrics()));

        // test batching with unlimited batch size
        traversal = () -> graph.traversal().V(bs).barrier(barrierSize).out();
        assertEqualResultWithAndWithoutLimitBatchSize(traversal);
        clopen(option(USE_MULTIQUERY), true, option(LIMIT_BATCH_SIZE), false);
        profile = traversal.get().profile().next();
        assertEquals(0, countBackendQueriesOfSize(barrierSize, profile.getMetrics()));
        assertEquals(0, countBackendQueriesOfSize(barrierSize * 2, profile.getMetrics()));
        assertEquals(1, countBackendQueriesOfSize(bs.length * 2, profile.getMetrics()));

        // test nested VertexStep with unlimited batch size
        traversal = () -> graph.traversal().V(bs).barrier(barrierSize).where(__.out());
        assertEqualResultWithAndWithoutLimitBatchSize(traversal);
        clopen(option(USE_MULTIQUERY), true, option(LIMIT_BATCH_SIZE), false);
        profile = traversal.get().profile().next();
        assertEquals(0, countBackendQueriesOfSize(barrierSize, profile.getMetrics()));
        assertEquals(0, countBackendQueriesOfSize(barrierSize * 2, profile.getMetrics()));
        assertEquals(1, countBackendQueriesOfSize(bs.length * 2, profile.getMetrics()));

        // test nested VertexStep with non-nested barrier
        traversal = () -> graph.traversal().V(bs).barrier(barrierSize).where(__.out());
        assertEqualResultWithAndWithoutLimitBatchSize(traversal);
        clopen(option(USE_MULTIQUERY), true, option(LIMIT_BATCH_SIZE), true);
        profile = traversal.get().profile().next();
        assertEquals(3, countBackendQueriesOfSize(barrierSize * 2, profile.getMetrics()));
        assertEquals(1, countBackendQueriesOfSize((numV - 3 * barrierSize) * 2, profile.getMetrics()));

        // test batching with repeat step
        traversal = () -> graph.traversal().V(a).repeat(__.barrier(barrierSize).out()).times(2);
        assertEqualResultWithAndWithoutLimitBatchSize(traversal);
        clopen(option(USE_MULTIQUERY), true, option(LIMIT_BATCH_SIZE), true);
        profile = traversal.get().profile().next();
        assertEquals(3, countBackendQueriesOfSize(barrierSize * 2, profile.getMetrics()));
        assertEquals(1, countBackendQueriesOfSize((numV - 3 * barrierSize) * 2, profile.getMetrics()));
    }

    private void assertEqualResultWithAndWithoutLimitBatchSize(Supplier<GraphTraversal<?, ?>> traversal) {
        clopen(option(USE_MULTIQUERY), true, option(LIMIT_BATCH_SIZE), true);
        final List<?> resultLimitedBatch = traversal.get().toList();
        clopen(option(USE_MULTIQUERY), true, option(LIMIT_BATCH_SIZE), false);
        final List<?> resultUnimitedBatch = traversal.get().toList();
        clopen(option(USE_MULTIQUERY), false);
        final List<?> resultNoMultiQuery = traversal.get().toList();

        assertEquals(resultLimitedBatch, resultUnimitedBatch);
        assertEquals(resultLimitedBatch, resultNoMultiQuery);
    }

    private long countBackendQueriesOfSize(long size, Collection<? extends Metrics> metrics) {
        long count = metrics.stream()
            .filter(m -> m.getName().equals("backend-query"))
            .map(m -> m.getCounts())
            .flatMap(c -> c.values().stream())
            .filter(s -> s == size)
            .count();
        long nestedCount = metrics.stream()
            .mapToLong(m -> countBackendQueriesOfSize(size, m.getNested()))
            .sum();
        return count + nestedCount;
    }

    @Test
    public void testSimpleTinkerPopTraversal() {
        Vertex v1 = graph.addVertex("name", "josh");
        Vertex v2 = graph.addVertex("name", "lop");
        v1.addEdge("created", v2);
        //graph.tx().commit();

        Object id = graph.traversal().V().has("name", "josh").outE("created").as("e").inV().has("name", "lop").<Edge>select("e").next().id();
        assertNotNull(id);
    }

    @Test
    public void testHasKeyOnEdgePropertyTraversal() {

        Vertex vertex = prepareDataForEdgePropertyFilterTest();

        List<Object> result = graph.traversal().V(vertex).bothE().properties().hasKey("name").value().toList();
        assertEquals(1, result.size());
        assertEquals(result.get(0), "testValue");
    }

    @Test
    public void testHasValueOnEdgePropertyTraversal() {

        Vertex vertex = prepareDataForEdgePropertyFilterTest();

        List<Object> result = graph.traversal().V(vertex).bothE().properties().hasValue("testValue").value().toList();
        assertEquals(1, result.size());
        assertEquals(result.get(0), "testValue");
    }

    @Test
    public void testHasKeyAndHasValueOnEdgePropertyTraversal() {

        Vertex vertex = prepareDataForEdgePropertyFilterTest();

        List<Object> result = graph.traversal().V(vertex).bothE().properties().hasKey("weight").hasValue(P.lt(3)).value().toList();
        assertEquals(1, result.size());
        assertEquals(result.get(0), 2);
    }

    @ParameterizedTest
    @ValueSource(ints = {0, 1, 2, 3, 10, 15, Integer.MAX_VALUE})
    public void testBatchPropertiesPrefetching(int txCacheSize){
        boolean inmemoryBackend = getConfig().get(STORAGE_BACKEND).equals("inmemory");
        int numV = 10;
        int expectedVerticesPrefetch = Math.min(txCacheSize, numV);
        JanusGraphVertex mainVertex = graph.addVertex("id", 0);
        for (int i = 1; i <= numV; i++) {
            JanusGraphVertex adjacentVertex = graph.addVertex("id", i);
            mainVertex.addEdge("knows", adjacentVertex);
        }
        graph.tx().commit();

        if(!inmemoryBackend){
            clopen(option(BATCH_PROPERTY_PREFETCHING), true, option(TX_CACHE_SIZE), txCacheSize);
        }
        GraphTraversalSource gts = graph.traversal();

        TraversalMetrics traversalMetrics = gts.V().has("id", 0).out("knows").has("id", P.within(4,5,6,7)).values("id").profile().next();

        Metrics janusGraphVertexStepMetrics = getStepMetrics(traversalMetrics, JanusGraphVertexStep.class);
        assertNotNull(janusGraphVertexStepMetrics);
        if(expectedVerticesPrefetch>1 && !inmemoryBackend){
            assertContains(janusGraphVertexStepMetrics, "multiPreFetch", "true");
            assertContains(janusGraphVertexStepMetrics, "vertices", expectedVerticesPrefetch);
        } else {
            assertNotContains(janusGraphVertexStepMetrics, "multiPreFetch", "true");
        }
    }

    @ParameterizedTest
    @ValueSource(ints = {0, 1, 2, 3, 10, 15, Integer.MAX_VALUE})
    public void testBatchPropertiesPrefetchingFromEdges(int txCacheSize){
        boolean inmemoryBackend = getConfig().get(STORAGE_BACKEND).equals("inmemory");
        int numV = 10;
        int expectedVerticesPrefetch = Math.min(txCacheSize, 4);
        JanusGraphVertex mainVertex = graph.addVertex("id", 0);
        for (int i = 1; i <= numV; i++) {
            JanusGraphVertex adjacentVertex = graph.addVertex("id", i);
            mainVertex.addEdge("knows", adjacentVertex, "id", i);
        }
        graph.tx().commit();

        if(!inmemoryBackend){
            clopen(option(BATCH_PROPERTY_PREFETCHING), true, option(TX_CACHE_SIZE), txCacheSize);
        }
        GraphTraversalSource gts = graph.traversal();

        for(Direction direction : Direction.values()){
            GraphTraversal<Vertex, Edge> graphEdgeTraversal = gts.V().has("id", 0).outE("knows")
                .has("id", P.within(4,5,6,7));
            GraphTraversal<Vertex, Vertex> graphVertexTraversal;

            switch (direction){
                case IN: graphVertexTraversal = graphEdgeTraversal.inV(); break;
                case OUT: graphVertexTraversal = graphEdgeTraversal.outV(); break;
                case BOTH: graphVertexTraversal = graphEdgeTraversal.bothV(); break;
                default: throw new NotImplementedException("No implementation found for direction: "+direction.name());
            }

            TraversalMetrics traversalMetrics = graphVertexTraversal
                .has("id", P.within(4,5,6,7)).values("id").profile().next();

            Metrics janusGraphEdgeVertexStepMetrics = getStepMetrics(traversalMetrics, JanusGraphEdgeVertexStep.class);
            if(inmemoryBackend){
                assertNull(janusGraphEdgeVertexStepMetrics);
            } else {
                assertNotNull(janusGraphEdgeVertexStepMetrics);
                assertTrue(janusGraphEdgeVertexStepMetrics.getName().endsWith("("+direction.name()+")"));
                if(expectedVerticesPrefetch>1 && !OUT.equals(direction)){
                    assertContains(janusGraphEdgeVertexStepMetrics, "multiPreFetch", "true");
                    boolean withAdditionalOutVertex = BOTH.equals(direction) && txCacheSize > 4; // 4 is the number of retrieved IN vertices
                    assertContains(janusGraphEdgeVertexStepMetrics, "vertices", expectedVerticesPrefetch + (withAdditionalOutVertex?1:0));
                } else {
                    assertNotContains(janusGraphEdgeVertexStepMetrics, "multiPreFetch", "true");
                }
            }
        }
    }

    private Vertex prepareDataForEdgePropertyFilterTest(){

        Vertex v1 = graph.addVertex("name", "josh");
        Vertex v2 = graph.addVertex("name", "lop");
        Vertex v3 = graph.addVertex("name", "lop2");

        graph.traversal().V(v1).addE("created").to(v2).property("name", "testValue").next();
        graph.traversal().V(v1).addE("created").to(v3).property("weight", 2).next();

        return v1;
    }

   /* ==================================================================================
                            LOGGING
     ==================================================================================*/


    @Test
    public void simpleLogTest() throws InterruptedException {
        simpleLogTest(false);
    }

    @Test
    public void simpleLogTestWithFailure() throws InterruptedException {
        simpleLogTest(true);
    }

    public void simpleLogTest(final boolean withLogFailure) throws InterruptedException {
        final String userLogName = "test";
        final Serializer serializer = graph.getDataSerializer();
        final EdgeSerializer edgeSerializer = graph.getEdgeSerializer();
        final TimestampProvider times = graph.getConfiguration().getTimestampProvider();
        final Instant startTime = times.getTime();
        clopen(option(SYSTEM_LOG_TRANSACTIONS), true,
                option(LOG_BACKEND, USER_LOG), (withLogFailure ? TestMockLog.class.getName() : LOG_BACKEND.getDefaultValue()),
                option(TestMockLog.LOG_MOCK_FAILADD, USER_LOG), withLogFailure,
                option(KCVSLog.LOG_READ_LAG_TIME, USER_LOG), Duration.ofMillis(50),
                option(LOG_READ_INTERVAL, USER_LOG), Duration.ofMillis(250),
                option(LOG_SEND_DELAY, USER_LOG), Duration.ofMillis(100),
                option(KCVSLog.LOG_READ_LAG_TIME, TRANSACTION_LOG), Duration.ofMillis(50),
                option(LOG_READ_INTERVAL, TRANSACTION_LOG), Duration.ofMillis(250),
                option(MAX_COMMIT_TIME), Duration.ofSeconds(1)
        );
        final String instanceId = graph.getConfiguration().getUniqueGraphId();

        PropertyKey weight = tx.makePropertyKey("weight").dataType(Float.class).cardinality(Cardinality.SINGLE).make();
        EdgeLabel knows = tx.makeEdgeLabel("knows").make();
        JanusGraphVertex n1 = tx.addVertex("weight", 10.5);
        tx.addProperties(knows, weight);
        newTx();

        final Instant[] txTimes = new Instant[4];
        //Transaction with custom user log name
        txTimes[0] = times.getTime();
        JanusGraphTransaction tx2 = graph.buildTransaction().logIdentifier(userLogName).start();
        JanusGraphVertex v1 = tx2.addVertex("weight", 111.1);
        v1.addEdge("knows", v1);
        tx2.commit();
        final long v1id = getId(v1);
        txTimes[1] = times.getTime();
        tx2 = graph.buildTransaction().logIdentifier(userLogName).start();
        JanusGraphVertex v2 = tx2.addVertex("weight", 222.2);
        v2.addEdge("knows", getV(tx2, v1id));
        tx2.commit();
        final long v2id = getId(v2);
        //Only read tx
        tx2 = graph.buildTransaction().logIdentifier(userLogName).start();
        v1 = getV(tx2, v1id);
        assertEquals(111.1, v1.<Float>value("weight").doubleValue(), 0.01);
        assertEquals(222.2, getV(tx2, v2).<Float>value("weight").doubleValue(), 0.01);
        tx2.commit();
        //Deleting transaction
        txTimes[2] = times.getTime();
        tx2 = graph.buildTransaction().logIdentifier(userLogName).start();
        v2 = getV(tx2, v2id);
        assertEquals(222.2, v2.<Float>value("weight").doubleValue(), 0.01);
        v2.remove();
        tx2.commit();
        //Edge modifying transaction
        txTimes[3] = times.getTime();
        tx2 = graph.buildTransaction().logIdentifier(userLogName).start();
        v1 = getV(tx2, v1id);
        assertEquals(111.1, v1.<Float>value("weight").doubleValue(), 0.01);
        final Edge e = Iterables.getOnlyElement(v1.query().direction(Direction.OUT).labels("knows").edges());
        assertFalse(e.property("weight").isPresent());
        e.property("weight", 44.4);
        tx2.commit();
        close();
        final Instant endTime = times.getTime();

        final ReadMarker startMarker = ReadMarker.fromTime(startTime);

        final Log transactionLog = openTxLog();
        final Log userLog = openUserLog(userLogName);
        final EnumMap<LogTxStatus, AtomicInteger> txMsgCounter = new EnumMap<>(LogTxStatus.class);
        for (final LogTxStatus status : LogTxStatus.values()) txMsgCounter.put(status, new AtomicInteger(0));
        final AtomicInteger userLogMeta = new AtomicInteger(0);
        transactionLog.registerReader(startMarker, new MessageReader() {
            @Override
            public void read(Message message) {
                final Instant msgTime = message.getTimestamp();
                assertTrue(msgTime.isAfter(startTime) || msgTime.equals(startTime));
                assertNotNull(message.getSenderId());
                final TransactionLogHeader.Entry txEntry = TransactionLogHeader.parse(message.getContent(), serializer, times);
                final TransactionLogHeader header = txEntry.getHeader();
//                    System.out.println(header.getTimestamp(TimeUnit.MILLISECONDS));
                assertTrue(header.getTimestamp().isAfter(startTime) || header.getTimestamp().equals(startTime));
                assertTrue(header.getTimestamp().isBefore(msgTime) || header.getTimestamp().equals(msgTime));
                assertNotNull(txEntry.getMetadata());
                assertNull(txEntry.getMetadata().get(LogTxMeta.GROUPNAME));
                final LogTxStatus status = txEntry.getStatus();
                if (status == LogTxStatus.PRECOMMIT) {
                    assertTrue(txEntry.hasContent());
                    final Object logId = txEntry.getMetadata().get(LogTxMeta.LOG_ID);
                    if (logId != null) {
                        assertTrue(logId instanceof String);
                        assertEquals(userLogName, logId);
                        userLogMeta.incrementAndGet();
                    }
                } else if (withLogFailure) {
                    assertTrue(status.isPrimarySuccess() || status == LogTxStatus.SECONDARY_FAILURE);
                    if (status == LogTxStatus.SECONDARY_FAILURE) {
                        final TransactionLogHeader.SecondaryFailures secFail = txEntry.getContentAsSecondaryFailures(serializer);
                        assertTrue(secFail.failedIndexes.isEmpty());
                        assertTrue(secFail.userLogFailure);
                    }
                } else {
                    assertFalse(txEntry.hasContent());
                    assertTrue(status.isSuccess());
                }
                txMsgCounter.get(txEntry.getStatus()).incrementAndGet();
            }

            @Override public void updateState() {}
        });
        final EnumMap<Change, AtomicInteger> userChangeCounter = new EnumMap<>(Change.class);
        for (final Change change : Change.values()) userChangeCounter.put(change, new AtomicInteger(0));
        final AtomicInteger userLogMsgCounter = new AtomicInteger(0);
        userLog.registerReader(startMarker, new MessageReader() {
            @Override
            public void read(Message message) {
                final Instant msgTime = message.getTimestamp();
                assertTrue(msgTime.isAfter(startTime) || msgTime.equals(startTime));
                assertNotNull(message.getSenderId());
                final StaticBuffer content = message.getContent();
                assertTrue(content != null && content.length() > 0);
                final TransactionLogHeader.Entry transactionEntry = TransactionLogHeader.parse(content, serializer, times);

                final Instant txTime = transactionEntry.getHeader().getTimestamp();
                assertTrue(txTime.isBefore(msgTime) || txTime.equals(msgTime));
                assertTrue(txTime.isAfter(startTime) || txTime.equals(msgTime));
                final long transactionId = transactionEntry.getHeader().getId();
                assertTrue(transactionId > 0);
                transactionEntry.getContentAsModifications(serializer).forEach(modification -> {
                    assertTrue(modification.state == Change.ADDED || modification.state == Change.REMOVED);
                    userChangeCounter.get(modification.state).incrementAndGet();
                });
                userLogMsgCounter.incrementAndGet();
            }

            @Override public void updateState() {}
        });
        Thread.sleep(4000);
        assertEquals(5, txMsgCounter.get(LogTxStatus.PRECOMMIT).get());
        assertEquals(4, txMsgCounter.get(LogTxStatus.PRIMARY_SUCCESS).get());
        assertEquals(1, txMsgCounter.get(LogTxStatus.COMPLETE_SUCCESS).get());
        assertEquals(4, userLogMeta.get());
        if (withLogFailure) assertEquals(4, txMsgCounter.get(LogTxStatus.SECONDARY_FAILURE).get());
        else assertEquals(4, txMsgCounter.get(LogTxStatus.SECONDARY_SUCCESS).get());
        //User-Log
        if (withLogFailure) {
            assertEquals(0, userLogMsgCounter.get());
        } else {
            assertEquals(4, userLogMsgCounter.get());
            assertEquals(7, userChangeCounter.get(Change.ADDED).get());
            assertEquals(4, userChangeCounter.get(Change.REMOVED).get());
        }

        clopen(option(VERBOSE_TX_RECOVERY), true);
        /*
        Transaction Recovery
         */
        final TransactionRecovery recovery = JanusGraphFactory.startTransactionRecovery(graph, startTime);


        /*
        Use user log processing framework
         */
        final AtomicInteger userLogCount = new AtomicInteger(0);
        final LogProcessorFramework userLogs = JanusGraphFactory.openTransactionLog(graph);
        userLogs.addLogProcessor(userLogName).setStartTime(startTime).setRetryAttempts(1)
                .addProcessor((tx, txId, changes) -> {
                    assertEquals(instanceId, txId.getInstanceId());
                    // Just some reasonable upper bound
                    assertTrue(txId.getTransactionId() > 0 && txId.getTransactionId() < 100);
                    final Instant txTime = txId.getTransactionTime();
                    // Times should be within a second
                    assertTrue((txTime.isAfter(startTime) || txTime.equals(startTime))
                                                        && (txTime.isBefore(endTime) || txTime.equals(endTime)),
                        String.format("tx timestamp %s not between start %s and end time %s",
                                                        txTime, startTime, endTime));

                    assertTrue(tx.containsRelationType("knows"));
                    assertTrue(tx.containsRelationType("weight"));
                    final EdgeLabel knows1 = tx.getEdgeLabel("knows");
                    final PropertyKey weight1 = tx.getPropertyKey("weight");

                    Instant txTimeMicro = txId.getTransactionTime();

                    int txNo;
                    if (txTimeMicro.isBefore(txTimes[1])) {
                        txNo = 1;
                        //v1 addition transaction
                        assertEquals(1, Iterables.size(changes.getVertices(Change.ADDED)));
                        assertEquals(0, Iterables.size(changes.getVertices(Change.REMOVED)));
                        assertEquals(1, Iterables.size(changes.getVertices(Change.ANY)));
                        assertEquals(2, Iterables.size(changes.getRelations(Change.ADDED)));
                        assertEquals(1, Iterables.size(changes.getRelations(Change.ADDED, knows1)));
                        assertEquals(1, Iterables.size(changes.getRelations(Change.ADDED, weight1)));
                        assertEquals(2, Iterables.size(changes.getRelations(Change.ANY)));
                        assertEquals(0, Iterables.size(changes.getRelations(Change.REMOVED)));

                        final JanusGraphVertex v = Iterables.getOnlyElement(changes.getVertices(Change.ADDED));
                        assertEquals(v1id, getId(v));
                        final VertexProperty<Float> p
                                = Iterables.getOnlyElement(changes.getProperties(v, Change.ADDED, "weight"));
                        assertEquals(111.1, p.value().doubleValue(), 0.01);
                        assertEquals(1, Iterables.size(changes.getEdges(v, Change.ADDED, OUT)));
                        assertEquals(1, Iterables.size(changes.getEdges(v, Change.ADDED, BOTH)));
                    } else if (txTimeMicro.isBefore(txTimes[2])) {
                        txNo = 2;
                        //v2 addition transaction
                        assertEquals(1, Iterables.size(changes.getVertices(Change.ADDED)));
                        assertEquals(0, Iterables.size(changes.getVertices(Change.REMOVED)));
                        assertEquals(2, Iterables.size(changes.getVertices(Change.ANY)));
                        assertEquals(2, Iterables.size(changes.getRelations(Change.ADDED)));
                        assertEquals(1, Iterables.size(changes.getRelations(Change.ADDED, knows1)));
                        assertEquals(1, Iterables.size(changes.getRelations(Change.ADDED, weight1)));
                        assertEquals(2, Iterables.size(changes.getRelations(Change.ANY)));
                        assertEquals(0, Iterables.size(changes.getRelations(Change.REMOVED)));

                        final JanusGraphVertex v = Iterables.getOnlyElement(changes.getVertices(Change.ADDED));
                        assertEquals(v2id, getId(v));
                        final VertexProperty<Float> p
                                = Iterables.getOnlyElement(changes.getProperties(v, Change.ADDED, "weight"));
                        assertEquals(222.2, p.value().doubleValue(), 0.01);
                        assertEquals(1, Iterables.size(changes.getEdges(v, Change.ADDED, OUT)));
                        assertEquals(1, Iterables.size(changes.getEdges(v, Change.ADDED, BOTH)));
                    } else if (txTimeMicro.isBefore(txTimes[3])) {
                        txNo = 3;
                        //v2 deletion transaction
                        assertEquals(0, Iterables.size(changes.getVertices(Change.ADDED)));
                        assertEquals(1, Iterables.size(changes.getVertices(Change.REMOVED)));
                        assertEquals(2, Iterables.size(changes.getVertices(Change.ANY)));
                        assertEquals(0, Iterables.size(changes.getRelations(Change.ADDED)));
                        assertEquals(2, Iterables.size(changes.getRelations(Change.REMOVED)));
                        assertEquals(1, Iterables.size(changes.getRelations(Change.REMOVED, knows1)));
                        assertEquals(1, Iterables.size(changes.getRelations(Change.REMOVED, weight1)));
                        assertEquals(2, Iterables.size(changes.getRelations(Change.ANY)));

                        final JanusGraphVertex v = Iterables.getOnlyElement(changes.getVertices(Change.REMOVED));
                        assertEquals(v2id, getId(v));
                        final VertexProperty<Float> p
                                = Iterables.getOnlyElement(changes.getProperties(v, Change.REMOVED, "weight"));
                        assertEquals(222.2, p.value().doubleValue(), 0.01);
                        assertEquals(1, Iterables.size(changes.getEdges(v, Change.REMOVED, OUT)));
                        assertEquals(0, Iterables.size(changes.getEdges(v, Change.ADDED, BOTH)));
                    } else {
                        txNo = 4;
                        //v1 edge modification
                        assertEquals(0, Iterables.size(changes.getVertices(Change.ADDED)));
                        assertEquals(0, Iterables.size(changes.getVertices(Change.REMOVED)));
                        assertEquals(1, Iterables.size(changes.getVertices(Change.ANY)));
                        assertEquals(1, Iterables.size(changes.getRelations(Change.ADDED)));
                        assertEquals(1, Iterables.size(changes.getRelations(Change.REMOVED)));
                        assertEquals(1, Iterables.size(changes.getRelations(Change.REMOVED, knows1)));
                        assertEquals(2, Iterables.size(changes.getRelations(Change.ANY)));

                        final JanusGraphVertex v = Iterables.getOnlyElement(changes.getVertices(Change.ANY));
                        assertEquals(v1id, getId(v));
                        JanusGraphEdge e1
                                = Iterables.getOnlyElement(changes.getEdges(v, Change.REMOVED, Direction.OUT, "knows"));
                        assertFalse(e1.property("weight").isPresent());
                        assertEquals(v, e1.vertex(Direction.IN));
                        e1 = Iterables.getOnlyElement(changes.getEdges(v, Change.ADDED, Direction.OUT, "knows"));
                        assertEquals(44.4, e1.<Float>value("weight").doubleValue(), 0.01);
                        assertEquals(v, e1.vertex(Direction.IN));
                    }

                    //See only current state of graph in transaction
                    final JanusGraphVertex v11 = getV(tx, v1id);
                    assertNotNull(v11);
                    assertTrue(v11.isLoaded());
                    if (txNo != 2) {
                        //In the transaction that adds v2, v2 will be considered "loaded"
                        assertMissing(tx, v2id);
//                    assertTrue(txNo + " - " + v2, v2 == null || v2.isRemoved());
                    }
                    assertEquals(111.1, v11.<Float>value("weight").doubleValue(), 0.01);
                    assertCount(1, v11.query().direction(Direction.OUT).edges());

                    userLogCount.incrementAndGet();
                }).build();

        //wait
        Thread.sleep(22000L);

        recovery.shutdown();
        long[] recoveryStats = ((StandardTransactionLogProcessor) recovery).getStatistics();
        if (withLogFailure) {
            assertEquals(1, recoveryStats[0]);
            assertEquals(4, recoveryStats[1]);
        } else {
            assertEquals(5, recoveryStats[0]);
            assertEquals(0, recoveryStats[1]);

        }

        userLogs.removeLogProcessor(userLogName);
        userLogs.shutdown();
        assertEquals(4, userLogCount.get());
    }


   /* ==================================================================================
                            GLOBAL GRAPH QUERIES
     ==================================================================================*/


    /**
     * Tests index definitions and their correct application for internal indexes only
     */
    @Test
    public void testGlobalGraphIndexingAndQueriesForInternalIndexes() {
        PropertyKey weight = makeKey("weight", Float.class);
        PropertyKey time = makeKey("time", Long.class);
        PropertyKey text = makeKey("text", String.class);

        PropertyKey name = mgmt.makePropertyKey("name").dataType(String.class).cardinality(Cardinality.LIST).make();
        EdgeLabel connect = mgmt.makeEdgeLabel("connect").signature(weight).make();
        EdgeLabel related = mgmt.makeEdgeLabel("related").signature(time).make();

        VertexLabel person = mgmt.makeVertexLabel("person").make();
        VertexLabel organization = mgmt.makeVertexLabel("organization").make();

        JanusGraphIndex edge1 = mgmt.buildIndex("edge1", Edge.class).addKey(time).addKey(weight).buildCompositeIndex();
        JanusGraphIndex edge2 = mgmt.buildIndex("edge2", Edge.class)
                .indexOnly(connect).addKey(text).buildCompositeIndex();

        JanusGraphIndex prop1 = mgmt.buildIndex("prop1", JanusGraphVertexProperty.class)
                .addKey(time).buildCompositeIndex();
        JanusGraphIndex prop2 = mgmt.buildIndex("prop2", JanusGraphVertexProperty.class)
                .addKey(weight).addKey(text).buildCompositeIndex();

        JanusGraphIndex vertex1 = mgmt.buildIndex("vertex1", Vertex.class).addKey(time)
                .indexOnly(person).unique().buildCompositeIndex();
        JanusGraphIndex vertex12 = mgmt.buildIndex("vertex12", Vertex.class).addKey(text)
                .indexOnly(person).buildCompositeIndex();
        JanusGraphIndex vertex2 = mgmt.buildIndex("vertex2", Vertex.class).addKey(time).addKey(name)
                .indexOnly(organization).buildCompositeIndex();
        JanusGraphIndex vertex3 = mgmt.buildIndex("vertex3", Vertex.class).addKey(name).buildCompositeIndex();


        // ########### INSPECTION & FAILURE ##############
        assertTrue(mgmt.containsRelationType("name"));
        assertTrue(mgmt.containsGraphIndex("prop1"));
        assertFalse(mgmt.containsGraphIndex("prop3"));
        assertEquals(2, Iterables.size(mgmt.getGraphIndexes(Edge.class)));
        assertEquals(2, Iterables.size(mgmt.getGraphIndexes(JanusGraphVertexProperty.class)));
        assertEquals(4, Iterables.size(mgmt.getGraphIndexes(Vertex.class)));
        assertNull(mgmt.getGraphIndex("balblub"));

        edge1 = mgmt.getGraphIndex("edge1");
        edge2 = mgmt.getGraphIndex("edge2");
        prop1 = mgmt.getGraphIndex("prop1");
        prop2 = mgmt.getGraphIndex("prop2");
        vertex1 = mgmt.getGraphIndex("vertex1");
        vertex12 = mgmt.getGraphIndex("vertex12");
        vertex2 = mgmt.getGraphIndex("vertex2");
        vertex3 = mgmt.getGraphIndex("vertex3");

        assertTrue(vertex1.isUnique());
        assertFalse(edge2.isUnique());
        assertEquals("prop1", prop1.name());
        assertTrue(Vertex.class.isAssignableFrom(vertex3.getIndexedElement()));
        assertTrue(JanusGraphVertexProperty.class.isAssignableFrom(prop1.getIndexedElement()));
        assertTrue(Edge.class.isAssignableFrom(edge2.getIndexedElement()));
        assertEquals(2, vertex2.getFieldKeys().length);
        assertEquals(1, vertex1.getFieldKeys().length);

        try {
            //Parameters not supported
            mgmt.buildIndex("blablub", Vertex.class).addKey(text, Mapping.TEXT.asParameter()).buildCompositeIndex();
            fail();
        } catch (IllegalArgumentException ignored) {
        }
        try {
            //Name already in use
            mgmt.buildIndex("edge1", Vertex.class).addKey(weight).buildCompositeIndex();
            fail();
        } catch (IllegalArgumentException ignored) {
        }
        try {
            //ImplicitKeys not allowed
            mgmt.buildIndex("jupdup", Vertex.class).addKey(ImplicitKey.ID).buildCompositeIndex();
            fail();
        } catch (IllegalArgumentException ignored) {
        }
        try {
            //Unique is only allowed for vertex
            mgmt.buildIndex("edgexyz", Edge.class).addKey(time).unique().buildCompositeIndex();
            fail();
        } catch (IllegalArgumentException ignored) {
        }

        // ########### END INSPECTION & FAILURE ##############
        finishSchema();
        clopen();

        text = mgmt.getPropertyKey("text");
        time = mgmt.getPropertyKey("time");
        weight = mgmt.getPropertyKey("weight");

        // ########### INSPECTION & FAILURE (copied from above) ##############
        assertTrue(mgmt.containsRelationType("name"));
        assertTrue(mgmt.containsGraphIndex("prop1"));
        assertFalse(mgmt.containsGraphIndex("prop3"));
        assertEquals(2, Iterables.size(mgmt.getGraphIndexes(Edge.class)));
        assertEquals(2, Iterables.size(mgmt.getGraphIndexes(JanusGraphVertexProperty.class)));
        assertEquals(4, Iterables.size(mgmt.getGraphIndexes(Vertex.class)));
        assertNull(mgmt.getGraphIndex("balblub"));

        edge1 = mgmt.getGraphIndex("edge1");
        edge2 = mgmt.getGraphIndex("edge2");
        prop1 = mgmt.getGraphIndex("prop1");
        prop2 = mgmt.getGraphIndex("prop2");
        vertex1 = mgmt.getGraphIndex("vertex1");
        vertex12 = mgmt.getGraphIndex("vertex12");
        vertex2 = mgmt.getGraphIndex("vertex2");
        vertex3 = mgmt.getGraphIndex("vertex3");

        assertTrue(vertex1.isUnique());
        assertFalse(edge2.isUnique());
        assertEquals("prop1", prop1.name());
        assertTrue(Vertex.class.isAssignableFrom(vertex3.getIndexedElement()));
        assertTrue(JanusGraphVertexProperty.class.isAssignableFrom(prop1.getIndexedElement()));
        assertTrue(Edge.class.isAssignableFrom(edge2.getIndexedElement()));
        assertEquals(2, vertex2.getFieldKeys().length);
        assertEquals(1, vertex1.getFieldKeys().length);

        try {
            //Parameters not supported
            mgmt.buildIndex("blablub", Vertex.class).addKey(text, Mapping.TEXT.asParameter()).buildCompositeIndex();
            fail();
        } catch (IllegalArgumentException ignored) {
        }
        try {
            //Name already in use
            mgmt.buildIndex("edge1", Vertex.class).addKey(weight).buildCompositeIndex();
            fail();
        } catch (IllegalArgumentException ignored) {
        }
        try {
            //ImplicitKeys not allowed
            mgmt.buildIndex("jupdup", Vertex.class).addKey(ImplicitKey.ID).buildCompositeIndex();
            fail();
        } catch (IllegalArgumentException ignored) {
        }
        try {
            //Unique is only allowed for vertex
            mgmt.buildIndex("edgexyz", Edge.class).addKey(time).unique().buildCompositeIndex();
            fail();
        } catch (IllegalArgumentException ignored) {
        }

        // ########### END INSPECTION & FAILURE ##############

        final int numV = 100;
        final boolean sorted = true;
        JanusGraphVertex[] ns = new JanusGraphVertex[numV];
        String[] strings = {"aaa", "bbb", "ccc", "ddd"};

        for (int i = 0; i < numV; i++) {
            ns[i] = tx.addVertex(i % 2 == 0 ? "person" : "organization");
            VertexProperty p1 = ns[i].property("name", "v" + i);
            VertexProperty p2 = ns[i].property("name", "u" + (i % 5));

            double w = (i * 0.5) % 5;
            String txt = strings[i % (strings.length)];

            ns[i].property(VertexProperty.Cardinality.single, "weight", w);
            ns[i].property(VertexProperty.Cardinality.single, "time", (long) i);
            ns[i].property(VertexProperty.Cardinality.single, "text", txt);

            for (VertexProperty p : new VertexProperty[]{p1, p2}) {
                p.property("weight", w);
                p.property("time", (long) i);
                p.property("text", txt);
            }

            JanusGraphVertex u = ns[(i > 0 ? i - 1 : i)]; //previous or self-loop
            for (String label : new String[]{"connect", "related"}) {
                Edge e = ns[i].addEdge(label, u, "weight", (w++) % 5, "time", (long) i, "text", txt);
            }
        }

        //########## QUERIES ################
        evaluateQuery(tx.query().has("time", Cmp.EQUAL, 10).has("weight", Cmp.EQUAL, 0),
                ElementCategory.EDGE, 1, new boolean[]{true, sorted}, edge1.name());
        evaluateQuery(tx.query().has("time", Contain.IN, ImmutableList.of(10, 20, 30)).has("weight", Cmp.EQUAL, 0),
                ElementCategory.EDGE, 3, new boolean[]{true, sorted}, edge1.name());
        evaluateQuery(tx.query().has("time", Cmp.EQUAL, 10).has("weight", Cmp.EQUAL, 0)
                .has("text", Cmp.EQUAL, strings[10 % strings.length]),
                ElementCategory.EDGE, 1, new boolean[]{false, sorted}, edge1.name());
        evaluateQuery(tx.query().has("time", Cmp.EQUAL, 10).has("weight", Cmp.EQUAL, 1),
                ElementCategory.EDGE, 1, new boolean[]{true, sorted}, edge1.name());
        evaluateQuery(tx.query().has("time", Cmp.EQUAL, 20).has("weight", Cmp.EQUAL, 0),
                ElementCategory.EDGE, 1, new boolean[]{true, sorted}, edge1.name());
        evaluateQuery(tx.query().has("time", Cmp.EQUAL, 20).has("weight", Cmp.EQUAL, 3),
                ElementCategory.EDGE, 0, new boolean[]{true, sorted}, edge1.name());
        evaluateQuery(tx.query().has("text", Cmp.EQUAL, strings[0]).has(LABEL_NAME, "connect"),
                ElementCategory.EDGE, numV / strings.length, new boolean[]{true, sorted}, edge2.name());
        evaluateQuery(tx.query().has("text", Cmp.EQUAL, strings[0]).has(LABEL_NAME, "connect").limit(10),
                ElementCategory.EDGE, 10, new boolean[]{true, sorted}, edge2.name());
        evaluateQuery(tx.query().has("text", Cmp.EQUAL, strings[0]),
                ElementCategory.EDGE, numV / strings.length * 2, new boolean[]{false, sorted});
        evaluateQuery(tx.query().has("weight", Cmp.EQUAL, 1.5),
                ElementCategory.EDGE, numV / 10 * 2, new boolean[]{false, sorted});

        evaluateQuery(tx.query().has("time", Cmp.EQUAL, 50),
                ElementCategory.PROPERTY, 2, new boolean[]{true, sorted}, prop1.name());
        evaluateQuery(tx.query().has("weight", Cmp.EQUAL, 0.0).has("text", Cmp.EQUAL, strings[0]),
                ElementCategory.PROPERTY, 2 * numV / (4 * 5), new boolean[]{true, sorted}, prop2.name());
        evaluateQuery(tx.query().has("weight", Cmp.EQUAL, 0.0).has("text", Cmp.EQUAL, strings[0])
                .has("time", Cmp.EQUAL, 0),
                ElementCategory.PROPERTY, 2, new boolean[]{true, sorted}, prop2.name(), prop1.name());
        evaluateQuery(tx.query().has("weight", Cmp.EQUAL, 1.5),
                ElementCategory.PROPERTY, 2 * numV / 10, new boolean[]{false, sorted});

        evaluateQuery(tx.query().has("time", Cmp.EQUAL, 50).has(LABEL_NAME, "person"),
                ElementCategory.VERTEX, 1, new boolean[]{true, sorted}, vertex1.name());
        evaluateQuery(tx.query().has("text", Cmp.EQUAL, strings[2]).has(LABEL_NAME, "person"),
                ElementCategory.VERTEX, numV / strings.length, new boolean[]{true, sorted}, vertex12.name());
        evaluateQuery(tx.query().has("text", Cmp.EQUAL, strings[3]).has(LABEL_NAME, "person"),
                ElementCategory.VERTEX, 0, new boolean[]{true, sorted}, vertex12.name());
        evaluateQuery(tx.query().has("text", Cmp.EQUAL, strings[2]).has(LABEL_NAME, "person")
                .has("time", Cmp.EQUAL, 2),
                ElementCategory.VERTEX, 1, new boolean[]{true, sorted}, vertex12.name(), vertex1.name());
        evaluateQuery(tx.query().has("time", Cmp.EQUAL, 51).has("name", Cmp.EQUAL, "v51")
                .has(LABEL_NAME, "organization"),
                ElementCategory.VERTEX, 1, new boolean[]{true, sorted}, vertex2.name());
        evaluateQuery(tx.query().has("time", Cmp.EQUAL, 51).has("name", Cmp.EQUAL, "u1")
                .has(LABEL_NAME, "organization"),
                ElementCategory.VERTEX, 1, new boolean[]{true, sorted}, vertex2.name());
        evaluateQuery(tx.query().has("time", Contain.IN, ImmutableList.of(51, 61, 71, 31, 41))
                .has("name", Cmp.EQUAL, "u1").has(LABEL_NAME, "organization"),
                ElementCategory.VERTEX, 5, new boolean[]{true, sorted}, vertex2.name());
        evaluateQuery(tx.query().has("time", Contain.IN, ImmutableList.of()),
                ElementCategory.VERTEX, 0, new boolean[]{true, false});
        // this query is not fitted because NOT_IN must be filtered in-memory to satisfy has("time")
        evaluateQuery(tx.query().has("text", Cmp.EQUAL, strings[2]).has(LABEL_NAME, "person").has("time", Contain.NOT_IN, ImmutableList.of()),
                ElementCategory.VERTEX, numV / strings.length, new boolean[]{false, sorted}, vertex12.name());
        evaluateQuery(tx.query().has("time", Cmp.EQUAL, 51).has(LABEL_NAME, "organization"),
                ElementCategory.VERTEX, 1, new boolean[]{false, sorted});
        evaluateQuery(tx.query().has("name", Cmp.EQUAL, "u1"),
                ElementCategory.VERTEX, numV / 5, new boolean[]{true, sorted}, vertex3.name());
        evaluateQuery(tx.query().has("name", Cmp.EQUAL, "v1"),
                ElementCategory.VERTEX, 1, new boolean[]{true, sorted}, vertex3.name());
        evaluateQuery(tx.query().has("name", Cmp.EQUAL, "v1").has(LABEL_NAME, "organization"),
                ElementCategory.VERTEX, 1, new boolean[]{false, sorted}, vertex3.name());

        clopen();

        //########## QUERIES (copied from above) ################
        evaluateQuery(tx.query().has("time", Cmp.EQUAL, 10).has("weight", Cmp.EQUAL, 0),
                ElementCategory.EDGE, 1, new boolean[]{true, sorted}, edge1.name());
        evaluateQuery(tx.query().has("time", Contain.IN, ImmutableList.of(10, 20, 30)).has("weight", Cmp.EQUAL, 0),
                ElementCategory.EDGE, 3, new boolean[]{true, sorted}, edge1.name());

        evaluateQuery(tx.query().has("time", Cmp.EQUAL, 10).has("weight", Cmp.EQUAL, 0)
                .has("text", Cmp.EQUAL, strings[10 % strings.length]),
                ElementCategory.EDGE, 1, new boolean[]{false, sorted}, edge1.name());
        evaluateQuery(tx.query().has("time", Cmp.EQUAL, 10).has("weight", Cmp.EQUAL, 1),
                ElementCategory.EDGE, 1, new boolean[]{true, sorted}, edge1.name());
        evaluateQuery(tx.query().has("time", Cmp.EQUAL, 20).has("weight", Cmp.EQUAL, 0),
                ElementCategory.EDGE, 1, new boolean[]{true, sorted}, edge1.name());
        evaluateQuery(tx.query().has("time", Cmp.EQUAL, 20).has("weight", Cmp.EQUAL, 3),
                ElementCategory.EDGE, 0, new boolean[]{true, sorted}, edge1.name());
        evaluateQuery(tx.query().has("text", Cmp.EQUAL, strings[0]).has(LABEL_NAME, "connect"),
                ElementCategory.EDGE, numV / strings.length, new boolean[]{true, sorted}, edge2.name());
        evaluateQuery(tx.query().has("text", Cmp.EQUAL, strings[0]).has(LABEL_NAME, "connect").limit(10),
                ElementCategory.EDGE, 10, new boolean[]{true, sorted}, edge2.name());
        evaluateQuery(tx.query().has("text", Cmp.EQUAL, strings[0]),
                ElementCategory.EDGE, numV / strings.length * 2, new boolean[]{false, sorted});
        evaluateQuery(tx.query().has("weight", Cmp.EQUAL, 1.5),
                ElementCategory.EDGE, numV / 10 * 2, new boolean[]{false, sorted});

        evaluateQuery(tx.query().has("time", Cmp.EQUAL, 50),
                ElementCategory.PROPERTY, 2, new boolean[]{true, sorted}, prop1.name());
        evaluateQuery(tx.query().has("weight", Cmp.EQUAL, 0.0).has("text", Cmp.EQUAL, strings[0]),
                ElementCategory.PROPERTY, 2 * numV / (4 * 5), new boolean[]{true, sorted}, prop2.name());
        evaluateQuery(tx.query().has("weight", Cmp.EQUAL, 0.0).has("text", Cmp.EQUAL, strings[0])
                .has("time", Cmp.EQUAL, 0),
                ElementCategory.PROPERTY, 2, new boolean[]{true, sorted}, prop2.name(), prop1.name());
        evaluateQuery(tx.query().has("weight", Cmp.EQUAL, 1.5),
                ElementCategory.PROPERTY, 2 * numV / 10, new boolean[]{false, sorted});

        evaluateQuery(tx.query().has("time", Cmp.EQUAL, 50).has(LABEL_NAME, "person"),
                ElementCategory.VERTEX, 1, new boolean[]{true, sorted}, vertex1.name());
        evaluateQuery(tx.query().has("text", Cmp.EQUAL, strings[2]).has(LABEL_NAME, "person"),
                ElementCategory.VERTEX, numV / strings.length, new boolean[]{true, sorted}, vertex12.name());
        evaluateQuery(tx.query().has("text", Cmp.EQUAL, strings[3]).has(LABEL_NAME, "person"),
                ElementCategory.VERTEX, 0, new boolean[]{true, sorted}, vertex12.name());
        evaluateQuery(tx.query().has("text", Cmp.EQUAL, strings[2]).has(LABEL_NAME, "person")
                .has("time", Cmp.EQUAL, 2),
                ElementCategory.VERTEX, 1, new boolean[]{true, sorted}, vertex12.name(), vertex1.name());
        evaluateQuery(tx.query().has("time", Cmp.EQUAL, 51).has("name", Cmp.EQUAL, "v51")
                .has(LABEL_NAME, "organization"),
                ElementCategory.VERTEX, 1, new boolean[]{true, sorted}, vertex2.name());
        evaluateQuery(tx.query().has("time", Cmp.EQUAL, 51).has("name", Cmp.EQUAL, "u1")
                .has(LABEL_NAME, "organization"),
                ElementCategory.VERTEX, 1, new boolean[]{true, sorted}, vertex2.name());
        evaluateQuery(tx.query().has("time", Contain.IN, ImmutableList.of(51, 61, 71, 31, 41))
                .has("name", Cmp.EQUAL, "u1").has(LABEL_NAME, "organization"),
                ElementCategory.VERTEX, 5, new boolean[]{true, sorted}, vertex2.name());
        evaluateQuery(tx.query().has("time", Cmp.EQUAL, 51).has(LABEL_NAME, "organization"),
                ElementCategory.VERTEX, 1, new boolean[]{false, sorted});
        evaluateQuery(tx.query().has("name", Cmp.EQUAL, "u1"),
                ElementCategory.VERTEX, numV / 5, new boolean[]{true, sorted}, vertex3.name());
        evaluateQuery(tx.query().has("name", Cmp.EQUAL, "v1"),
                ElementCategory.VERTEX, 1, new boolean[]{true, sorted}, vertex3.name());
        evaluateQuery(tx.query().has("name", Cmp.EQUAL, "v1").has(LABEL_NAME, "organization"),
                ElementCategory.VERTEX, 1, new boolean[]{false, sorted}, vertex3.name());
        evaluateQuery(tx.query().has("time", Contain.IN, ImmutableList.of()),
                ElementCategory.VERTEX, 0, new boolean[]{true, false});
        // this query is not fitted because NOT_IN must be filtered in-memory to satisfy has("time")
        evaluateQuery(tx.query().has("text", Cmp.EQUAL, strings[2]).has(LABEL_NAME, "person").has("time", Contain.NOT_IN, ImmutableList.of()),
                ElementCategory.VERTEX, numV / strings.length, new boolean[]{false, sorted}, vertex12.name());

        //Update in transaction
        for (int i = 0; i < numV / 2; i++) {
            JanusGraphVertex v = getV(tx, ns[i]);
            v.remove();
        }
        ns = new JanusGraphVertex[numV * 3 / 2];
        for (int i = numV; i < numV * 3 / 2; i++) {
            ns[i] = tx.addVertex(i % 2 == 0 ? "person" : "organization");
            VertexProperty p1 = ns[i].property("name", "v" + i);
            VertexProperty p2 = ns[i].property("name", "u" + (i % 5));

            double w = (i * 0.5) % 5;
            String txt = strings[i % (strings.length)];

            ns[i].property(VertexProperty.Cardinality.single, "weight", w);
            ns[i].property(VertexProperty.Cardinality.single, "time", (long) i);
            ns[i].property(VertexProperty.Cardinality.single, "text", txt);

            for (VertexProperty p : new VertexProperty[]{p1, p2}) {
                p.property("weight", w);
                p.property("time", (long) i);
                p.property("text", txt);
            }

            JanusGraphVertex u = ns[(i > numV ? i - 1 : i)]; //previous or self-loop
            for (String label : new String[]{"connect", "related"}) {
                Edge e = ns[i].addEdge(label, u, "weight", (w++) % 5, "time", (long) i, "text", txt);
            }
        }


        //######### UPDATED QUERIES ##########

        evaluateQuery(tx.query().has("time", Cmp.EQUAL, 10).has("weight", Cmp.EQUAL, 0),
                ElementCategory.EDGE, 0, new boolean[]{true, sorted}, edge1.name());
        evaluateQuery(tx.query().has("time", Cmp.EQUAL, numV + 10)
                .has("weight", Cmp.EQUAL, 0),
                ElementCategory.EDGE, 1, new boolean[]{true, sorted}, edge1.name());
        evaluateQuery(tx.query().has("text", Cmp.EQUAL, strings[0]).has(LABEL_NAME, "connect").limit(10),
                ElementCategory.EDGE, 10, new boolean[]{true, sorted}, edge2.name());
        evaluateQuery(tx.query().has("weight", Cmp.EQUAL, 1.5),
                ElementCategory.EDGE, numV / 10 * 2, new boolean[]{false, sorted});

        evaluateQuery(tx.query().has("time", Cmp.EQUAL, 20),
                ElementCategory.PROPERTY, 0, new boolean[]{true, sorted}, prop1.name());
        evaluateQuery(tx.query().has("time", Cmp.EQUAL, numV + 20),
                ElementCategory.PROPERTY, 2, new boolean[]{true, sorted}, prop1.name());

        evaluateQuery(tx.query().has("time", Cmp.EQUAL, 30).has(LABEL_NAME, "person"),
                ElementCategory.VERTEX, 0, new boolean[]{true, sorted}, vertex1.name());
        evaluateQuery(tx.query().has("time", Cmp.EQUAL, numV + 30).has(LABEL_NAME, "person"),
                ElementCategory.VERTEX, 1, new boolean[]{true, sorted}, vertex1.name());
        evaluateQuery(tx.query().has("name", Cmp.EQUAL, "u1"),
                ElementCategory.VERTEX, numV / 5, new boolean[]{true, sorted}, vertex3.name());


        //######### END UPDATED QUERIES ##########

        newTx();

        //######### UPDATED QUERIES (copied from above) ##########
        evaluateQuery(tx.query().has("time", Cmp.EQUAL, 10).has("weight", Cmp.EQUAL, 0),
                ElementCategory.EDGE, 0, new boolean[]{true, sorted}, edge1.name());
        evaluateQuery(tx.query().has("time", Cmp.EQUAL, numV + 10).has("weight", Cmp.EQUAL, 0),
                ElementCategory.EDGE, 1, new boolean[]{true, sorted}, edge1.name());
        evaluateQuery(tx.query().has("text", Cmp.EQUAL, strings[0]).has(LABEL_NAME, "connect").limit(10),
                ElementCategory.EDGE, 10, new boolean[]{true, sorted}, edge2.name());
        evaluateQuery(tx.query().has("weight", Cmp.EQUAL, 1.5),
                ElementCategory.EDGE, numV / 10 * 2, new boolean[]{false, sorted});

        evaluateQuery(tx.query().has("time", Cmp.EQUAL, 20),
                ElementCategory.PROPERTY, 0, new boolean[]{true, sorted}, prop1.name());
        evaluateQuery(tx.query().has("time", Cmp.EQUAL, numV + 20),
                ElementCategory.PROPERTY, 2, new boolean[]{true, sorted}, prop1.name());

        evaluateQuery(tx.query().has("time", Cmp.EQUAL, 30).has(LABEL_NAME, "person"),
                ElementCategory.VERTEX, 0, new boolean[]{true, sorted}, vertex1.name());
        evaluateQuery(tx.query().has("time", Cmp.EQUAL, numV + 30).has(LABEL_NAME, "person"),
                ElementCategory.VERTEX, 1, new boolean[]{true, sorted}, vertex1.name());
        evaluateQuery(tx.query().has("name", Cmp.EQUAL, "u1"),
                ElementCategory.VERTEX, numV / 5, new boolean[]{true, sorted}, vertex3.name());

        //*** INDIVIDUAL USE CASE TESTS ******


    }

    @Test
    public void testTinkerPropInfinityLimit() {
        // TinkerPop uses -1 to represent unlimited
        initializeGraphWithVerticesHavingNames("marko", "ark", "arko", "park", "stephen");
        GraphTraversalSource g = graph.traversal();

        assertEquals(5, g.V().limit(-1).count().next());
        assertEquals(4, g.V().skip(1).count().next());
    }

    @Test
    public void testTinkerPopTextContainingFindsCorrectValue() {
        initializeGraphWithVerticesHavingNames("marko", "stephen");
        GraphTraversalSource g = graph.traversal();

        assertEquals("marko", g.V().has("name",
            org.apache.tinkerpop.gremlin.process.traversal.TextP.containing("ark")).values("name").next());
    }

    @Test
    public void testTinkerPopTextContainingFindsRightNumberOfValues() {
        initializeGraphWithVerticesHavingNames("marko", "ark", "arko", "park", "stephen");
        GraphTraversalSource g = graph.traversal();

        assertEquals(4, g.V().has("name",
            org.apache.tinkerpop.gremlin.process.traversal.TextP.containing("ark")).count().next());
    }

    @Test
    public void testTinkerPopTextPredicatesConnectedViaAnd() {
        initializeGraphWithVerticesHavingNames("marko", "mark", "notmarko", "notmark", "stephen");
        GraphTraversalSource g = graph.traversal();

        assertEquals(1, g.V().has("name",
            org.apache.tinkerpop.gremlin.process.traversal.TextP.startingWith("mark").and(TextP.endingWith("ark"))).count().next());
    }

    private void initializeGraphWithVerticesHavingNames(String... names) {
        makeKey("name", String.class);
        finishSchema();
        GraphTraversalSource g = graph.traversal();
        for (String name : names) {
            g.addV().property("name", name).iterate();
        }
        g.tx().commit();
    }

    @Test
    public void testTinkerPopTextStartingWith() {
        makeKey("name", String.class);
        mgmt.makeVertexLabel("person").make();
        finishSchema();
        GraphTraversalSource g = graph.traversal();
        g.addV("person").property("name", "marko").iterate();
        g.tx().commit();

        assertEquals("marko", g.V().has("person", "name",
            org.apache.tinkerpop.gremlin.process.traversal.TextP.containing("ark")).values("name").next());
    }

    @Test
    public void testIndexUniqueness() {
        PropertyKey time = makeKey("time", Long.class);
        PropertyKey text = makeKey("text", String.class);

        VertexLabel person = mgmt.makeVertexLabel("person").make();
        VertexLabel org = mgmt.makeVertexLabel("organization").make();

        final JanusGraphIndex vertexIndex1 = mgmt.buildIndex("vindex1", Vertex.class)
                .addKey(time).indexOnly(person).unique().buildCompositeIndex();
        final JanusGraphIndex vertexIndex2 = mgmt.buildIndex("vindex2", Vertex.class)
                .addKey(time).addKey(text).unique().buildCompositeIndex();
        finishSchema();

        assertEquals("person", mgmt.getIndexOnlyConstraint("vindex1").name());
        assertNull(mgmt.getIndexOnlyConstraint("vindex2"));
        assertThrows(IllegalArgumentException.class, () -> mgmt.getIndexOnlyConstraint(null));
        assertThrows(IllegalArgumentException.class, () -> mgmt.getIndexOnlyConstraint("invalidName"));

        //================== VERTEX UNIQUENESS ====================

        //I) Label uniqueness
        //Ia) Uniqueness violation in same transaction
        failTransactionOnCommit(tx -> {
            final JanusGraphVertex v0 = tx.addVertex("person");
            v0.property(VertexProperty.Cardinality.single, "time", 1);
            final JanusGraphVertex v1 = tx.addVertex("person");
            v1.property(VertexProperty.Cardinality.single, "time", 1);
        });

        //Ib) Uniqueness violation across transactions
        JanusGraphVertex v0 = tx.addVertex("person");
        v0.property(VertexProperty.Cardinality.single, "time", 1);
        newTx();
        failTransactionOnCommit(tx -> {
            final JanusGraphVertex v1 = tx.addVertex("person");
            v1.property(VertexProperty.Cardinality.single, "time", 1);
        });
        //Ic) However, this should work since the label is different
        final JanusGraphVertex v1 = tx.addVertex("organization");
        v1.property(VertexProperty.Cardinality.single, "time", 1);
        newTx();

        //II) Composite uniqueness
        //IIa) Uniqueness violation in same transaction
        failTransactionOnCommit(tx -> {
            final JanusGraphVertex v01 = tx.addVertex("time", 2, "text", "hello");
            final JanusGraphVertex v11 = tx.addVertex("time", 2, "text", "hello");
        });

        //IIb) Uniqueness violation across transactions
        v0 = tx.addVertex("time", 2, "text", "hello");
        newTx();
        failTransactionOnCommit(tx -> {
            final JanusGraphVertex v112 = tx.addVertex("time", 2, "text", "hello");
        });


    }

    public static void evaluateQuery(JanusGraphQuery query, ElementCategory resultType,
                                     int expectedResults, boolean[] subQuerySpecs,
                                     PropertyKey orderKey1, Order order1,
                                     String... intersectingIndexes) {
        evaluateQuery(query, resultType, expectedResults, subQuerySpecs,
                ImmutableMap.of(orderKey1, order1), intersectingIndexes);
    }

    public static void evaluateQuery(JanusGraphQuery query, ElementCategory resultType,
                                     int expectedResults, boolean[] subQuerySpecs,
                                     PropertyKey orderKey1, Order order1, PropertyKey orderKey2, Order order2,
                                     String... intersectingIndexes) {
        evaluateQuery(query, resultType, expectedResults, subQuerySpecs,
                ImmutableMap.of(orderKey1, order1, orderKey2, order2), intersectingIndexes);
    }

    public static void evaluateQuery(JanusGraphQuery query, ElementCategory resultType,
                                     int expectedResults, boolean[] subQuerySpecs,
                                     String... intersectingIndexes) {
        evaluateQuery(query, resultType, expectedResults, subQuerySpecs, ImmutableMap.of(), intersectingIndexes);
    }

    public static void evaluateQuery(JanusGraphQuery query, ElementCategory resultType,
                                     int expectedResults, boolean[] subQuerySpecs,
                                     Map<PropertyKey, Order> orderMap, String... intersectingIndexes) {
        if (intersectingIndexes == null) intersectingIndexes = new String[0];

        SimpleQueryProfiler profiler = new SimpleQueryProfiler();
        ((GraphCentricQueryBuilder) query).profiler(profiler);

        Iterable<? extends JanusGraphElement> result;
        switch (resultType) {
            case PROPERTY:
                result = query.properties();
                break;
            case EDGE:
                result = query.edges();
                break;
            case VERTEX:
                result = query.vertices();
                break;
            default:
                throw new AssertionError();
        }
        OrderList orders = profiler.getAnnotation(QueryProfiler.ORDERS_ANNOTATION);

        //Check elements and that they are returned in the correct order
        int no = 0;
        JanusGraphElement previous = null;
        for (JanusGraphElement e : result) {
            assertNotNull(e);
            no++;
            if (previous != null && !orders.isEmpty()) {
                assertTrue(orders.compare(previous, e) <= 0);
            }
            previous = e;
        }
        assertEquals(expectedResults, no);

        //Check OrderList of query
        assertNotNull(orders);
        assertEquals(orderMap.size(), orders.size());
        for (int i = 0; i < orders.size(); i++) {
            assertEquals(orderMap.get(orders.getKey(i)), orders.getOrder(i));
        }
        for (PropertyKey key : orderMap.keySet()) assertTrue(orders.containsKey(key));

        //Check subqueries
        SimpleQueryProfiler simpleQueryProfiler = Iterables.getOnlyElement(StreamSupport.stream(profiler.spliterator(), false)
            .filter(p -> !p.getGroupName().equals(QueryProfiler.OPTIMIZATION)).collect(Collectors.toList()));
        if (subQuerySpecs.length == 2) { //0=>fitted, 1=>ordered
            assertEquals(subQuerySpecs[0], simpleQueryProfiler.getAnnotation(QueryProfiler.FITTED_ANNOTATION));
            assertEquals(subQuerySpecs[1], simpleQueryProfiler.getAnnotation(QueryProfiler.ORDERED_ANNOTATION));
        }
        Set<String> indexNames = new HashSet<>();
        int indexQueries = 0;
        boolean fullScan = false;
        for (SimpleQueryProfiler indexProfiler : simpleQueryProfiler) {
            if (indexProfiler.getAnnotation(QueryProfiler.FULLSCAN_ANNOTATION) != null) {
                fullScan = true;
            } else {
                indexNames.add(indexProfiler.getAnnotation(QueryProfiler.INDEX_ANNOTATION));
                indexQueries++;
            }
        }
        if (indexQueries > 0) assertFalse(fullScan);
        if (fullScan) assertEquals(0, intersectingIndexes.length);
        assertEquals(intersectingIndexes.length, indexQueries);
        assertEquals(Sets.newHashSet(intersectingIndexes), indexNames);
    }

    @Test
    public void testForceIndexUsage() {
        PropertyKey age = makeKey("age", Integer.class);
        PropertyKey time = makeKey("time", Long.class);
        mgmt.buildIndex("time", Vertex.class).addKey(time).buildCompositeIndex();
        finishSchema();

        for (int i = 1; i <= 10; i++) {
            JanusGraphVertex v = tx.addVertex("time", i, "age", i);
        }

        //Graph query with and with-out index support
        assertCount(1, tx.query().has("time", 5).vertices());
        assertCount(1, tx.query().has("age", 6).vertices());

        clopen(option(FORCE_INDEX_USAGE), true);
        //Query with-out index support should now throw exception
        assertCount(1, tx.query().has("time", 5).vertices());
        try {
            assertCount(1, tx.query().has("age", 6).vertices());
            fail();
        } catch (Exception ignored) {
        }
    }

    @Test
    public void testLargeJointIndexRetrieval() {
        makeVertexIndexedKey("sid", Integer.class);
        makeVertexIndexedKey("color", String.class);
        finishSchema();

        int sids = 17;
        String[] colors = {"blue", "red", "yellow", "brown", "green", "orange", "purple"};
        int multiplier = 200;
        int numV = sids * colors.length * multiplier;
        for (int i = 0; i < numV; i++) {
            JanusGraphVertex v = graph.addVertex(
                    "color", colors[i % colors.length],
                    "sid", i % sids);
        }
        clopen();

        assertCount(numV / sids, graph.query().has("sid", 8).vertices());
        assertCount(numV / colors.length, graph.query().has("color", colors[2]).vertices());

        assertCount(multiplier, graph.query().has("sid", 11).has("color", colors[3]).vertices());
    }


    @Test
    public void testIndexQueryWithLabelsAndContainsIN() {
        // This test is based on the steps to reproduce #882

        String labelName = "labelName";

        VertexLabel label = mgmt.makeVertexLabel(labelName).make();
        PropertyKey uid = mgmt.makePropertyKey("uid").dataType(String.class).make();
        JanusGraphIndex uidCompositeIndex = mgmt.buildIndex("uidIndex", Vertex.class)
                .indexOnly(label).addKey(uid).unique().buildCompositeIndex();
        mgmt.setConsistency(uidCompositeIndex, ConsistencyModifier.LOCK);
        finishSchema();

        JanusGraphVertex foo = graph.addVertex(labelName);
        JanusGraphVertex bar = graph.addVertex(labelName);
        foo.property("uid", "foo");
        bar.property("uid", "bar");
        graph.tx().commit();

        Iterable<JanusGraphVertex> vertexes = graph.query()
                .has("uid", Contain.IN, ImmutableList.of("foo", "bar"))
                .has(LABEL_NAME, labelName)
                .vertices();
        assertEquals(2, Iterables.size(vertexes));
        for (JanusGraphVertex v : vertexes) {
            assertEquals(labelName, v.vertexLabel().name());
        }
    }

    @Test
    public void testLimitWithMixedIndexCoverage() {
        final String key1 = "vt";
        final String key2 = "firstname";
        final String value1 = "user";
        final String alice = "alice";
        final String bob = "bob";

        makeVertexIndexedKey(key1, String.class);
        makeKey(key2, String.class);

        finishSchema();

        tx.addVertex(key1, value1, key2, alice);
        tx.addVertex(key1, value1, key2, bob);

        getVertexWithLimitAndAssertProperties(tx, key1, value1, key2, bob);
        getVertexWithLimitAndAssertProperties(tx, key1, value1, key2, alice);

        tx.commit();
        tx = graph.newTransaction();

        getVertexWithLimitAndAssertProperties(tx, key1, value1, key2, bob);
        getVertexWithLimitAndAssertProperties(tx, key1, value1, key2, alice);
    }

    private static void getVertexWithLimitAndAssertProperties(JanusGraphTransaction tx, String key1, String value1, String key2, String value2) {
        JanusGraphVertex v = Iterables.getOnlyElement(tx.query().has(key1, value1).has(key2, value2).limit(1).vertices());
        assertEquals(value2, v.value(key2));
        assertEquals(value1, v.value(key1));
    }

    @Test
    public void testWithoutIndex() {
        PropertyKey kid = mgmt.makePropertyKey("kid").dataType(Long.class).make();
        mgmt.makePropertyKey("name").dataType(String.class).make();
        mgmt.makeEdgeLabel("knows").signature(kid).make();
        finishSchema();

        Random random = new Random();
        int numV = 1000;
        JanusGraphVertex previous = null;
        for (int i = 0; i < numV; i++) {
            JanusGraphVertex v = graph.addVertex(
                    "kid", random.nextInt(numV), "name", "v" + i);
            if (previous != null) {
                Edge e = v.addEdge("knows", previous, "kid", random.nextInt(numV / 2));
            }
            previous = v;
        }

        assertElementOrderForWithoutIndex(graph);

        clopen();

        //Copied from above
        assertElementOrderForWithoutIndex(graph);
    }

    private static void assertElementOrderForWithoutIndex(StandardJanusGraph graph) {
        verifyElementOrder(graph.query().orderBy("kid", asc).limit(500).vertices(), "kid", Order.ASC, 500);
        verifyElementOrder(graph.query().orderBy("kid", asc).limit(300).edges(), "kid", Order.ASC, 300);
        verifyElementOrder(graph.query().orderBy("kid", desc).limit(400).vertices(), "kid", Order.DESC, 400);
        verifyElementOrder(graph.query().orderBy("kid", desc).limit(200).edges(), "kid", Order.DESC, 200);
    }


    //................................................

    @Test
    public void testNeqQuery() {
        makeKey("p2", String.class);
        PropertyKey p3 = makeKey("p3", String.class);
        mgmt.buildIndex("composite", Vertex.class).addKey(p3).buildCompositeIndex();
        finishSchema();

        tx.addVertex();
        tx.commit();
        newTx();

        // property not registered in schema
        assertFalse(tx.traversal().V().has("p1", P.neq("v")).hasNext());
        assertFalse(tx.traversal().V().has("p1", P.neq(null)).hasNext());
        // property registered in schema
        assertFalse(tx.traversal().V().has("p2", P.neq("v")).hasNext());
        assertFalse(tx.traversal().V().has("p2", P.neq(null)).hasNext());
        // property registered in schema and has composite index
        assertFalse(tx.traversal().V().has("p3", P.neq("v")).hasNext());
        assertFalse(tx.traversal().V().has("p3", P.neq(null)).hasNext());
    }

    /**
     * The behaviour of has(p, null) deviates from TinkerGraph. Since JanusGraph does not support null values,
     * has(p, null) indicates hasNot(p). In other words, an absent property implicitly implies null value for that property.
     */
    @Test
    public void testHasNullQuery() {
        makeKey("p2", String.class);
        PropertyKey p3 = makeKey("p3", String.class);
        mgmt.buildIndex("composite", Vertex.class).addKey(p3).buildCompositeIndex();
        finishSchema();

        tx.addVertex();
        tx.commit();
        newTx();

        // property not registered in schema
        assertTrue(tx.traversal().V().has("p1", (Object) null).hasNext());
        // property registered in schema
        assertTrue(tx.traversal().V().has("p2", (Object) null).hasNext());
        // property registered in schema and has composite index
        assertTrue(tx.traversal().V().has("p3", (Object) null).hasNext());
    }

    /**
     * To comply with TinkerPop 3.5.0, now null value can be used in mutations. When the given cardinality is SINGLE,
     * property(key, null) removes key. When the given cardinality is LIST or SET, property(key, null) is simply ignored.
     */
    @Test
    public void testNullValueMutation() {
        mgmt.makePropertyKey("single").dataType(String.class).cardinality(Cardinality.SINGLE).make();
        mgmt.makePropertyKey("list").dataType(String.class).cardinality(Cardinality.LIST).make();
        mgmt.makePropertyKey("set").dataType(String.class).cardinality(Cardinality.SET).make();
        finishSchema();

        Vertex v1 = graph.addVertex("single", null);
        assertFalse(v1.properties("single").hasNext());
        assertFalse(v1.values().hasNext());

        v1.property("single", "oldValue");
        newTx();
        assertTrue(v1.properties("single").hasNext());
        assertEquals("oldValue", v1.values().next());
        v1.property("single", null);
        assertFalse(v1.properties("single").hasNext());
        assertFalse(v1.values().hasNext());

        newTx();
        assertFalse(v1.properties("single").hasNext());
        assertFalse(v1.values().hasNext());

        Vertex v2 = graph.addVertex();
        v2.property("list", "a");
        v2.property("list", null);
        v2.property("list", "b");
        assertTrue(Objects.deepEquals(new String[] {"a", "b"}, Iterators.toArray(v2.values(), String.class)));

        newTx();
        assertTrue(Objects.deepEquals(new String[] {"a", "b"}, Iterators.toArray(v2.values(), String.class)));

        // If SINGLE cardinality is explicitly provided, remove this property even if it's of LIST/SET cardinality
        v2.property(VertexProperty.Cardinality.single, "list", null);
        assertFalse(v2.values().hasNext());
        newTx();
        assertFalse(v2.values().hasNext());

        Edge e = v1.addEdge("connect", v2);
        e.property("set", "a");
        e.property("set", "a");
        e.property("set", null);
        assertTrue(Objects.deepEquals(new String[] {"a"}, Iterators.toArray(e.values(), String.class)));

        e.property("single", "b");
        assertTrue(e.values("single").hasNext());
        e.property("single", null);
        assertFalse(e.values("single").hasNext());
        newTx();
        assertFalse(e.values("single").hasNext());
    }

    /**
     * The behaviour of hasNot(p) is straight-forward: hasNot(p) means it does not have such property p.
     * Note that hasNot(p, value) (which is a JanusGraph API rather than gremlin API) is a bit tricky and it is equivalent
     * to has(p, neq(value)). Therefore, hasNot(p, null) means has(p, neq(null)) which is equivalent to has(p).
     */
    @Test
    public void testHasNot() {
        makeKey("p2", String.class);
        PropertyKey p3 = makeKey("p3", String.class);
        mgmt.buildIndex("composite", Vertex.class).addKey(p3).buildCompositeIndex();

        tx.addVertex();
        tx.commit();
        newTx();

        // property not registered in schema
        assertTrue(tx.traversal().V().hasNot("p1").hasNext());
        assertTrue(tx.query().hasNot("p1").vertices().iterator().hasNext());
        assertFalse(tx.query().hasNot("p1", null).vertices().iterator().hasNext());
        assertFalse(tx.query().hasNot("p1", "value").vertices().iterator().hasNext());
        // property registered in schema
        assertTrue(tx.traversal().V().hasNot("p2").hasNext());
        assertTrue(tx.query().hasNot("p2").vertices().iterator().hasNext());
        assertFalse(tx.query().hasNot("p2", null).vertices().iterator().hasNext());
        assertFalse(tx.query().hasNot("p2", "value").vertices().iterator().hasNext());
        // property registered in schema and has composite index
        assertTrue(tx.traversal().V().hasNot("p3").hasNext());
        assertTrue(tx.query().hasNot("p3").vertices().iterator().hasNext());
        assertFalse(tx.query().hasNot("p3", null).vertices().iterator().hasNext());
        assertFalse(tx.query().hasNot("p3", "value").vertices().iterator().hasNext());
    }

    @Test
    public void testNotHas() {
        makeKey("p2", String.class);
        PropertyKey p3 = makeKey("p3", String.class);
        mgmt.buildIndex("composite", Vertex.class).addKey(p3).buildCompositeIndex();
        finishSchema();

        tx.addVertex();
        tx.commit();
        newTx();

        // property not registered in schema
        assertTrue(tx.traversal().V().not(__.has("p1")).hasNext());
        // property registered in schema
        assertTrue(tx.traversal().V().not(__.has("p2")).hasNext());
        // property registered in schema and has composite index
        assertTrue(tx.traversal().V().not(__.has("p3")).hasNext());
    }

    @Test
    public void testGraphCentricQueryProfiling() {
        final PropertyKey name = makeKey("name", String.class);
        final PropertyKey weight = makeKey("weight", Integer.class);
        final JanusGraphIndex compositeNameIndex = mgmt.buildIndex("nameIdx", Vertex.class).addKey(name).buildCompositeIndex();
        final JanusGraphIndex compositeWeightIndex = mgmt.buildIndex("weightIdx", Vertex.class).addKey(weight).buildCompositeIndex();
        final PropertyKey prop = makeKey("prop", Integer.class);
        finishSchema();

        tx.addVertex("name", "bob", "prop", 100, "weight", 100);
        tx.addVertex("name", "alex", "prop", 100, "weight", 100);
        tx.addVertex("name", "bob", "prop", 150, "weight", 120);
        tx.commit();

        // satisfied by a single composite index query
        newTx();
        Metrics mCompSingle = tx.traversal().V().has("name", "bob").profile().next().getMetrics(0);
        assertEquals(2, tx.traversal().V().has("name", "bob").count().next());
        assertEquals("JanusGraphStep([],[name.eq(bob)])", mCompSingle.getName());
        assertTrue(mCompSingle.getDuration(TimeUnit.MICROSECONDS) > 0);
        assertEquals(2, mCompSingle.getNested().size());
        Metrics nested = (Metrics) mCompSingle.getNested().toArray()[0];
        assertEquals(QueryProfiler.CONSTRUCT_GRAPH_CENTRIC_QUERY, nested.getName());
        assertTrue(nested.getDuration(TimeUnit.MICROSECONDS) > 0);
        nested = (Metrics) mCompSingle.getNested().toArray()[1];
        assertEquals(QueryProfiler.GRAPH_CENTRIC_QUERY, nested.getName());
        assertTrue(nested.getDuration(TimeUnit.MICROSECONDS) > 0);
        Map<String, String> nameIdxAnnotations = new HashMap() {{
            put("condition", "(name = bob)");
            put("orders", "[]");
            put("isFitted", "true");
            put("isOrdered", "true");
            put("query", "multiKSQ[1]");
            put("index", "nameIdx");
        }};
        assertEquals(nameIdxAnnotations, nested.getAnnotations());
        assertEquals(1, nested.getNested().size());
        Metrics backendQueryMetrics = (Metrics) nested.getNested().toArray()[0];
        assertTrue(backendQueryMetrics.getDuration(TimeUnit.MICROSECONDS) > 0);

        // satisfied by unions of two separate graph-centric queries, each satisfied by a single composite index query
        newTx();
        Metrics mCompMultiOr = tx.traversal().V().or(__.has("name", "bob"), __.has("weight", 100))
            .profile().next().getMetrics(0);
        assertEquals(3, tx.traversal().V().or(__.has("name", "bob"), __.has("weight", 100)).count().next());
        assertEquals("Or(JanusGraphStep([],[name.eq(bob)]),JanusGraphStep([],[weight.eq(100)]))", mCompMultiOr.getName());
        assertTrue(mCompMultiOr.getDuration(TimeUnit.MICROSECONDS) > 0);
        assertEquals(5, mCompMultiOr.getNested().size());
        nested = (Metrics) mCompMultiOr.getNested().toArray()[0];
        assertEquals(QueryProfiler.CONSTRUCT_GRAPH_CENTRIC_QUERY, nested.getName());
        assertTrue(nested.getDuration(TimeUnit.MICROSECONDS) > 0);
        nested = (Metrics) mCompMultiOr.getNested().toArray()[1];
        assertEquals(QueryProfiler.CONSTRUCT_GRAPH_CENTRIC_QUERY, nested.getName());
        assertTrue(nested.getDuration(TimeUnit.MICROSECONDS) > 0);
        nested = (Metrics) mCompMultiOr.getNested().toArray()[2];
        assertEquals(QueryProfiler.GRAPH_CENTRIC_QUERY, nested.getName());
        assertTrue(nested.getDuration(TimeUnit.MICROSECONDS) > 0);
        assertEquals(nameIdxAnnotations, nested.getAnnotations());
        assertEquals(1, nested.getNested().size());
        backendQueryMetrics = (Metrics) nested.getNested().toArray()[0];
        assertTrue(backendQueryMetrics.getDuration(TimeUnit.MICROSECONDS) > 0);
        nested = (Metrics) mCompMultiOr.getNested().toArray()[3];
        assertEquals(QueryProfiler.CONSTRUCT_GRAPH_CENTRIC_QUERY, nested.getName());
        assertTrue(nested.getDuration(TimeUnit.MICROSECONDS) > 0);
        nested = (Metrics) mCompMultiOr.getNested().toArray()[4];
        assertEquals(QueryProfiler.GRAPH_CENTRIC_QUERY, nested.getName());
        assertTrue(nested.getDuration(TimeUnit.MICROSECONDS) > 0);
        Map<String, String> weightIdxAnnotations = new HashMap() {{
            put("condition", "(weight = 100)");
            put("orders", "[]");
            put("isFitted", "true");
            put("isOrdered", "true");
            put("query", "multiKSQ[1]");
            put("index", "weightIdx");
        }};
        assertEquals(weightIdxAnnotations, nested.getAnnotations());
        assertEquals(1, nested.getNested().size());
        backendQueryMetrics = (Metrics) nested.getNested().toArray()[0];
        assertTrue(backendQueryMetrics.getDuration(TimeUnit.MICROSECONDS) > 0);

        // satisfied by a single graph-centric query which satisfied by intersection of two composite index queries
        newTx();
        assertEquals(1, tx.traversal().V().and(__.has("name", "bob"), __.has("weight", 100)).count().next());
        TraversalMetrics metrics = tx.traversal().V().and(__.has("name", "bob"), __.has("weight", 100))
            .profile().next();
        Metrics mCompMultiAnd = metrics.getMetrics(0);
        assertEquals("JanusGraphStep([],[name.eq(bob), weight.eq(100)])", mCompMultiAnd.getName());
        assertTrue(mCompMultiAnd.getDuration(TimeUnit.MICROSECONDS) > 0);
        assertEquals(2, mCompMultiAnd.getNested().size());
        nested = (Metrics) mCompMultiAnd.getNested().toArray()[0];
        assertEquals(QueryProfiler.CONSTRUCT_GRAPH_CENTRIC_QUERY, nested.getName());
        assertTrue(nested.getDuration(TimeUnit.MICROSECONDS) > 0);
        nested = (Metrics) mCompMultiAnd.getNested().toArray()[1];
        assertEquals(QueryProfiler.GRAPH_CENTRIC_QUERY, nested.getName());
        assertTrue(nested.getDuration(TimeUnit.MICROSECONDS) > 0);
        assertEquals("(name = bob AND weight = 100)", nested.getAnnotation("condition"));
        assertEquals(2, nested.getNested().size());
        Metrics deeplyNested = (Metrics) nested.getNested().toArray()[0];
        assertEquals("AND-query", deeplyNested.getName());
        // FIXME: assertTrue(deeplyNested.getDuration(TimeUnit.MICROSECONDS) > 0);
        assertEquals("multiKSQ[1]", deeplyNested.getAnnotation("query"));
        deeplyNested = (Metrics) nested.getNested().toArray()[1];
        assertEquals("AND-query", deeplyNested.getName());
        // FIXME: assertTrue(deeplyNested.getDuration(TimeUnit.MICROSECONDS) > 0);
        assertEquals("multiKSQ[1]", deeplyNested.getAnnotation("query"));

        // satisfied by one graph-centric query, which satisfied by in-memory filtering after one composite index query
        newTx();
        assertEquals(1, tx.traversal().V().and(__.has("name", "bob"), __.has("prop", 100)).count().next());
        Metrics mUnfittedMultiAnd = tx.traversal().V().and(__.has("name", "bob"), __.has("prop", 100))
            .profile().next().getMetrics(0);
        assertEquals("JanusGraphStep([],[name.eq(bob), prop.eq(100)])", mUnfittedMultiAnd.getName());
        assertTrue(mUnfittedMultiAnd.getDuration(TimeUnit.MICROSECONDS) > 0);
        assertEquals(2, mUnfittedMultiAnd.getNested().size());
        nested = (Metrics) mUnfittedMultiAnd.getNested().toArray()[0];
        assertEquals(QueryProfiler.CONSTRUCT_GRAPH_CENTRIC_QUERY, nested.getName());
        assertTrue(nested.getDuration(TimeUnit.MICROSECONDS) > 0);
        assertTrue(nested.getDuration(TimeUnit.MICROSECONDS) > 0);
        nested = (Metrics) mUnfittedMultiAnd.getNested().toArray()[1];
        assertEquals(QueryProfiler.GRAPH_CENTRIC_QUERY, nested.getName());
        assertTrue(nested.getDuration(TimeUnit.MICROSECONDS) > 0);
        Map<String, String> annotations = new HashMap() {{
            put("condition", "(name = bob AND prop = 100)");
            put("orders", "[]");
            put("isFitted", "false"); // not fitted because prop = 100 requires in-memory filtering
            put("isOrdered", "true");
            put("query", "multiKSQ[1]");
            put("index", "nameIdx");
        }};
        assertEquals(annotations, nested.getAnnotations());

        // satisfied by union of two separate graph-centric queries, one satisfied by a composite index query and the other requires full scan
        newTx();
        assertEquals(3, tx.traversal().V().or(__.has("name", "bob"), __.has("prop", 100)).count().next());
        Metrics mUnfittedMultiOr = tx.traversal().V().or(__.has("name", "bob"), __.has("prop", 100))
            .profile().next().getMetrics(0);
        assertEquals("Or(JanusGraphStep([],[name.eq(bob)]),JanusGraphStep([],[prop.eq(100)]))", mUnfittedMultiOr.getName());
        assertTrue(mUnfittedMultiOr.getDuration(TimeUnit.MICROSECONDS) > 0);
        assertEquals(5, mUnfittedMultiOr.getNested().size());
        nested = (Metrics) mUnfittedMultiOr.getNested().toArray()[0];
        assertEquals(QueryProfiler.CONSTRUCT_GRAPH_CENTRIC_QUERY, nested.getName());
        assertTrue(nested.getDuration(TimeUnit.MICROSECONDS) > 0);
        nested = (Metrics) mUnfittedMultiOr.getNested().toArray()[1];
        assertEquals(QueryProfiler.CONSTRUCT_GRAPH_CENTRIC_QUERY, nested.getName());
        assertTrue(nested.getDuration(TimeUnit.MICROSECONDS) > 0);
        nested = (Metrics) mUnfittedMultiOr.getNested().toArray()[2];
        assertEquals(QueryProfiler.GRAPH_CENTRIC_QUERY, nested.getName());
        assertTrue(nested.getDuration(TimeUnit.MICROSECONDS) > 0);
        assertEquals(nameIdxAnnotations, nested.getAnnotations());
        nested = (Metrics) mUnfittedMultiOr.getNested().toArray()[3];
        assertEquals(QueryProfiler.CONSTRUCT_GRAPH_CENTRIC_QUERY, nested.getName());
        assertTrue(nested.getDuration(TimeUnit.MICROSECONDS) > 0);
        nested = (Metrics) mUnfittedMultiOr.getNested().toArray()[4];
        assertEquals(QueryProfiler.GRAPH_CENTRIC_QUERY, nested.getName());
        assertTrue(nested.getDuration(TimeUnit.MICROSECONDS) > 0);
        annotations = new HashMap() {{
            put("condition", "(prop = 100)");
            put("orders", "[]");
            put("isFitted", "false");
            put("isOrdered", "true");
            put("query", "[]");
        }};
        assertEquals(annotations, nested.getAnnotations());
        nested = (Metrics) nested.getNested().toArray()[0];
        final Map<String, String> fullScanAnnotations = new HashMap() {{
            put("query", "[]");
            put("fullscan", "true");
            put("condition", "VERTEX");
        }};
        assertEquals(fullScanAnnotations, nested.getAnnotations());
        assertTrue(nested.getDuration(TimeUnit.MICROSECONDS) > 0);
    }

    @Test
    public void testGraphCentricQueryProfilingWithLimitAdjusting() throws BackendException {
        Runnable dataLoader = () -> {
            final PropertyKey name = makeKey("name", String.class);
            final JanusGraphIndex compositeNameIndex = mgmt.buildIndex("nameIdx", Vertex.class).addKey(name).buildCompositeIndex();
            finishSchema();

            newTx();
            for (int i = 0; i < 3000; i++) {
                tx.addVertex("name", "bob");
            }
            tx.commit();
        };

        clopen(option(ADJUST_LIMIT), false, option(HARD_MAX_LIMIT), 100000);
        dataLoader.run();

        newTx();
        Metrics mCompSingle = tx.traversal().V().has("name", "bob").profile().next().getMetrics(0);
        assertEquals(2, mCompSingle.getNested().size());
        Metrics nested = (Metrics) mCompSingle.getNested().toArray()[1];
        Map<String, String> nameIdxAnnotations = new HashMap() {{
            put("condition", "(name = bob)");
            put("orders", "[]");
            put("isFitted", "true");
            put("isOrdered", "true");
            put("query", "multiKSQ[1]@100000"); // 100000 is HARD_MAX_LIMIT
            put("index", "nameIdx");
        }};
        assertEquals(nameIdxAnnotations, nested.getAnnotations());
        List<Metrics> backendQueryMetrics = nested.getNested().stream().map(m -> (Metrics) m).collect(Collectors.toList());
        assertEquals(1, backendQueryMetrics.size());
        Map<String, String> backendAnnotations = new HashMap() {{
            put("query", "nameIdx:multiKSQ[1]@100000");
            put("limit", 100000);
        }};
        assertEquals(backendAnnotations, backendQueryMetrics.get(0).getAnnotations());
        assertTrue(backendQueryMetrics.get(0).getDuration(TimeUnit.MICROSECONDS) > 0);


        close();
        JanusGraphFactory.drop(graph);
        clopen(option(ADJUST_LIMIT), false, option(HARD_MAX_LIMIT), Integer.MAX_VALUE);
        dataLoader.run();

        newTx();
        mCompSingle = tx.traversal().V().has("name", "bob").profile().next().getMetrics(0);
        assertEquals(2, mCompSingle.getNested().size());
        nested = (Metrics) mCompSingle.getNested().toArray()[1];
        nameIdxAnnotations = new HashMap() {{
            put("condition", "(name = bob)");
            put("orders", "[]");
            put("isFitted", "true");
            put("isOrdered", "true");
            put("query", "multiKSQ[1]");
            put("index", "nameIdx");
        }};
        assertEquals(nameIdxAnnotations, nested.getAnnotations());
        backendQueryMetrics = nested.getNested().stream().map(m -> (Metrics) m).collect(Collectors.toList());
        assertEquals(1, backendQueryMetrics.size());
        backendAnnotations = new HashMap() {{
            put("query", "nameIdx:multiKSQ[1]");
        }};
        assertEquals(backendAnnotations, backendQueryMetrics.get(0).getAnnotations());
        assertTrue(backendQueryMetrics.get(0).getDuration(TimeUnit.MICROSECONDS) > 0);



        close();
        JanusGraphFactory.drop(graph);
        clopen(option(ADJUST_LIMIT), true);
        dataLoader.run();

        newTx();
        mCompSingle = tx.traversal().V().has("name", "bob").profile().next().getMetrics(0);
        assertEquals("JanusGraphStep([],[name.eq(bob)])", mCompSingle.getName());
        assertTrue(mCompSingle.getDuration(TimeUnit.MICROSECONDS) > 0);
        assertEquals(2, mCompSingle.getNested().size());
        nested = (Metrics) mCompSingle.getNested().toArray()[0];
        assertEquals(QueryProfiler.CONSTRUCT_GRAPH_CENTRIC_QUERY, nested.getName());
        assertTrue(nested.getDuration(TimeUnit.MICROSECONDS) > 0);
        nested = (Metrics) mCompSingle.getNested().toArray()[1];
        assertEquals(QueryProfiler.GRAPH_CENTRIC_QUERY, nested.getName());
        assertTrue(nested.getDuration(TimeUnit.MICROSECONDS) > 0);
        nameIdxAnnotations = new HashMap() {{
            put("condition", "(name = bob)");
            put("orders", "[]");
            put("isFitted", "true");
            put("isOrdered", "true");
            put("query", "multiKSQ[1]@4000");
            put("index", "nameIdx");
        }};
        assertEquals(nameIdxAnnotations, nested.getAnnotations());
        backendQueryMetrics = nested.getNested().stream().map(m -> (Metrics) m).collect(Collectors.toList());
        assertEquals(3, backendQueryMetrics.size());
        int limit = 1000;
        // due to LimitAdjustingIterator, there are three backend queries with limits 1000, 2000, and 4000, respectively.
        for (Metrics backendQueryMetric : backendQueryMetrics) {
            int queryLimit = limit;
            backendAnnotations = new HashMap() {{
                put("query", "nameIdx:multiKSQ[1]@" + queryLimit);
                put("limit", queryLimit);
            }};
            assertEquals(backendAnnotations, backendQueryMetric.getAnnotations());
            assertTrue(backendQueryMetric.getDuration(TimeUnit.MICROSECONDS) > 0);
            limit = limit * 2;
        }
    }

    @Test
    public void testVertexCentricQueryProfiling() {
        final PropertyKey time = mgmt.makePropertyKey("time").dataType(Integer.class).cardinality(Cardinality.SINGLE).make();
        final EdgeLabel friend = mgmt.makeEdgeLabel("friend").multiplicity(Multiplicity.SIMPLE).make();
        mgmt.buildEdgeIndex(friend, "byTime", OUT, desc, time);
        finishSchema();

        JanusGraphVertex v = tx.addVertex();
        JanusGraphVertex o = tx.addVertex();
        v.addEdge("friend", o, "time", 100);
        v.addEdge("friend-no-index", o, "time", 100);
        tx.commit();

        // satisfied by a single vertex-centric query which is satisfied by one edge query
        newTx();
        Metrics mSingleLabel = tx.traversal().V(v).outE("friend").has("time", P.lt(10)).profile().next().getMetrics(1);
        assertEquals("JanusGraphVertexStep([time.lt(10)])", mSingleLabel.getName());
        assertTrue(mSingleLabel.getDuration(TimeUnit.MICROSECONDS) > 0);
        Map<String, String> annotations = new HashMap() {{
            put("condition", "(time < 10 AND type[friend])");
            put("orders", "[]");
            put("vertices", 1);
            put("isFitted", "true");
            put("isOrdered", "true");
            put("query", "2069:byTime:SliceQuery[0xB0E0FF7FFFFFF6,0xB0E1)");
        }};
        mSingleLabel.getAnnotations().remove("percentDur");
        assertEquals(annotations, mSingleLabel.getAnnotations());

        // satisfied by a single vertex-centric query which is satisfied by union of two edge queries
        newTx();
        Metrics mMultiLabels = tx.traversal().V(v).outE("friend", "friend-no-index").has("time", 100)
            .profile().next().getMetrics(1);
        assertEquals("JanusGraphVertexStep([time.eq(100)])", mMultiLabels.getName());
        assertTrue(mMultiLabels.getDuration(TimeUnit.MICROSECONDS) > 0);
        annotations = new HashMap() {{
            put("condition", "(time = 100 AND (type[friend] OR type[friend-no-index]))");
            put("orders", "[]");
            put("vertices", 1);
        }};
        mMultiLabels.getAnnotations().remove("percentDur");
        assertEquals(annotations, mMultiLabels.getAnnotations());
        assertEquals(3, mMultiLabels.getNested().size());
        Metrics friendMetrics = (Metrics) mMultiLabels.getNested().toArray()[1];
        assertEquals("OR-query", friendMetrics.getName());
        // FIXME: assertTrue(friendMetrics.getDuration(TimeUnit.MICROSECONDS) > 0);
        annotations = new HashMap() {{
            put("isFitted", "true");
            put("isOrdered", "true");
            put("query", "2069:byTime:SliceQuery[0xB0E0FF7FFFFF9B,0xB0E0FF7FFFFF9C)"); // vertex-centric index utilized
        }};
        assertEquals(annotations, friendMetrics.getAnnotations());
        Metrics friendNoIndexMetrics = (Metrics) mMultiLabels.getNested().toArray()[2];
        assertEquals("OR-query", friendNoIndexMetrics.getName());
        // FIXME: assertTrue(friendNoIndexMetrics.getDuration(TimeUnit.MICROSECONDS) > 0);
        annotations = new HashMap() {{
            put("isFitted", "false");
            put("isOrdered", "true");
            put("query", "friend-no-index:SliceQuery[0x7180,0x7181)"); // no vertex-centric index found
        }};
        assertEquals(annotations, friendNoIndexMetrics.getAnnotations());
    }

    @Test
    public void testVertexCentricIndexWithNull() {
        EdgeLabel bought = makeLabel("bought");
        PropertyKey time = makeKey("time", Long.class);
        mgmt.buildEdgeIndex(bought, "byTimeDesc", BOTH, desc, time);
        mgmt.buildEdgeIndex(bought, "byTimeAsc", BOTH, asc, time);
        finishSchema();

        JanusGraphVertex v1 = tx.addVertex(), v2 = tx.addVertex();
        v1.addEdge("bought", v2).property("time", 1);
        v1.addEdge("bought", v2).property("time", 2);
        v1.addEdge("bought", v2).property("time", 3);
        v1.addEdge("bought", v2);
        v1.addEdge("bought", v2);

        assertVertexCentricIndexWithNull(v1);

        newTx();
        v1 = tx.getVertex(v1.longId());
        //Queries copied from above

        assertVertexCentricIndexWithNull(v1);
    }

    private static void assertVertexCentricIndexWithNull(JanusGraphVertex v1) {
        assertEquals(5, v1.query().direction(OUT).labels("bought").edgeCount());
        assertEquals(1, v1.query().direction(OUT).labels("bought").has("time", 1).edgeCount());
        assertEquals(1, v1.query().direction(OUT).labels("bought").has("time", Cmp.LESS_THAN, 3)
            .has("time", Cmp.GREATER_THAN, 1).edgeCount());
        assertEquals(3, v1.query().direction(OUT).labels("bought").has("time", Cmp.LESS_THAN, 5)
            .edgeCount());
        assertEquals(3, v1.query().direction(OUT).labels("bought").has("time", Cmp.GREATER_THAN, 0)
            .edgeCount());
        assertEquals(2, v1.query().direction(OUT).labels("bought").has("time", Cmp.LESS_THAN, 3)
            .edgeCount());
        assertEquals(1, v1.query().direction(OUT).labels("bought").has("time", Cmp.GREATER_THAN, 2)
            .edgeCount());
        assertEquals(2, v1.query().direction(OUT).labels("bought").hasNot("time").edgeCount());
        assertEquals(5, v1.query().direction(OUT).labels("bought").edgeCount());
    }

    //Add more removal operations, different transaction contexts
    @Test
    public void testCreateDelete() {
        makeKey("weight", Double.class);
        PropertyKey uid = makeVertexIndexedUniqueKey("uid", Integer.class);
        ((StandardEdgeLabelMaker) mgmt.makeEdgeLabel("knows")).sortKey(uid).sortOrder(Order.DESC).directed().make();
        mgmt.makeEdgeLabel("father").multiplicity(Multiplicity.MANY2ONE).make();
        finishSchema();

        JanusGraphVertex v1 = graph.addVertex(), v3 = graph.addVertex("uid", 445);
        Edge e = v3.addEdge("knows", v1, "uid", 111);
        Edge e2 = v1.addEdge("friend", v3);
        assertEquals(111, e.<Integer>value("uid").intValue());
        graph.tx().commit();

        v3 = getV(graph, v3);
        assertEquals(445, v3.<Integer>value("uid").intValue());
        e = Iterables.getOnlyElement(v3.query().direction(Direction.OUT).labels("knows").edges());
        assertEquals(111, e.<Integer>value("uid").intValue());
        assertEquals(e, getE(graph, e.id()));
        assertEquals(e, getE(graph, e.id().toString()));
        VertexProperty p = getOnlyElement(v3.properties("uid"));
        p.remove();
        v3.property("uid", 353);

        e = Iterables.getOnlyElement(v3.query().direction(Direction.OUT).labels("knows").edges());
        e.property("uid", 222);

        e2 = Iterables.getOnlyElement(v1.query().direction(Direction.OUT).labels("friend").edges());
        e2.property("uid", 1);
        e2.property("weight", 2.0);

        assertEquals(1, e2.<Integer>value("uid").intValue());
        assertEquals(2.0, e2.<Double>value("weight"), 0.0001);


        clopen();

        v3 = getV(graph, v3.id());
        assertEquals(353, v3.<Integer>value("uid").intValue());

        e = Iterables.getOnlyElement(v3.query().direction(Direction.OUT).labels("knows").edges());
        assertEquals(222, e.<Integer>value("uid").intValue());
    }

    @Test
    public void testRemoveEdge() {
        JanusGraphVertex v1 = graph.addVertex();
        JanusGraphVertex v2 = graph.addVertex();
        JanusGraphEdge e = v1.addEdge("related", v2);
        graph.tx().commit();

        e.remove();
        graph.tx().commit();

        assertFalse(tx.query().edges().iterator().hasNext());
    }

   /* ==================================================================================
                            TIME TO LIVE
     ==================================================================================*/

    @Test
    @FeatureFlag(feature = JanusGraphFeature.CellTtl)
    public void testEdgeTTLTiming() throws Exception {
        EdgeLabel label1 = mgmt.makeEdgeLabel("likes").make();
        int ttl1 = 1;
        int ttl2 = 4;
        mgmt.setTTL(label1, Duration.ofSeconds(ttl1));
        EdgeLabel label2 = mgmt.makeEdgeLabel("dislikes").make();
        mgmt.setTTL(label2, Duration.ofSeconds(ttl2));
        EdgeLabel label3 = mgmt.makeEdgeLabel("indifferentTo").make();
        assertEquals(Duration.ofSeconds(ttl1), mgmt.getTTL(label1));
        assertEquals(Duration.ofSeconds(ttl2), mgmt.getTTL(label2));
        assertEquals(Duration.ZERO, mgmt.getTTL(label3));
        mgmt.commit();

        JanusGraphVertex v1 = graph.addVertex(), v2 = graph.addVertex(), v3 = graph.addVertex();

        v1.addEdge("likes", v2);
        v2.addEdge("dislikes", v1);
        v3.addEdge("indifferentTo", v1);

        // initial, pre-commit state of the edges.  They are not yet subject to TTL
        assertNotEmpty(v1.query().direction(Direction.OUT).vertices());
        assertNotEmpty(v2.query().direction(Direction.OUT).vertices());
        assertNotEmpty(v3.query().direction(Direction.OUT).vertices());

        long commitTime = System.currentTimeMillis();
        graph.tx().commit();

        // edges are now subject to TTL, although we must commit() or rollback() to see it
        assertNotEmpty(v1.query().direction(Direction.OUT).vertices());
        assertNotEmpty(v2.query().direction(Direction.OUT).vertices());
        assertNotEmpty(v3.query().direction(Direction.OUT).vertices());

        Thread.sleep(commitTime + (ttl1 * 1000L + 200) - System.currentTimeMillis());
        graph.tx().rollback();

        // e1 has dropped out
        assertEmpty(v1.query().direction(Direction.OUT).vertices());
        assertNotEmpty(v2.query().direction(Direction.OUT).vertices());
        assertNotEmpty(v3.query().direction(Direction.OUT).vertices());

        Thread.sleep(commitTime + (ttl2 * 1000L + 500) - System.currentTimeMillis());
        graph.tx().rollback();

        // both e1 and e2 have dropped out.  e3 has no TTL, and so remains
        assertEmpty(v1.query().direction(Direction.OUT).vertices());
        assertEmpty(v2.query().direction(Direction.OUT).vertices());
        assertNotEmpty(v3.query().direction(Direction.OUT).vertices());
    }

    @Test
    @FeatureFlag(feature = JanusGraphFeature.CellTtl)
    public void testEdgeTTLWithTransactions() throws Exception {
        EdgeLabel label1 = mgmt.makeEdgeLabel("likes").make();
        mgmt.setTTL(label1, Duration.ofSeconds(1));
        assertEquals(Duration.ofSeconds(1), mgmt.getTTL(label1));
        mgmt.commit();

        JanusGraphVertex v1 = graph.addVertex(), v2 = graph.addVertex();

        v1.addEdge("likes", v2);

        // pre-commit state of the edge.  It is not yet subject to TTL
        assertNotEmpty(v1.query().direction(Direction.OUT).vertices());

        Thread.sleep(1001);

        // the edge should have expired by now, but only if it had been committed
        assertNotEmpty(v1.query().direction(Direction.OUT).vertices());

        graph.tx().commit();

        // still here, because we have just committed the edge.  Its countdown starts at the commit
        assertNotEmpty(v1.query().direction(Direction.OUT).vertices());

        Thread.sleep(1001);

        // the edge has expired in Cassandra, but still appears alive in this transaction
        assertNotEmpty(v1.query().direction(Direction.OUT).vertices());

        // syncing with the data store, we see that the edge has expired
        graph.tx().rollback();
        assertEmpty(v1.query().direction(Direction.OUT).vertices());
    }

    @Test
    @Tag(TestCategory.BRITTLE_TESTS)
    @FeatureFlag(feature = JanusGraphFeature.CellTtl)
    public void testEdgeTTLWithIndex() throws Exception {
        int ttl = 1; // artificially low TTL for test
        final PropertyKey time = mgmt.makePropertyKey("time").dataType(Integer.class).make();
        EdgeLabel wavedAt = mgmt.makeEdgeLabel("wavedAt").signature(time).make();
        mgmt.buildEdgeIndex(wavedAt, "timeindex", Direction.BOTH, desc, time);
        mgmt.buildIndex("edge-time", Edge.class).addKey(time).buildCompositeIndex();
        mgmt.setTTL(wavedAt, Duration.ofSeconds(ttl));
        assertEquals(Duration.ZERO, mgmt.getTTL(time));
        assertEquals(Duration.ofSeconds(ttl), mgmt.getTTL(wavedAt));
        mgmt.commit();

        JanusGraphVertex v1 = graph.addVertex(), v2 = graph.addVertex();
        v1.addEdge("wavedAt", v2, "time", 42);

        assertTrue(v1.query().direction(Direction.OUT).interval("time", 0, 100).edges().iterator().hasNext());
        assertNotEmpty(v1.query().direction(Direction.OUT).edges());
        assertNotEmpty(graph.query().has("time", 42).edges());

        graph.tx().commit();
        long commitTime = System.currentTimeMillis();

        assertTrue(v1.query().direction(Direction.OUT).interval("time", 0, 100).edges().iterator().hasNext());
        assertNotEmpty(v1.query().direction(Direction.OUT).edges());
        assertNotEmpty(graph.query().has("time", 42).edges());

        Thread.sleep(commitTime + (ttl * 1000L + 100) - System.currentTimeMillis());
        graph.tx().rollback();

        assertFalse(v1.query().direction(Direction.OUT).interval("time", 0, 100).edges().iterator().hasNext());
        assertEmpty(v1.query().direction(Direction.OUT).edges());
        assertEmpty(graph.query().has("time", 42).edges());
    }

    @Test
    @Tag(TestCategory.BRITTLE_TESTS)
    @FeatureFlag(feature = JanusGraphFeature.CellTtl)
    public void testPropertyTTLTiming() throws Exception {
        PropertyKey name = mgmt.makePropertyKey("name").dataType(String.class).make();
        PropertyKey place = mgmt.makePropertyKey("place").dataType(String.class).make();
        mgmt.setTTL(name, Duration.ofSeconds(42));
        mgmt.setTTL(place, Duration.ofSeconds(1));
        final JanusGraphIndex index1 = mgmt.buildIndex("index1", Vertex.class).addKey(name)
                .buildCompositeIndex();
        final JanusGraphIndex index2 = mgmt.buildIndex("index2", Vertex.class).addKey(name)
                .addKey(place).buildCompositeIndex();
        VertexLabel label1 = mgmt.makeVertexLabel("event").setStatic().make();
        mgmt.setTTL(label1, Duration.ofSeconds(2));
        assertEquals(Duration.ofSeconds(42), mgmt.getTTL(name));
        assertEquals(Duration.ofSeconds(1), mgmt.getTTL(place));
        assertEquals(Duration.ofSeconds(2), mgmt.getTTL(label1));
        mgmt.commit();

        JanusGraphVertex v1 = tx.addVertex(T.label, "event", "name", "some event", "place", "somewhere");

        tx.commit();
        Object id = v1.id();

        v1 = getV(graph, id);
        assertNotNull(v1);
        assertNotEmpty(graph.query().has("name", "some event").has("place", "somewhere").vertices());
        assertNotEmpty(graph.query().has("name", "some event").vertices());

        Thread.sleep(1001);
        graph.tx().rollback();

        // short-lived property expires first
        v1 = getV(graph, id);
        assertNotNull(v1);
        assertEmpty(graph.query().has("name", "some event").has("place", "somewhere").vertices());
        assertNotEmpty(graph.query().has("name", "some event").vertices());

        Thread.sleep(1001);
        graph.tx().rollback();

        // vertex expires before defined TTL of the long-lived property
        assertEmpty(graph.query().has("name", "some event").has("place", "somewhere").vertices());
        assertEmpty(graph.query().has("name", "some event").vertices());
        v1 = getV(graph, id);
        assertNull(v1);
    }

    @Test
    @FeatureFlag(feature = JanusGraphFeature.CellTtl)
    public void testVertexTTLWithCompositeIndex() throws Exception {
        PropertyKey name = mgmt.makePropertyKey("name").dataType(String.class).make();
        PropertyKey time = mgmt.makePropertyKey("time").dataType(Long.class).make();
        final JanusGraphIndex index1 = mgmt.buildIndex("index1", Vertex.class).addKey(name)
                .buildCompositeIndex();
        final JanusGraphIndex index2 = mgmt.buildIndex("index2", Vertex.class).addKey(name).addKey(time)
                .buildCompositeIndex();
        VertexLabel label1 = mgmt.makeVertexLabel("event").setStatic().make();
        mgmt.setTTL(label1, Duration.ofSeconds(1));
        assertEquals(Duration.ZERO, mgmt.getTTL(name));
        assertEquals(Duration.ZERO, mgmt.getTTL(time));
        assertEquals(Duration.ofSeconds(1), mgmt.getTTL(label1));
        mgmt.commit();

        JanusGraphVertex v1 = tx.addVertex(T.label, "event", "name", "some event", "time", System.currentTimeMillis());
        tx.commit();
        Object id = v1.id();

        v1 = getV(graph, id);
        assertNotNull(v1);
        assertNotEmpty(graph.query().has("name", "some event").vertices());

        Thread.sleep(1001);
        graph.tx().rollback();

        v1 = getV(graph, id);
        assertNull(v1);
        assertEmpty(graph.query().has("name", "some event").vertices());
    }

    @Test
    @Tag(TestCategory.BRITTLE_TESTS)
    @FeatureFlag(feature = JanusGraphFeature.CellTtl)
    public void testEdgeTTLLimitedByVertexTTL() throws Exception {
        Boolean dbCache = config.get("cache.db-cache", Boolean.class);
        if (null == dbCache) {
            dbCache = false;
        }

        EdgeLabel likes = mgmt.makeEdgeLabel("likes").make();
        mgmt.setTTL(likes, Duration.ofSeconds(42)); // long edge TTL will be overridden by short vertex TTL
        EdgeLabel dislikes = mgmt.makeEdgeLabel("dislikes").make();
        mgmt.setTTL(dislikes, Duration.ofSeconds(1));
        EdgeLabel indifferentTo = mgmt.makeEdgeLabel("indifferentTo").make();
        VertexLabel label1 = mgmt.makeVertexLabel("person").setStatic().make();
        mgmt.setTTL(label1, Duration.ofSeconds(2));
        assertEquals(Duration.ofSeconds(42), mgmt.getTTL(likes));
        assertEquals(Duration.ofSeconds(1), mgmt.getTTL(dislikes));
        assertEquals(Duration.ZERO, mgmt.getTTL(indifferentTo));
        assertEquals(Duration.ofSeconds(2), mgmt.getTTL(label1));
        mgmt.commit();

        JanusGraphVertex v1 = tx.addVertex("person");
        JanusGraphVertex v2 = tx.addVertex();
        Edge v1LikesV2 = v1.addEdge("likes", v2);
        Edge v1DislikesV2 = v1.addEdge("dislikes", v2);
        Edge v1IndifferentToV2 = v1.addEdge("indifferentTo", v2);
        tx.commit();
        long commitTime = System.currentTimeMillis();

        Object v1Id = v1.id();
        Object v2id = v2.id();
        Object v1LikesV2Id = v1LikesV2.id();
        Object v1DislikesV2Id = v1DislikesV2.id();
        Object v1IndifferentToV2Id = v1IndifferentToV2.id();

        v1 = getV(graph, v1Id);
        v2 = getV(graph, v2id);
        v1LikesV2 = getE(graph, v1LikesV2Id);
        v1DislikesV2 = getE(graph, v1DislikesV2Id);
        v1IndifferentToV2 = getE(graph, v1IndifferentToV2Id);
        assertNotNull(v1);
        assertNotNull(v2);
        assertNotNull(v1LikesV2);
        assertNotNull(v1DislikesV2);
        assertNotNull(v1IndifferentToV2);
        assertNotEmpty(v2.query().direction(Direction.IN).labels("likes").edges());
        assertNotEmpty(v2.query().direction(Direction.IN).labels("dislikes").edges());
        assertNotEmpty(v2.query().direction(Direction.IN).labels("indifferentTo").edges());

        Thread.sleep(commitTime + 1001L - System.currentTimeMillis());
        graph.tx().rollback();

        v1 = getV(graph, v1Id);
        v2 = getV(graph, v2id);
        v1LikesV2 = getE(graph, v1LikesV2Id);
        v1DislikesV2 = getE(graph, v1DislikesV2Id);
        v1IndifferentToV2 = getE(graph, v1IndifferentToV2Id);
        assertNotNull(v1);
        assertNotNull(v2);
        assertNotNull(v1LikesV2);
        // this edge has expired
        assertNull(v1DislikesV2);
        assertNotNull(v1IndifferentToV2);
        assertNotEmpty(v2.query().direction(Direction.IN).labels("likes").edges());
        // expired
        assertEmpty(v2.query().direction(Direction.IN).labels("dislikes").edges());
        assertNotEmpty(v2.query().direction(Direction.IN).labels("indifferentTo").edges());

        Thread.sleep(commitTime + 2001L - System.currentTimeMillis());
        graph.tx().rollback();

        v1 = getV(graph, v1Id);
        v2 = getV(graph, v2id);
        v1LikesV2 = getE(graph, v1LikesV2Id);
        v1DislikesV2 = getE(graph, v1DislikesV2Id);
        v1IndifferentToV2 = getE(graph, v1IndifferentToV2Id);
        // the vertex itself has expired
        assertNull(v1);
        assertNotNull(v2);
        // all incident edges have necessarily expired
        assertNull(v1LikesV2);
        assertNull(v1DislikesV2);
        assertNull(v1IndifferentToV2);

        if (dbCache) {
            /* TODO: uncomment
            assertNotEmpty(v2.query().direction(Direction.IN).labels("likes").edges());
            assertNotEmpty(v2.query().direction(Direction.IN).labels("dislikes").edges());
            assertNotEmpty(v2.query().direction(Direction.IN).labels("indifferentTo").edges());
            */
        } else {
            assertEmpty(v2.query().direction(Direction.IN).labels("likes").edges());
            assertEmpty(v2.query().direction(Direction.IN).labels("dislikes").edges());
            assertEmpty(v2.query().direction(Direction.IN).labels("indifferentTo").edges());
        }
    }

    @Test
    @FeatureFlag(feature = JanusGraphFeature.CellTtl)
    public void testSettingTTLOnUnsupportedType() {
        assertThrows(IllegalArgumentException.class, () -> {
            JanusGraphSchemaType type = ImplicitKey.ID;
            mgmt.setTTL(type, Duration.ZERO);
        });
    }

    @Test
    @FeatureFlag(feature = JanusGraphFeature.CellTtl)
    public void testUnsettingTTL() throws InterruptedException {
        int initialTTLMillis = 2000;

        // Define schema: one edge label with a short ttl
        EdgeLabel likes = mgmt.makeEdgeLabel("likes").make();
        mgmt.setTTL(likes, Duration.ofMillis(initialTTLMillis));
        mgmt.commit();
        graph.tx().rollback();

        // Insert two vertices with a TTLed edge
        JanusGraphVertex v1 = graph.addVertex();
        JanusGraphVertex v2 = graph.addVertex();
        v1.addEdge("likes", v2);
        graph.tx().commit();

        // Let the edge die
        Thread.sleep((long) Math.ceil(initialTTLMillis * 1.25));

        // Edge should be gone
        assertEquals(2, Iterators.size(graph.vertices()));
        assertEquals(0, Iterators.size(graph.edges()));
        graph.tx().rollback();

        // Remove the TTL on the edge label
        mgmt = graph.openManagement();
        mgmt.setTTL(mgmt.getEdgeLabel("likes"), Duration.ZERO);
        mgmt.commit();

        Thread.sleep(1L);

        // Check that the edge is still gone, add a new edge
        assertEquals(2, Iterators.size(graph.vertices()));
        assertEquals(0, Iterators.size(graph.edges()));
        v1 = graph.addVertex();
        v2 = graph.addVertex();
        v1.addEdge("likes", v2);
        graph.tx().commit();

        // Sleep past when it would have expired under the original config
        Thread.sleep((long) Math.ceil(initialTTLMillis * 1.25));

        // Edge must not be dead
        assertEquals(4, Iterators.size(graph.vertices()));
        assertEquals(1, Iterators.size(graph.edges()));
        graph.tx().rollback();
    }

    @Test
    @FeatureFlag(feature = JanusGraphFeature.CellTtl)
    public void testGettingUndefinedEdgeLabelTTL() {
        // getTTL should return a null duration on an extant type without a TTL
        mgmt.makeEdgeLabel("likes").make();
        mgmt.commit();
        graph.tx().rollback();

        // Check getTTL on edge label
        mgmt = graph.openManagement();
        assertEquals(Duration.ZERO, mgmt.getTTL(mgmt.getEdgeLabel("likes")));
        mgmt.rollback();
    }

    @Test
    @FeatureFlag(feature = JanusGraphFeature.CellTtl)
    public void testGettingUndefinedVertexLabelTTL() {
        // getTTL should return a null duration on an extant type without a TTL
        mgmt.makeVertexLabel("foo").make();
        mgmt.commit();
        graph.tx().rollback();

        // Check getTTL on vertex label
        mgmt = graph.openManagement();
        assertEquals(Duration.ZERO, mgmt.getTTL(mgmt.getVertexLabel("foo")));
        mgmt.rollback();
    }

    @Test
    @FeatureFlag(feature = JanusGraphFeature.CellTtl)
    public void testGetTTLFromUnsupportedType() {
        assertThrows(IllegalArgumentException.class, () -> {
            JanusGraphSchemaType type = ImplicitKey.ID;
            mgmt.getTTL(type);
        });
    }

    @Test
    @FeatureFlag(feature = JanusGraphFeature.CellTtl)
    public void testSettingTTLOnNonStaticVertexLabel() {
        assertThrows(IllegalArgumentException.class, () -> {
            VertexLabel label1 = mgmt.makeVertexLabel("event").make();
            mgmt.setTTL(label1, Duration.ofSeconds(42));
        });
    }

    @Test
    @FeatureFlag(feature = JanusGraphFeature.CellTtl)
    public void testEdgeTTLImplicitKey() throws Exception {
        Duration d;

        clopen(option(GraphDatabaseConfiguration.STORE_META_TTL, "edgestore"), true);

        assertEquals("~ttl", ImplicitKey.TTL.name());

        int ttl = 24 * 60 * 60;
        EdgeLabel likes = mgmt.makeEdgeLabel("likes").make();
        EdgeLabel hasLiked = mgmt.makeEdgeLabel("hasLiked").make();
        mgmt.setTTL(likes, Duration.ofSeconds(ttl));
        assertEquals(Duration.ofSeconds(ttl), mgmt.getTTL(likes));
        assertEquals(Duration.ZERO, mgmt.getTTL(hasLiked));
        mgmt.commit();

        JanusGraphVertex v1 = graph.addVertex(), v2 = graph.addVertex();

        Edge e1 = v1.addEdge("likes", v2);
        Edge e2 = v1.addEdge("hasLiked", v2);
        graph.tx().commit();

        // read from the edge created in this transaction
        d = e1.value("~ttl");
        assertEquals(Duration.ofDays(1), d);

        // get the edge via a vertex
        e1 = Iterables.getOnlyElement(v1.query().direction(Direction.OUT).labels("likes").edges());
        d = e1.value("~ttl");
        assertEquals(Duration.ofDays(1), d);

        // returned value of ^ttl is the total time to live since commit, not remaining time
        Thread.sleep(1001);
        graph.tx().rollback();
        e1 = Iterables.getOnlyElement(v1.query().direction(Direction.OUT).labels("likes").edges());
        d = e1.value("~ttl");
        assertEquals(Duration.ofDays(1), d);

        // no ttl on edges of this label
        d = e2.value("~ttl");
        assertEquals(Duration.ZERO, d);
    }

    @Test
    @FeatureFlag(feature = JanusGraphFeature.CellTtl)
    public void testVertexTTLImplicitKey() throws Exception {
        Duration d;

        clopen(option(GraphDatabaseConfiguration.STORE_META_TTL, "edgestore"), true);

        int ttl1 = 1;
        VertexLabel label1 = mgmt.makeVertexLabel("event").setStatic().make();
        mgmt.setTTL(label1, Duration.ofSeconds(ttl1));
        assertEquals(Duration.ofSeconds(ttl1), mgmt.getTTL(label1));
        mgmt.commit();

        JanusGraphVertex v1 = tx.addVertex("event");
        JanusGraphVertex v2 = tx.addVertex();
        tx.commit();

        /* TODO: this fails
        d = v1.getProperty("~ttl");
        assertEquals(1, d);
        d = v2.getProperty("~ttl");
        assertEquals(0, d);
        */

        Object v1id = v1.id();
        Object v2id = v2.id();
        v1 = getV(graph, v1id);
        v2 = getV(graph, v2id);

        d = v1.value("~ttl");
        assertEquals(Duration.ofSeconds(1), d);
        d = v2.value("~ttl");
        assertEquals(Duration.ZERO, d);
    }

    @Test
    public void testAutoSchemaMakerForVertexPropertyDataType() {
        JanusGraphVertex v1 = tx.addVertex("user");
        v1.property("id", 10);
        v1.property("created", new Date());

        PropertyKey idPropertyKey = tx.getPropertyKey("id");
        assertEquals(Integer.class, idPropertyKey.dataType(),
            "Data type not identified correctly by auto schema maker");
        PropertyKey createdPropertyKey = tx.getPropertyKey("created");
        assertEquals(Date.class, createdPropertyKey.dataType(),
            "Data type not identified properly by auto schema maker");

    }

    @Test
    public void testAutoSchemaMakerForEdgePropertyDataType() {
        JanusGraphVertex v1 = tx.addVertex("user");
        JanusGraphVertex v2 = tx.addVertex("user");
        v1.addEdge("knows", v2, "id", 10, "created", new Date());

        PropertyKey idPropertyKey = tx.getPropertyKey("id");
        assertEquals(Integer.class, idPropertyKey.dataType(),
            "Data type not identified correctly by auto schema maker");
        PropertyKey createdPropertyKey = tx.getPropertyKey("created");
        assertEquals(Date.class, createdPropertyKey.dataType(),
            "Data type not identified correctly by auto schema maker");
    }

    /* ==================================================================================
                            IO
     ==================================================================================*/

    @Test
    public void testWriteAndReadWithJanusGraphIoRegistryWithGryo(@TempDir Path tempDir) {
        final Path file = tempDir.resolve("testgraph_" + this.getClass().getCanonicalName() + ".kryo");
        testWritingAndReading(file.toFile());
    }

    @Test
    public void testWriteAndReadWithJanusGraphIoRegistryWithGraphson(@TempDir Path tempDir) {
        final Path file = tempDir.resolve("testgraph_" + this.getClass().getCanonicalName() + ".json");
        testWritingAndReading(file.toFile());
    }

    private void testWritingAndReading(File f) {
        GraphTraversalSource g = graph.traversal();
        g.addV().property("name", f.getName()).iterate();
        g.tx().commit();
        assertEquals(0, f.length());

        g.io(f.getAbsolutePath()).write().iterate();

        assertTrue(f.length() > 0, "File " + f.getAbsolutePath() + " was expected to be not empty, but is");

        clopen();
        g = graph.traversal();
        g.V().has("name", f.getName()).drop().iterate();
        g.tx().commit();

        g.io(f.getAbsolutePath()).read().iterate();

        assertEquals(1, g.V().has("name", f.getName()).count().next());
    }

    @Test
    public void testGetMatchingIndexes() {
        final PropertyKey name = makeKey("name", String.class);
        final PropertyKey age = makeKey("age", Integer.class);
        mgmt.buildIndex("byName", Vertex.class).addKey(name).buildCompositeIndex();
        mgmt.buildIndex("byAge", Vertex.class).addKey(age).buildCompositeIndex();
        finishSchema();

        String searchName = "someName";
        Integer searchAge = 42;

        // test with no valid constraints
        assertEquals(Collections.emptySet(), IndexSelectionUtil.getMatchingIndexes(null));
        assertEquals(Collections.emptySet(), IndexSelectionUtil.getMatchingIndexes(null, null));
        assertEquals(Collections.emptySet(), IndexSelectionUtil.getMatchingIndexes(null, i -> true));

        // test with two valid constraints
        List<PredicateCondition<String, JanusGraphElement>> constraints = Arrays.asList(
            new PredicateCondition<>("name", JanusGraphPredicateUtils.convert(P.eq(searchName).getBiPredicate()), searchName),
            new PredicateCondition<>("age", JanusGraphPredicateUtils.convert(P.eq(searchAge).getBiPredicate()), searchAge)
        );
        MultiCondition<JanusGraphElement> conditions = QueryUtil.constraints2QNF((StandardJanusGraphTx) tx, constraints);
        assertEquals(2, IndexSelectionUtil.getMatchingIndexes(conditions).size());
        assertEquals(1, IndexSelectionUtil.getMatchingIndexes(conditions, i -> i.getName().equals("byAge")).size());

        // test with invalid filter
        assertEquals(0, IndexSelectionUtil.getMatchingIndexes(conditions, null).size());
    }

    @Test
    public void testExistsMatchingIndex() {
        final PropertyKey name = makeKey("name", String.class);
        final PropertyKey age = makeKey("age", Integer.class);
        mgmt.buildIndex("byName", Vertex.class).addKey(name).buildCompositeIndex();
        mgmt.buildIndex("byAge", Vertex.class).addKey(age).buildCompositeIndex();
        finishSchema();

        String searchName = "someName";
        Integer searchAge = 42;

        // test with no valid constraints
        assertEquals(false, IndexSelectionUtil.existsMatchingIndex(null));
        assertEquals(false, IndexSelectionUtil.existsMatchingIndex(null, null));
        assertEquals(false, IndexSelectionUtil.existsMatchingIndex(null, i -> true));

        // test with two valid constraints
        List<PredicateCondition<String, JanusGraphElement>> constraints = Arrays.asList(
            new PredicateCondition<>("name", JanusGraphPredicateUtils.convert(P.eq(searchName).getBiPredicate()), searchName),
            new PredicateCondition<>("age", JanusGraphPredicateUtils.convert(P.eq(searchAge).getBiPredicate()), searchAge)
        );
        MultiCondition<JanusGraphElement> conditions = QueryUtil.constraints2QNF((StandardJanusGraphTx) tx, constraints);
        assertEquals(true, IndexSelectionUtil.existsMatchingIndex(conditions));
        assertEquals(true, IndexSelectionUtil.existsMatchingIndex(conditions, i -> i.getName().equals("byAge")));
        assertEquals(false, IndexSelectionUtil.existsMatchingIndex(conditions, i -> i.getName().equals("byNonExistentKey")));

        // test with invalid filter
        assertEquals(false, IndexSelectionUtil.existsMatchingIndex(conditions, null));
    }

    @Test
    public void testHasQueryWithNullKey() {
        makeKey("time", Long.class);
        finishSchema();
        tx.addVertex("time", 0);

        assertCount(0, tx.query().has(null, 0).vertices());
    }

    @Test
    public void testQueryWithNullPropertyKey() {
        makeKey("time", Long.class);
        finishSchema();
        tx.addVertex("time", 0);

        assertCount(0, QueryUtil.getVertices((StandardJanusGraphTx) tx, (PropertyKey) null, 0));
    }

    @Test
    public void testMultipleHasQueriesWhereOneUsesNullKey() {
        makeKey("time", Long.class);
        finishSchema();
        tx.addVertex("time", 0);

        assertCount(0, tx.query().has("time", 0).has(null, 0).vertices());
    }

    @Test
    public void testReindexingForEdgeIndex() throws InterruptedException, ExecutionException {
        //Schema creation
        String edgeLabelName = "egLabel";
        String propertyKeyForIn = "assocKindForIn";
        String propertyKeyForOut = "assocKindForOut";
        String propertyKeyForBoth = "assocKindForBoth";
        EdgeLabel edgeLabel = mgmt.makeEdgeLabel(edgeLabelName).multiplicity(Multiplicity.MULTI).make();
        mgmt.makePropertyKey("vtName").dataType(String.class).cardinality(Cardinality.SINGLE).make();
        PropertyKey propAssocKindIn = mgmt.makePropertyKey(propertyKeyForIn).dataType(Integer.class).cardinality(Cardinality.SINGLE).make();
        PropertyKey propAssocKindOut = mgmt.makePropertyKey(propertyKeyForOut).dataType(Integer.class).cardinality(Cardinality.SINGLE).make();
        PropertyKey propAssocKindBoth = mgmt.makePropertyKey(propertyKeyForBoth).dataType(Integer.class).cardinality(Cardinality.SINGLE).make();
        finishSchema();

        //Create Vertex
        JanusGraphVertex a = tx.addVertex();
        a.property("vtName","A");
        JanusGraphVertex b = tx.addVertex();
        b.property("vtName","B");
        //Add Edges
        a.addEdge(edgeLabelName, b,propertyKeyForIn,1,propertyKeyForOut,1,propertyKeyForBoth,1);
        b.addEdge(edgeLabelName, a,propertyKeyForIn,2, propertyKeyForOut,2,propertyKeyForBoth,2);
        tx.commit();

        //Index creation
        String indexWithDirectionIn = "edgesByAssocKindIn";
        String indexWithDirectionOut = "edgesByAssocKindOut";
        String indexWithDirectionBoth = "edgesByAssocKindBoth";

        mgmt.buildEdgeIndex(mgmt.getEdgeLabel(edgeLabelName), indexWithDirectionIn, IN, mgmt.getPropertyKey(propertyKeyForIn));
        mgmt.buildEdgeIndex(mgmt.getEdgeLabel(edgeLabelName), indexWithDirectionOut, OUT, mgmt.getPropertyKey(propertyKeyForOut));
        mgmt.buildEdgeIndex(mgmt.getEdgeLabel(edgeLabelName), indexWithDirectionBoth, BOTH, mgmt.getPropertyKey(propertyKeyForBoth));
        mgmt.commit();

        ManagementSystem.awaitRelationIndexStatus(graph, indexWithDirectionIn, edgeLabelName).call();
        ManagementSystem.awaitRelationIndexStatus(graph, indexWithDirectionOut, edgeLabelName).call();
        ManagementSystem.awaitRelationIndexStatus(graph, indexWithDirectionBoth, edgeLabelName).call();
        finishSchema();

        mgmt.updateIndex(mgmt.getRelationIndex(mgmt.getRelationType(edgeLabelName), indexWithDirectionIn), SchemaAction.ENABLE_INDEX).get();
        mgmt.updateIndex(mgmt.getRelationIndex(mgmt.getRelationType(edgeLabelName), indexWithDirectionOut), SchemaAction.ENABLE_INDEX).get();
        mgmt.updateIndex(mgmt.getRelationIndex(mgmt.getRelationType(edgeLabelName), indexWithDirectionBoth), SchemaAction.ENABLE_INDEX).get();
        finishSchema();

        Vertex v1 = tx.traversal().V().has("vtName", "A").next();
        Vertex v2 = tx.traversal().V().has("vtName", "B").next();
        Vertex[] vertices = new Vertex[] {v1, v1, v1, v1, v1, v1, v2, v2, v2, v2, v2, v2};
        int[] propValues = new int[] {1, 2, 1, 2, 1, 2, 1, 2, 1, 2, 1, 2};
        Direction[] dirs = new Direction[] {IN, IN, OUT, OUT, BOTH, BOTH, IN, IN, OUT, OUT, BOTH, BOTH};
        // vertex-centric index is already enabled, but before existing data is reindexed, any query that hits index will return 0
        performReindexAndVerifyEdgeCount(indexWithDirectionOut, edgeLabelName, propertyKeyForOut, vertices, propValues, dirs,
            new int[] {0, 1, 0, 0, 0, 1, 1, 0, 0, 0, 1, 0});
        performReindexAndVerifyEdgeCount(indexWithDirectionIn, edgeLabelName, propertyKeyForIn, vertices, propValues, dirs,
            new int[] {0, 0, 1, 0, 1, 0, 0, 0, 0, 1, 0, 1});
        performReindexAndVerifyEdgeCount(indexWithDirectionBoth, edgeLabelName, propertyKeyForBoth, vertices, propValues, dirs,
            new int[] {0, 0, 0, 0, 0, 0, 0, 0, 0, 0, 0, 0});
    }

    public void performReindexAndVerifyEdgeCount(String indexName, String edgeLabel, String propKey, Vertex[] vertices,
                                                 int[] propValues, Direction[] dirs, int[] resultsBeforeReindex) throws InterruptedException, ExecutionException {
        assert propValues.length == dirs.length;
        assert propValues.length == resultsBeforeReindex.length;
        RelationType t = mgmt.getRelationType(edgeLabel);
        RelationTypeIndex relationIndex = mgmt.getRelationIndex(t,indexName);
        assertEquals(SchemaStatus.ENABLED, relationIndex.getIndexStatus());

        GraphTraversalSource g = graph.traversal();

        //asserting before reindex
        for (int i = 0; i < propValues.length; i++) {
            final int expectedCount = resultsBeforeReindex[i];
            final Vertex v = vertices[i];
            long count = 0;
            if (OUT.equals(dirs[i])) {
                count = g.V(v).outE(edgeLabel).has(propKey, propValues[i]).count().next();
            } else if (IN.equals(dirs[i])) {
                count = g.V(v).inE(edgeLabel).has(propKey, propValues[i]).count().next();
            } else {
                count = g.V(v).bothE(edgeLabel).has(propKey, propValues[i]).count().next();
            }
            assertEquals(expectedCount, count, String.format("v = %s, index = %s, direction = %s, prop value = %d",
                g.V(v).properties("vtName").next().value(), indexName, dirs[i], propValues[i]));
        }

        //Reindexing
        mgmt.updateIndex(relationIndex, SchemaAction.REINDEX, 1).get();
        finishSchema();

        relationIndex = mgmt.getRelationIndex(t,indexName);
        assertEquals(SchemaStatus.ENABLED, relationIndex.getIndexStatus());

        final int[] expectedResultsAfterReindex = new int[]{0, 1, 1, 0, 1, 1, 1, 0, 0, 1, 1, 1};
        for (int i = 0; i < propValues.length; i++) {
            final int expectedCount = expectedResultsAfterReindex[i];
            final Vertex v = vertices[i];
            long count = 0;
            if (OUT.equals(dirs[i])) {
                count = g.V(v).outE(edgeLabel).has(propKey, propValues[i]).count().next();
            } else if (IN.equals(dirs[i])) {
                count = g.V(v).inE(edgeLabel).has(propKey, propValues[i]).count().next();
            } else {
                count = g.V(v).bothE(edgeLabel).has(propKey, propValues[i]).count().next();
            }
            assertEquals(expectedCount, count, String.format("v = %s, index = %s, direction = %s, prop value = %d",
                g.V(v).properties("vtName").next().value(), indexName, dirs[i], propValues[i]));
        }
    }

    @Test
    public void testMultipleOrClauses() {
        clopen();

        Vertex v1 = tx.traversal().addV("test").property("a", true).property("b", true).property("c", true).property("d", true).next();
        Vertex v2 = tx.traversal().addV("test").property("a", true).property("b", false).property("c", true).property("d", false).next();
        Vertex v3 = tx.traversal().addV("test").property("a", false).property("b", true).property("c", false).property("d", true).next();
        Vertex v4 = tx.traversal().addV("test").property("a", false).property("b", false).property("c", true).property("d", false).next();

        newTx();

        List<Vertex> vertices = tx.traversal().V()
            .or(__.has("a", true), __.has("b", true))
            .or(__.has("c", false), __.has("d", true))
            .toList();

        assertTrue(vertices.contains(v1));
        assertFalse(vertices.contains(v2));
        assertTrue(vertices.contains(v3));
        assertFalse(vertices.contains(v4));
        assertEquals(2, vertices.size());
    }

    @Test
    public void testMultipleNestedOrClauses() {
        clopen();

        boolean[] values = new boolean[] {false, true};
        List<Vertex> vertices = new ArrayList<>(16);
        for (boolean a : values) {
            for (boolean b : values) {
                for (boolean c : values) {
                    for (boolean d : values) {
                        vertices.add(tx.traversal().addV("test").property("a", a).property("b", b).property("c", c).property("d", d).next());
                    }
                }
            }
        }

        newTx();

        // (A || B || !C) && (!C || D)
        List<Vertex> result = tx.traversal().V()
            .or(__.has("a", true), __.has("b", true), __.has("c", false))
            .or(__.has("c", false), __.has("d", true))
            .toList();

        assertTrue(result.contains(vertices.get(0)));
        assertTrue(result.contains(vertices.get(1)));
        assertTrue(result.contains(vertices.get(4)));
        assertTrue(result.contains(vertices.get(5)));
        assertTrue(result.contains(vertices.get(7)));
        assertTrue(result.contains(vertices.get(8)));
        assertTrue(result.contains(vertices.get(9)));
        assertTrue(result.contains(vertices.get(11)));
        assertTrue(result.contains(vertices.get(12)));
        assertTrue(result.contains(vertices.get(13)));
        assertTrue(result.contains(vertices.get(15)));
        assertEquals(11, result.size());

        newTx();

        // ((A || C) || B) && (!C || D)
        result = tx.traversal().V()
            .or(__.or(__.has("a", true), __.has("c", true)), __.has("b", true))
            .or(__.has("c", false), __.has("d", true))
            .toList();

        assertTrue(result.contains(vertices.get(3)));
        assertTrue(result.contains(vertices.get(4)));
        assertTrue(result.contains(vertices.get(5)));
        assertTrue(result.contains(vertices.get(7)));
        assertTrue(result.contains(vertices.get(8)));
        assertTrue(result.contains(vertices.get(9)));
        assertTrue(result.contains(vertices.get(11)));
        assertTrue(result.contains(vertices.get(12)));
        assertTrue(result.contains(vertices.get(13)));
        assertTrue(result.contains(vertices.get(15)));
        assertEquals(10, result.size());

        newTx();

        // (((A || C) && (C || !D)) || B) && (!C || D)
        result = tx.traversal().V()
            .or(
                __.or(
                    __.has("a", true),
                    __.has("c", true)
                ).or(
                    __.has("c", true),
                    __.has("d", false)
                ),
                __.has("b", true)
            )
            .or(__.has("c", false), __.has("d", true))
            .toList();

        assertTrue(result.contains(vertices.get(3)));
        assertTrue(result.contains(vertices.get(4)));
        assertTrue(result.contains(vertices.get(5)));
        assertTrue(result.contains(vertices.get(7)));
        assertTrue(result.contains(vertices.get(8)));
        assertTrue(result.contains(vertices.get(11)));
        assertTrue(result.contains(vertices.get(12)));
        assertTrue(result.contains(vertices.get(13)));
        assertTrue(result.contains(vertices.get(15)));
        assertEquals(9, result.size());

        // (((A || C) && ((!A || B) || !D)) || B) && (!C || !D)
        result = tx.traversal().V()
            .or(
                __.or(
                    __.has("a", true),
                    __.has("c", true)
                ).or(
                    __.or(__.has("a", false), __.has("b", true)),
                    __.has("d", false)
                ),
                __.has("b", true)
            )
            .or(__.has("c", false), __.has("d", false))
            .toList();

        assertTrue(result.contains(vertices.get(2)));
        assertTrue(result.contains(vertices.get(4)));
        assertTrue(result.contains(vertices.get(5)));
        assertTrue(result.contains(vertices.get(6)));
        assertTrue(result.contains(vertices.get(8)));
        assertTrue(result.contains(vertices.get(10)));
        assertTrue(result.contains(vertices.get(12)));
        assertTrue(result.contains(vertices.get(13)));
        assertTrue(result.contains(vertices.get(14)));
        assertEquals(9, result.size());
    }

    @Test
    public void testVerticesDropAfterWhereWithBatchQueryEnabled() {
        clopen(option(USE_MULTIQUERY),true,
            option(BATCH_PROPERTY_PREFETCHING),false,
            option(STORAGE_BATCH),false
        );

        long timestamp = System.currentTimeMillis();

        Vertex v1 = tx.traversal().addV("test")
            .property("a", timestamp).property("b", true).property("c", true).property("d", true).next();

        Vertex v2 = tx.traversal().addV("test").next();
        Vertex v3 = tx.traversal().addV("test").next();
        Vertex v4 = tx.traversal().addV("test").next();

        v1.addEdge("edgeLabel", v2);
        v1.addEdge("edgeLabel", v3);
        v1.addEdge("edgeLabel", v4);

        newTx();

        tx.traversal().V().has("a", timestamp).has("b", true).has("c", true)
            .where(__.outE().hasLabel("edgeLabel")).both().drop().iterate();

        newTx();

        assertTrue(tx.traversal().V().has("a", timestamp).has("b", true).has("c", true).hasNext());
        assertFalse(tx.traversal().V().has("a", timestamp).has("b", true).has("c", true).bothE().hasNext());
    }

<<<<<<< HEAD
    /**
     * In this test, we deliberately create ghost vertices and use ManagementSystem to purge them
     * We use two concurrent transactions and let one transaction removes a vertex and another transaction
     * updates the same vertex. When the storage backend does not have locking support, both transactions
     * will succeed, and then the vertex becomes a ghost vertex.
     *
     * @throws ExecutionException
     * @throws InterruptedException
     */
    @Test
    public void testMgmtRemoveGhostVertices() throws ExecutionException, InterruptedException {
        if (features.hasLocking()) return;

        final int numOfVertices = 100;
        final int numOfGhostVertices = 80;
        final int numOfRestVertices = numOfVertices - numOfGhostVertices;
        List<Vertex> vertices = new ArrayList<>(numOfVertices);
        for (int i = 0; i < numOfVertices; i++) {
            vertices.add(tx.traversal().addV("test").next());
        }
        tx.commit();

        JanusGraphTransaction tx1 = graph.newTransaction();
        for (int i = 0; i < numOfVertices; i++) {
            tx1.traversal().V(vertices.get(i)).property("prop", "val").next();
        }

        JanusGraphTransaction tx2 = graph.newTransaction();
        for (int i = 0; i < numOfGhostVertices; i++) {
            tx2.traversal().V(vertices.get(i)).next().remove();
        }
        tx2.commit();

        tx1.commit();

        JanusGraphManagement mgmt = graph.openManagement();
        ScanJobFuture future = mgmt.removeGhostVertices();
        assertEquals(numOfGhostVertices, future.get().getCustom(GhostVertexRemover.REMOVED_VERTEX_COUNT));
        assertEquals(numOfRestVertices, graph.traversal().V().count().next());
        assertEquals(numOfRestVertices, graph.traversal().V().hasLabel("test").count().next());
        assertEquals(numOfRestVertices, graph.traversal().V().has("prop", "val").count().next());
        assertEquals(numOfRestVertices, graph.traversal().V().hasLabel("test").has("prop", "val").count().next());

        // running it again, no vertex is removed
        assertEquals(0, mgmt.removeGhostVertices().get().getCustom(GhostVertexRemover.REMOVED_VERTEX_COUNT));
    }

    @Test
    public void testDirectCompositeIndexEntryModification() throws BackendException {
        clopenForStaleIndex();
        String namePropKeyStr = "name";
        PropertyKey nameProp = mgmt.makePropertyKey(namePropKeyStr).dataType(String.class).cardinality(Cardinality.SINGLE).make();
        mgmt.buildIndex("nameIndex", Vertex.class).addKey(nameProp).buildCompositeIndex();
        finishSchema();

        tx.addVertex().property("name", "vertex1");
        tx.addVertex().property("name", "vertex2");

        tx.commit();
        newTx();

        Vertex vertex1 = tx.traversal().V().has("name", "vertex1").next();

        ManagementSystem managementSystem = (ManagementSystem) graph.openManagement();
        JanusGraphIndex janusGraphIndex = managementSystem.getGraphIndex("nameIndex");
        JanusGraphSchemaVertex indexChangeVertex = managementSystem.getSchemaVertex(janusGraphIndex);
        CompositeIndexType index = (CompositeIndexType) indexChangeVertex.asIndexType();
        JanusGraphVertexProperty indexedProperty = (JanusGraphVertexProperty) vertex1.property("name");
        IndexRecordEntry[] record = new IndexRecordEntry[]{new IndexRecordEntry(indexedProperty)};
        JanusGraphElement element = (JanusGraphElement) vertex1;
        Serializer serializer = graph.getDataSerializer();
        boolean hashKeys = graph.getIndexSerializer().isHashKeys();
        HashingUtil.HashLength hashLength = graph.getIndexSerializer().getHashLength();

        IndexUpdate<StaticBuffer, Entry> update = IndexRecordUtil.getCompositeIndexUpdate(
            index,
            IndexMutationType.DELETE,
            record,
            element,
            serializer,
            hashKeys,
            hashLength
        );

        BackendTransaction transaction = ((StandardJanusGraphTx) tx).getTxHandle();

        // Removes index entry even so, vertex exists. I.e. this line corrupts the index.
        transaction.mutateIndex(update.getKey(), Collections.emptyList(), Collections.singletonList(update.getEntry()));

        transaction.commit();
        newTx();

        assertTrue(tx.traversal().V(vertex1.id()).hasNext());
        assertFalse(tx.traversal().V().has("name", "vertex1").hasNext());
        assertTrue(tx.traversal().V().has("name", "vertex2").hasNext());

        newTx();

        update = IndexRecordUtil.getCompositeIndexUpdate(
            index,
            IndexMutationType.ADD,
            record,
            element,
            serializer,
            hashKeys,
            hashLength
        );

        transaction = ((StandardJanusGraphTx) tx).getTxHandle();

        // Adds missing index entry of the non-indexed vertex. I.e. this line fixes the corrupted index.
        transaction.mutateIndex(update.getKey(), Collections.singletonList(update.getEntry()), Collections.emptyList());

        transaction.commit();
        newTx();

        assertTrue(tx.traversal().V(vertex1.id()).hasNext());
        assertTrue(tx.traversal().V().has("name", "vertex1").hasNext());
        assertTrue(tx.traversal().V().has("name", "vertex2").hasNext());

        Vertex vertex2 = tx.traversal().V().has("name", "vertex2").next();
        indexedProperty = (JanusGraphVertexProperty) vertex2.property("name");
        long propertyId = indexedProperty.longId();
        PropertyKey propertyKey = indexedProperty.propertyKey();
        record = new IndexRecordEntry[]{new IndexRecordEntry(propertyId, "vertex2", propertyKey)};

        tx.traversal().V().has("name", "vertex2").drop().iterate();
        tx.commit();
        newTx();

        element = new CacheVertex((StandardJanusGraphTx) tx, ((JanusGraphElement) vertex2).longId(), ElementLifeCycle.New);

        update = IndexRecordUtil.getCompositeIndexUpdate(
            index,
            IndexMutationType.ADD,
            record,
            element,
            serializer,
            hashKeys,
            hashLength
        );

        transaction = ((StandardJanusGraphTx) tx).getTxHandle();

        // Adds index entry of the non-indexed vertex to the index. I.e. this line corrupts index.
        // This is a possible situation of a stale index being introduced.
        transaction.mutateIndex(update.getKey(), Collections.singletonList(update.getEntry()), Collections.emptyList());

        transaction.commit();
        newTx();

        assertTrue(tx.traversal().V(vertex1.id()).hasNext());
        assertFalse(tx.traversal().V(vertex2.id()).hasNext());
        assertTrue(tx.traversal().V().has("name", "vertex1").hasNext());
        assertTrue(tx.traversal().V().has("name", "vertex2").hasNext());

        record = new IndexRecordEntry[]{new IndexRecordEntry(propertyKey.longId(), "vertex2", propertyKey)};

        update = IndexRecordUtil.getCompositeIndexUpdate(
            index,
            IndexMutationType.DELETE,
            record,
            element,
            serializer,
            hashKeys,
            hashLength
        );

        transaction = ((StandardJanusGraphTx) tx).getTxHandle();

        // Removes index entry of the non-indexed vertex. I.e. this line fixes corrupted index.
        // This is a possible solution to deal with stale index separate entries.
        transaction.mutateIndex(update.getKey(), Collections.emptyList(), Collections.singletonList(update.getEntry()));

        transaction.commit();
        newTx();

        assertTrue(tx.traversal().V(vertex1.id()).hasNext());
        assertFalse(tx.traversal().V(vertex2.id()).hasNext());
        assertTrue(tx.traversal().V().has("name", "vertex1").hasNext());
        assertFalse(tx.traversal().V().has("name", "vertex2").hasNext());

        managementSystem.rollback();
    }

    @Test
    public void testStaleIndexForceRemoveVertexFromGraphIndex() throws BackendException {
        clopenForStaleIndex();
        String namePropKeyStr = "name";
        String indexName = "nameIndex";
        PropertyKey nameProp = mgmt.makePropertyKey(namePropKeyStr).dataType(String.class).cardinality(Cardinality.SINGLE).make();
        mgmt.buildIndex(indexName, Vertex.class).addKey(nameProp).buildCompositeIndex();
        finishSchema();

        tx.addVertex().property("name", "vertex2");

        tx.commit();
        newTx();

        Vertex vertex2 = tx.traversal().V().has("name", "vertex2").next();

        ManagementSystem managementSystem = (ManagementSystem) graph.openManagement();
        JanusGraphIndex janusGraphIndex = managementSystem.getGraphIndex(indexName);
        JanusGraphSchemaVertex indexChangeVertex = managementSystem.getSchemaVertex(janusGraphIndex);
        CompositeIndexType index = (CompositeIndexType) indexChangeVertex.asIndexType();
        Serializer serializer = graph.getDataSerializer();
        boolean hashKeys = graph.getIndexSerializer().isHashKeys();
        HashingUtil.HashLength hashLength = graph.getIndexSerializer().getHashLength();

        JanusGraphVertexProperty indexedProperty = (JanusGraphVertexProperty) vertex2.property("name");
        long propertyId = indexedProperty.longId();
        PropertyKey propertyKey = indexedProperty.propertyKey();
        IndexRecordEntry[] record = new IndexRecordEntry[]{new IndexRecordEntry(propertyId, "vertex2", propertyKey)};

        tx.traversal().V().has("name", "vertex2").drop().iterate();
        tx.commit();
        newTx();

        JanusGraphElement element = new CacheVertex((StandardJanusGraphTx) tx, ((JanusGraphElement) vertex2).longId(), ElementLifeCycle.New);

        IndexUpdate<StaticBuffer, Entry> update = IndexRecordUtil.getCompositeIndexUpdate(
            index,
            IndexMutationType.ADD,
            record,
            element,
            serializer,
            hashKeys,
            hashLength
        );

        BackendTransaction transaction = ((StandardJanusGraphTx) tx).getTxHandle();

        // Adds index entry of the non-indexed vertex to the index. I.e. this line corrupts index.
        // This is a possible situation of a stale index being introduced.
        transaction.mutateIndex(update.getKey(), Collections.singletonList(update.getEntry()), Collections.emptyList());

        transaction.commit();
        newTx();

        assertFalse(tx.traversal().V(vertex2.id()).hasNext());
        assertTrue(tx.traversal().V().has("name", "vertex2").hasNext());

        // Check that if we try to remove non-existent vertex we receive an exception
        assertThrows(Exception.class, () -> tx.traversal().V().has("name", "vertex2").drop().next());

        newTx();
        assertFalse(tx.traversal().V(vertex2.id()).hasNext());
        // Check that even when we tried to remove vertex - it wasn't removed.
        // Thus, we got a stale index which won't be fixed by itself.
        assertTrue(tx.traversal().V().has("name", "vertex2").hasNext());

        // Force-remove index record. I.e. fix stale index.
        StaleIndexRecordUtil.forceRemoveElementFromGraphIndex(
            element,
            record,
            graph,
            indexName
        );

        newTx();

        assertFalse(tx.traversal().V(vertex2.id()).hasNext());
        assertFalse(tx.traversal().V().has("name", "vertex2").hasNext());
    }

    @Test
    public void testEdgeEntryIndexForceRemoveFromGraphIndex() throws BackendException {
        clopenForStaleIndex();
        String namePropKeyStr = "name";
        String indexName = "nameIndex";
        String edgeName = "follow";
        mgmt.makeEdgeLabel(edgeName).make();
        PropertyKey nameProp = mgmt.makePropertyKey(namePropKeyStr).dataType(String.class).cardinality(Cardinality.SINGLE).make();
        mgmt.buildIndex(indexName, Edge.class).addKey(nameProp).buildCompositeIndex();
        finishSchema();

        Vertex vertex1 = tx.addVertex();
        Vertex vertex2 = tx.addVertex();

        Edge edge = tx.traversal().addE(edgeName).from(vertex1).to(vertex2).property(namePropKeyStr, "edge1").next();

        tx.commit();
        newTx();

        ManagementSystem managementSystem = (ManagementSystem) graph.openManagement();
        JanusGraphIndex janusGraphIndex = managementSystem.getGraphIndex(indexName);
        JanusGraphSchemaVertex indexChangeVertex = managementSystem.getSchemaVertex(janusGraphIndex);
        CompositeIndexType index = (CompositeIndexType) indexChangeVertex.asIndexType();
        Serializer serializer = graph.getDataSerializer();
        boolean hashKeys = graph.getIndexSerializer().isHashKeys();
        HashingUtil.HashLength hashLength = graph.getIndexSerializer().getHashLength();
        PropertyKey propertyKey = managementSystem.getPropertyKey(namePropKeyStr);

        RelationIdentifier relationIdentifier = (RelationIdentifier) edge.id();
        long relationId = relationIdentifier.getRelationId();
        EdgeLabel edgeLabel = managementSystem.getEdgeLabel(edgeName);

        IndexRecordEntry[] record = new IndexRecordEntry[]{new IndexRecordEntry(relationId, "edge1", propertyKey)};

        InternalVertex internalVertex1 = (InternalVertex) edge.outVertex();
        InternalVertex internalVertex2 = (InternalVertex) edge.inVertex();
        JanusGraphElement element = new StandardEdge(relationId, edgeLabel, internalVertex1, internalVertex2, ElementLifeCycle.New);

        StaleIndexRecordUtil.forceRemoveElementFromGraphIndex(
            element,
            record,
            graph,
            indexName
        );

        tx.commit();
        newTx();

        assertFalse(tx.traversal().E().has(namePropKeyStr, "edge1").hasNext());
        assertTrue(tx.traversal().E(edge.id()).hasNext());

        IndexUpdate<StaticBuffer, Entry> update = IndexRecordUtil.getCompositeIndexUpdate(
            index,
            IndexMutationType.ADD,
            record,
            element,
            serializer,
            hashKeys,
            hashLength
        );

        BackendTransaction transaction = ((StandardJanusGraphTx) tx).getTxHandle();

        // Adds index entry of the non-indexed edge to the index. I.e. this line corrupts index.
        // This is a possible situation of a stale index being introduced.
        transaction.mutateIndex(update.getKey(), Collections.singletonList(update.getEntry()), Collections.emptyList());

        transaction.commit();
        tx.commit();
        managementSystem.rollback();
        newTx();

        assertTrue(tx.traversal().E().has(namePropKeyStr, "edge1").hasNext());
        assertTrue(tx.traversal().E(edge.id()).hasNext());
        assertTrue(tx.traversal().V(vertex1).out(edgeName).is(vertex2).hasNext());
    }

    @Test
    public void testStaleIndexForceRemoveVertexFromGraphIndexByHelperMethod() throws BackendException {
        clopenForStaleIndex();
        String namePropKeyStr = "name";
        String agePropKeyStr = "age";
        String indexName = "nameAgeIndex";
        PropertyKey nameProp = mgmt.makePropertyKey(namePropKeyStr).dataType(String.class).cardinality(Cardinality.SINGLE).make();
        PropertyKey ageProp = mgmt.makePropertyKey(agePropKeyStr).dataType(Integer.class).cardinality(Cardinality.SINGLE).make();
        mgmt.buildIndex(indexName, Vertex.class).addKey(nameProp).addKey(ageProp).buildCompositeIndex();
        finishSchema();

        JanusGraphVertex addedVertex = tx.addVertex();
        addedVertex.property(namePropKeyStr, "vertex2");
        addedVertex.property(agePropKeyStr, 123);

        tx.commit();
        newTx();

        Vertex vertex2 = tx.traversal().V().has(namePropKeyStr, "vertex2").has(agePropKeyStr, 123).next();

        ManagementSystem managementSystem = (ManagementSystem) graph.openManagement();
        JanusGraphIndex janusGraphIndex = managementSystem.getGraphIndex(indexName);
        JanusGraphSchemaVertex indexChangeVertex = managementSystem.getSchemaVertex(janusGraphIndex);
        CompositeIndexType index = (CompositeIndexType) indexChangeVertex.asIndexType();
        Serializer serializer = graph.getDataSerializer();
        boolean hashKeys = graph.getIndexSerializer().isHashKeys();
        HashingUtil.HashLength hashLength = graph.getIndexSerializer().getHashLength();

        JanusGraphVertexProperty indexedNameProperty = (JanusGraphVertexProperty) vertex2.property("name");
        long namePropertyId = indexedNameProperty.longId();
        PropertyKey namePropertyKey = indexedNameProperty.propertyKey();

        JanusGraphVertexProperty indexedAgeProperty = (JanusGraphVertexProperty) vertex2.property("name");
        long agePropertyId = indexedAgeProperty.longId();
        PropertyKey agePropertyKey = indexedAgeProperty.propertyKey();
        IndexRecordEntry[] record = new IndexRecordEntry[]{
            new IndexRecordEntry(namePropertyId, "vertex2", namePropertyKey),
            new IndexRecordEntry(agePropertyId, 123, agePropertyKey)
        };

        tx.traversal().V().has(namePropKeyStr, "vertex2").has(agePropKeyStr, 123).drop().iterate();
        tx.commit();
        newTx();

        long vertexId = ((JanusGraphElement) vertex2).longId();
        JanusGraphElement element = new CacheVertex((StandardJanusGraphTx) tx, ((JanusGraphElement) vertex2).longId(), ElementLifeCycle.New);

        IndexUpdate<StaticBuffer, Entry> update = IndexRecordUtil.getCompositeIndexUpdate(
            index,
            IndexMutationType.ADD,
            record,
            element,
            serializer,
            hashKeys,
            hashLength
        );

        BackendTransaction transaction = ((StandardJanusGraphTx) tx).getTxHandle();

        // Adds index entry of the non-indexed vertex to the index. I.e. this line corrupts index.
        // This is a possible situation of a stale index being introduced.
        transaction.mutateIndex(update.getKey(), Collections.singletonList(update.getEntry()), Collections.emptyList());

        transaction.commit();
        newTx();

        assertFalse(tx.traversal().V(vertex2.id()).hasNext());
        assertTrue(tx.traversal().V().has(namePropKeyStr, "vertex2").has(agePropKeyStr, 123).hasNext());

        // Check that if we try to remove non-existent vertex we receive an exception
        assertThrows(Exception.class, () -> tx.traversal().V().has(namePropKeyStr, "vertex2").has(agePropKeyStr, 123).drop().next());

        newTx();
        assertFalse(tx.traversal().V(vertex2.id()).hasNext());
        // Check that even when we tried to remove vertex - it wasn't removed.
        // Thus, we got a stale index which won't be fixed by itself.
        assertTrue(tx.traversal().V().has(namePropKeyStr, "vertex2").has(agePropKeyStr, 123).hasNext());

        Map<String, Object> indexRecordPropertyValues = new HashMap<>();
        indexRecordPropertyValues.put(namePropKeyStr, "vertex2");
        indexRecordPropertyValues.put(agePropKeyStr, 123);

        // Force-remove index record. I.e. fix stale index.
        StaleIndexRecordUtil.forceRemoveVertexFromGraphIndex(
            vertexId,
            indexRecordPropertyValues,
            graph,
            indexName
        );

        newTx();

        assertFalse(tx.traversal().V(vertex2.id()).hasNext());
        assertFalse(tx.traversal().V().has(namePropKeyStr, "vertex2").has(agePropKeyStr, 123).hasNext());
    }

    @Test
    public void shouldThrowExceptionWhenIncorrectAmountOfPropertiesIsUsedDuringForceIndexRecordRemoval() {
        clopenForStaleIndex();
        String namePropKeyStr = "name";
        String agePropKeyStr = "age";
        String indexName = "nameAgeIndex";
        PropertyKey nameProp = mgmt.makePropertyKey(namePropKeyStr).dataType(String.class).cardinality(Cardinality.SINGLE).make();
        PropertyKey ageProp = mgmt.makePropertyKey(agePropKeyStr).dataType(Integer.class).cardinality(Cardinality.SINGLE).make();
        mgmt.buildIndex(indexName, Vertex.class).addKey(nameProp).addKey(ageProp).buildCompositeIndex();
        finishSchema();

        JanusGraphVertex addedVertex = tx.addVertex();
        addedVertex.property(namePropKeyStr, "vertex2");
        addedVertex.property(agePropKeyStr, 123);

        tx.commit();
        newTx();

        Vertex vertex2 = tx.traversal().V().has(namePropKeyStr, "vertex2").has(agePropKeyStr, 123).next();

        Assertions.assertThrows(IllegalArgumentException.class, () -> StaleIndexRecordUtil.forceRemoveVertexFromGraphIndex(
            (Long) vertex2.id(),
            Collections.singletonMap(namePropKeyStr, "vertex2"),
            graph,
            indexName
        ));
    }

    @Test
    public void shouldThrowExceptionWhenIncorrectPropertiesAreUsedDuringForceIndexRecordRemoval() {
        clopenForStaleIndex();
        String namePropKeyStr = "name";
        String agePropKeyStr = "age";
        String indexName = "nameAgeIndex";
        PropertyKey nameProp = mgmt.makePropertyKey(namePropKeyStr).dataType(String.class).cardinality(Cardinality.SINGLE).make();
        PropertyKey ageProp = mgmt.makePropertyKey(agePropKeyStr).dataType(Integer.class).cardinality(Cardinality.SINGLE).make();
        mgmt.buildIndex(indexName, Vertex.class).addKey(nameProp).addKey(ageProp).buildCompositeIndex();
        finishSchema();

        JanusGraphVertex addedVertex = tx.addVertex();
        addedVertex.property(namePropKeyStr, "vertex2");
        addedVertex.property(agePropKeyStr, 123);

        tx.commit();
        newTx();

        Vertex vertex2 = tx.traversal().V().has(namePropKeyStr, "vertex2").has(agePropKeyStr, 123).next();

        Map<String, Object> indexRecordPropertyValues = new HashMap<>();
        indexRecordPropertyValues.put(namePropKeyStr, "vertex2");
        indexRecordPropertyValues.put("unknownProperty", 123);

        Assertions.assertThrows(IllegalArgumentException.class, () -> StaleIndexRecordUtil.forceRemoveVertexFromGraphIndex(
            (Long) vertex2.id(),
            indexRecordPropertyValues,
            graph,
            indexName
        ));
    }

    protected void clopenForStaleIndex(){
        clopen();
    }
=======
    @Test
    public void testPropertiesAfterProjectWithByThenChooseWithBatchQueryEnabled() {
        clopen(option(USE_MULTIQUERY),true,
            option(BATCH_PROPERTY_PREFETCHING),false,
            option(STORAGE_BATCH),false
        );

        long timestamp = System.currentTimeMillis();

        tx.traversal().addV("test").property("a", timestamp).next();

        newTx();

        assertTrue(tx.traversal().V().has("a", timestamp).project("a").by(__.choose(__.has("a"), __.values("a"))).hasNext());
    }

>>>>>>> f44c6636
}<|MERGE_RESOLUTION|>--- conflicted
+++ resolved
@@ -7403,7 +7403,6 @@
         assertFalse(tx.traversal().V().has("a", timestamp).has("b", true).has("c", true).bothE().hasNext());
     }
 
-<<<<<<< HEAD
     /**
      * In this test, we deliberately create ghost vertices and use ManagementSystem to purge them
      * We use two concurrent transactions and let one transaction removes a vertex and another transaction
@@ -7905,7 +7904,7 @@
     protected void clopenForStaleIndex(){
         clopen();
     }
-=======
+
     @Test
     public void testPropertiesAfterProjectWithByThenChooseWithBatchQueryEnabled() {
         clopen(option(USE_MULTIQUERY),true,
@@ -7922,5 +7921,4 @@
         assertTrue(tx.traversal().V().has("a", timestamp).project("a").by(__.choose(__.has("a"), __.values("a"))).hasNext());
     }
 
->>>>>>> f44c6636
 }