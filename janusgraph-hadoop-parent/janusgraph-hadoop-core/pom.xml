<project xmlns="http://maven.apache.org/POM/4.0.0" xmlns:xsi="http://www.w3.org/2001/XMLSchema-instance" xsi:schemaLocation="http://maven.apache.org/POM/4.0.0 http://maven.apache.org/xsd/maven-4.0.0.xsd">
    <modelVersion>4.0.0</modelVersion>
    <parent>
        <groupId>org.janusgraph</groupId>
        <artifactId>janusgraph-hadoop-parent</artifactId>
<<<<<<< HEAD
        <version>0.2.0-SNAPSHOT</version>
=======
        <version>0.1.2-SNAPSHOT</version>
>>>>>>> 62d21d86
        <relativePath>../pom.xml</relativePath>
    </parent>
    <artifactId>janusgraph-hadoop-core</artifactId>
    <name>JanusGraph-Hadoop: Version-independent Core</name>
    <url>http://janusgraph.org</url>

    <properties>
        <top.level.basedir>${basedir}/../..</top.level.basedir>
    </properties>

    <dependencies>
        <dependency>
            <groupId>org.apache.hadoop</groupId>
            <artifactId>hadoop-client</artifactId>
            <version>${hadoop2.version}</version>
            <optional>true</optional>
        </dependency>
        <dependency>
            <groupId>org.apache.mrunit</groupId>
            <artifactId>mrunit</artifactId>
            <version>${mrunit.version}</version>
            <classifier>hadoop2</classifier>
            <optional>true</optional>
            <!-- <scope>test</scope> -->
        </dependency>
        <dependency>
            <groupId>${project.groupId}</groupId>
            <artifactId>janusgraph-cassandra</artifactId>
            <version>${project.version}</version>
            <!-- TODO this should be scoped test -->
        </dependency>
        <dependency>
            <groupId>${project.groupId}</groupId>
            <artifactId>janusgraph-hbase-core</artifactId>
            <version>${project.version}</version>
        </dependency>
        <dependency>
            <groupId>${project.groupId}</groupId>
            <artifactId>janusgraph-cassandra</artifactId>
            <version>${project.version}</version>
            <classifier>tests</classifier>
            <!-- TODO this should be scoped test -->
        </dependency>
        <dependency>
            <groupId>${project.groupId}</groupId>
            <artifactId>janusgraph-es</artifactId>
            <version>${project.version}</version>
            <classifier>tests</classifier>
            <scope>test</scope>
        </dependency>

        <!-- Need this for compile-time imports on
             org.apache.hadoop.hbase.mapreduce -->
        <dependency>
            <groupId>org.apache.hbase</groupId>
            <artifactId>hbase-server</artifactId>
            <version>${hbase100.version}</version>
            <optional>true</optional>
            <scope>provided</scope>
        </dependency>
        <dependency>
            <groupId>org.apache.hbase</groupId>
            <artifactId>hbase-client</artifactId>
            <version>${hbase100.version}</version>
            <optional>true</optional>
            <scope>provided</scope>
        </dependency>
    </dependencies>

    <build>
        <plugins>
            <plugin>
                <groupId>org.codehaus.gmavenplus</groupId>
                <artifactId>gmavenplus-plugin</artifactId>
                <version>${gmavenplus.version}</version>
                <executions>
                    <execution>
                        <goals>
                            <goal>generateStubs</goal>
                            <goal>compile</goal>
                            <!-- Writing Groovy tests?  Uncomment these.
                            <goal>generateTestStubs</goal>
                            <goal>testCompile</goal>
                            -->
                        </goals>
                    </execution>
                </executions>
            </plugin>
            <plugin>
                <artifactId>maven-assembly-plugin</artifactId>
                <executions>
                    <execution>
                        <id>assemble-shared-resources</id>
                        <phase>package</phase>
                        <goals>
                            <goal>single</goal>
                        </goals>
                        <configuration>
                            <attach>true</attach>
                            <descriptors>
                                <descriptor>src/assembly/shared-resources.xml</descriptor>
                            </descriptors>
                        </configuration>
                    </execution>
                    <execution>
                        <id>assemble-example-data</id>
                        <phase>package</phase>
                        <goals>
                            <goal>single</goal>
                        </goals>
                        <configuration>
                            <attach>true</attach>
                            <descriptors>
                                <descriptor>src/assembly/example-data.xml</descriptor>
                            </descriptors>
                        </configuration>
                    </execution>
                    <!-- Inherited the Hadoop job jar assembly from the parent, but this is
                         only useful in the janusgraph-hadoop-1 and -2 modules.  Disable it. -->
                    <execution>
                        <id>build-job-jar</id>
                        <phase>none</phase>
                    </execution>
                </executions>
            </plugin>
            <plugin>
                <artifactId>maven-surefire-plugin</artifactId>
                <executions>
                    <!-- Tests are executed in the janusgraph-hadoop-1 and -2 modules -->
                    <execution>
                        <id>default-test</id>
                        <phase>none</phase>
                    </execution>
                </executions>
            </plugin>
            <plugin>
                <artifactId>maven-jar-plugin</artifactId>
                <executions>
                    <!-- The janusgraph-hadoop-1 and -2 modules use our test classes -->
                    <execution>
                        <id>pack-test-jar</id>
                        <phase>package</phase>
                        <goals>
                            <goal>test-jar</goal>
                        </goals>
                    </execution>
                </executions>
            </plugin>
        </plugins>
    </build>

    <!-- Redeclare gpg-plugin at the bottom to ensure it runs after all the other packaging goals -->
    <profiles>
        <profile>
            <id>janusgraph-release</id>

            <build>
                <plugins>
                    <plugin>
                        <artifactId>maven-gpg-plugin</artifactId>
                    </plugin>
                </plugins>
            </build>
        </profile>
    </profiles>
</project><|MERGE_RESOLUTION|>--- conflicted
+++ resolved
@@ -3,11 +3,7 @@
     <parent>
         <groupId>org.janusgraph</groupId>
         <artifactId>janusgraph-hadoop-parent</artifactId>
-<<<<<<< HEAD
         <version>0.2.0-SNAPSHOT</version>
-=======
-        <version>0.1.2-SNAPSHOT</version>
->>>>>>> 62d21d86
         <relativePath>../pom.xml</relativePath>
     </parent>
     <artifactId>janusgraph-hadoop-core</artifactId>
