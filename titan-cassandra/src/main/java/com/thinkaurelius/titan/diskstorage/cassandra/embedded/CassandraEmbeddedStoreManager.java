package com.thinkaurelius.titan.diskstorage.cassandra.embedded;

import static com.thinkaurelius.titan.diskstorage.cassandra.CassandraTransaction.getTx;

import java.io.File;
import java.nio.ByteBuffer;
import java.util.*;
import java.util.concurrent.TimeoutException;

import com.thinkaurelius.titan.diskstorage.*;
import com.thinkaurelius.titan.diskstorage.cassandra.utils.CassandraHelper;
import com.thinkaurelius.titan.diskstorage.configuration.Configuration;
import com.thinkaurelius.titan.diskstorage.keycolumnvalue.*;
import com.thinkaurelius.titan.diskstorage.util.ByteBufferUtil;
import com.thinkaurelius.titan.graphdb.configuration.GraphDatabaseConfiguration;

import org.apache.cassandra.config.CFMetaData;
import org.apache.cassandra.config.CFMetaData.Caching;
import org.apache.cassandra.config.DatabaseDescriptor;
import org.apache.cassandra.config.KSMetaData;
import org.apache.cassandra.config.Schema;
import org.apache.cassandra.db.ColumnFamilyType;
import org.apache.cassandra.db.ConsistencyLevel;
import org.apache.cassandra.db.ReadCommand;
import org.apache.cassandra.db.RowMutation;
import org.apache.cassandra.db.SliceByNamesReadCommand;
import org.apache.cassandra.db.filter.NamesQueryFilter;
import org.apache.cassandra.db.marshal.AbstractType;
import org.apache.cassandra.db.marshal.BytesType;
import org.apache.cassandra.dht.IPartitioner;
import org.apache.cassandra.dht.Range;
import org.apache.cassandra.dht.Token;
import org.apache.cassandra.exceptions.ConfigurationException;
import org.apache.cassandra.exceptions.RequestExecutionException;
import org.apache.cassandra.io.compress.CompressionParameters;
import org.apache.cassandra.scheduler.IRequestScheduler;
import org.apache.cassandra.service.MigrationManager;
import org.apache.cassandra.service.StorageProxy;
import org.apache.cassandra.service.StorageService;
import org.slf4j.Logger;
import org.slf4j.LoggerFactory;

import com.google.common.base.Preconditions;
import com.google.common.collect.ImmutableList;
import com.google.common.collect.ImmutableMap;
import com.thinkaurelius.titan.diskstorage.cassandra.AbstractCassandraStoreManager;
import com.thinkaurelius.titan.diskstorage.cassandra.utils.CassandraDaemonWrapper;

public class CassandraEmbeddedStoreManager extends AbstractCassandraStoreManager {

    private static final Logger log = LoggerFactory.getLogger(CassandraEmbeddedStoreManager.class);

    /**
     * The default value for
     * {@link GraphDatabaseConfiguration#STORAGE_CONF_FILE}.
     */
    public static final String CASSANDRA_YAML_DEFAULT = "./conf/cassandra.yaml";

    private final Map<String, CassandraEmbeddedKeyColumnValueStore> openStores;

    private final IRequestScheduler requestScheduler;

    public CassandraEmbeddedStoreManager(Configuration config) throws StorageException {
        super(config);

        // Check if we have non-default thrift frame size or max message size set and warn users
        // because embedded doesn't use Thrift, warning is good enough here otherwise it would
        // make bad user experience if we don't warn at all or crash on this.
        if (config.has(CASSANDRA_THRIFT_FRAME_SIZE))
            log.warn("Couldn't set custom Thrift Frame Size property, use 'cassandrathrift' instead.");

        String cassandraConfig = CASSANDRA_YAML_DEFAULT;
        if (config.has(GraphDatabaseConfiguration.STORAGE_CONF_FILE)) {
            cassandraConfig = config.get(GraphDatabaseConfiguration.STORAGE_CONF_FILE);
        }

        assert cassandraConfig != null && !cassandraConfig.isEmpty();

        File ccf = new File(cassandraConfig);

        if (ccf.exists() && ccf.isAbsolute()) {
            cassandraConfig = "file://" + cassandraConfig;
            log.debug("Set cassandra config string \"{}\"", cassandraConfig);
        }

        CassandraDaemonWrapper.start(cassandraConfig);

        this.openStores = new HashMap<String, CassandraEmbeddedKeyColumnValueStore>(8);
        this.requestScheduler = DatabaseDescriptor.getRequestScheduler();
    }

    @Override
    public Deployment getDeployment() {
        return Deployment.EMBEDDED;
    }

    @Override
    @SuppressWarnings("unchecked")
    public IPartitioner<? extends Token<?>> getCassandraPartitioner()
            throws StorageException {
        try {
            return StorageService.getPartitioner();
        } catch (Exception e) {
            log.warn("Could not read local token range: {}", e);
            throw new PermanentStorageException("Could not read partitioner information on cluster", e);
        }
    }

    @Override
    public String toString() {
        return "embeddedCassandra" + super.toString();
    }

    @Override
    public void close() {
        openStores.clear();
        CassandraDaemonWrapper.stop();
    }

    @Override
    public synchronized KeyColumnValueStore openDatabase(String name) throws StorageException {
        if (openStores.containsKey(name))
            return openStores.get(name);

        // Ensure that both the keyspace and column family exist
        ensureKeyspaceExists(keySpaceName);
        ensureColumnFamilyExists(keySpaceName, name);

        CassandraEmbeddedKeyColumnValueStore store = new CassandraEmbeddedKeyColumnValueStore(keySpaceName, name, this);
        openStores.put(name, store);
        return store;
    }

    /*
     * Raw type warnings are suppressed in this method because
     * {@link StorageService#getLocalPrimaryRanges(String)} returns a raw
     * (unparameterized) type.
     */
    public List<KeyRange> getLocalKeyPartition() throws StorageException {
        @SuppressWarnings("rawtypes")
        Collection<Range<Token>> ranges = StorageService.instance.getLocalPrimaryRanges(keySpaceName);
        List<KeyRange> keyRanges = new ArrayList<KeyRange>(ranges.size());

        for (@SuppressWarnings("rawtypes") Range<Token> range : ranges) {
            keyRanges.add(CassandraHelper.transformRange(range));
        }

        return keyRanges;
    }

    /*
      * This implementation can't handle counter columns.
      *
      * The private method internal_batch_mutate in CassandraServer as of 1.2.0
      * provided most of the following method after transaction handling.
      */
    @Override
    public void mutateMany(Map<String, Map<StaticBuffer, KCVMutation>> mutations, StoreTransaction txh) throws StorageException {
        Preconditions.checkNotNull(mutations);

        final MaskedTimestamp commitTime = new MaskedTimestamp(txh);

        int size = 0;
        for (Map<StaticBuffer, KCVMutation> mutation : mutations.values()) size += mutation.size();
        Map<StaticBuffer, RowMutation> rowMutations = new HashMap<StaticBuffer, RowMutation>(size);

        for (Map.Entry<String, Map<StaticBuffer, KCVMutation>> mutEntry : mutations.entrySet()) {
            String columnFamily = mutEntry.getKey();
            for (Map.Entry<StaticBuffer, KCVMutation> titanMutation : mutEntry.getValue().entrySet()) {
                StaticBuffer key = titanMutation.getKey();
                KCVMutation mut = titanMutation.getValue();

                RowMutation rm = rowMutations.get(key);
                if (rm == null) {
                    rm = new RowMutation(keySpaceName, key.asByteBuffer());
                    rowMutations.put(key, rm);
                }

                if (mut.hasAdditions()) {
                    for (Entry e : mut.getAdditions()) {
<<<<<<< HEAD
                        if (null != e.getTtl() && e.getTtl() > 0) {
                            rm.add(columnFamily, e.getColumnAs(StaticBuffer.BB_FACTORY), e.getValueAs(StaticBuffer.BB_FACTORY), timestamp.getAdditionTime(times.getUnit()), e.getTtl());
                        } else {
                            rm.add(columnFamily, e.getColumnAs(StaticBuffer.BB_FACTORY), e.getValueAs(StaticBuffer.BB_FACTORY), timestamp.getAdditionTime(times.getUnit()));
                        }
=======
                        rm.add(columnFamily, e.getColumnAs(StaticBuffer.BB_FACTORY), e.getValueAs(StaticBuffer.BB_FACTORY), commitTime.getAdditionTime(times.getUnit()));

>>>>>>> 3b3d63a3
                    }
                }

                if (mut.hasDeletions()) {
                    for (StaticBuffer col : mut.getDeletions()) {
                        rm.delete(columnFamily, col.as(StaticBuffer.BB_FACTORY), commitTime.getDeletionTime(times.getUnit()));
                    }
                }

            }
        }

        mutate(new ArrayList<RowMutation>(rowMutations.values()), getTx(txh).getWriteConsistencyLevel().getDB());

        sleepAfterWrite(txh, commitTime);
    }

    private void mutate(List<RowMutation> cmds, org.apache.cassandra.db.ConsistencyLevel clvl) throws StorageException {
        try {
            schedule(DatabaseDescriptor.getRpcTimeout());
            try {
                StorageProxy.mutate(cmds, clvl);
            } catch (RequestExecutionException e) {
                throw new TemporaryStorageException(e);
            } finally {
                release();
            }
        } catch (TimeoutException ex) {
            log.debug("Cassandra TimeoutException", ex);
            throw new TemporaryStorageException(ex);
        }
    }

    private void schedule(long timeoutMS) throws TimeoutException {
        requestScheduler.queue(Thread.currentThread(), "default", DatabaseDescriptor.getRpcTimeout());
    }

    /**
     * Release count for the used up resources
     */
    private void release() {
        requestScheduler.release();
    }

    @Override
    public void clearStorage() throws StorageException {
        openStores.clear();
        try {
            KSMetaData ksMetaData = Schema.instance.getKSMetaData(keySpaceName);

            // Not a big deal if Keyspace doesn't not exist (dropped manually by user or tests).
            // This is called on per test setup basis to make sure that previous test cleaned
            // everything up, so first invocation would always fail as Keyspace doesn't yet exist.
            if (ksMetaData == null)
                return;

            for (String cfName : ksMetaData.cfMetaData().keySet())
                StorageService.instance.truncate(keySpaceName, cfName);
        } catch (Exception e) {
            throw new PermanentStorageException(e);
        }
    }

    private void ensureKeyspaceExists(String keyspaceName) throws StorageException {

        if (null != Schema.instance.getKeyspaceInstance(keyspaceName))
            return;

        // Keyspace not found; create it
        String strategyName = storageConfig.get(REPLICATION_STRATEGY);

        KSMetaData ksm;
        try {
            ksm = KSMetaData.newKeyspace(keyspaceName, strategyName, strategyOptions, true);
        } catch (ConfigurationException e) {
            throw new PermanentStorageException("Failed to instantiate keyspace metadata for " + keyspaceName, e);
        }
        try {
            MigrationManager.announceNewKeyspace(ksm);
            log.info("Created keyspace {}", keyspaceName);
        } catch (ConfigurationException e) {
            throw new PermanentStorageException("Failed to create keyspace " + keyspaceName, e);
        }
    }

    private void ensureColumnFamilyExists(String ksName, String cfName) throws StorageException {
        ensureColumnFamilyExists(ksName, cfName, BytesType.instance);
    }

    private void ensureColumnFamilyExists(String keyspaceName, String columnfamilyName, AbstractType<?> comparator) throws StorageException {
        if (null != Schema.instance.getCFMetaData(keyspaceName, columnfamilyName))
            return;

        // Column Family not found; create it
        CFMetaData cfm = new CFMetaData(keyspaceName, columnfamilyName, ColumnFamilyType.Standard, comparator, null);

        // Hard-coded caching settings
        if (columnfamilyName.startsWith(Backend.EDGESTORE_NAME)) {
            cfm.caching(Caching.KEYS_ONLY);
        } else if (columnfamilyName.startsWith(Backend.INDEXSTORE_NAME)) {
            cfm.caching(Caching.ROWS_ONLY);
        }

        // Configure sstable compression
        final CompressionParameters cp;
        if (compressionEnabled) {
            try {
                cp = new CompressionParameters(compressionClass,
                        compressionChunkSizeKB * 1024,
                        Collections.<String, String>emptyMap());
                // CompressionParameters doesn't override toString(), so be explicit
                log.debug("Creating CF {}: setting {}={} and {}={} on {}",
                        new Object[]{
                                columnfamilyName,
                                CompressionParameters.SSTABLE_COMPRESSION, compressionClass,
                                CompressionParameters.CHUNK_LENGTH_KB, compressionChunkSizeKB,
                                cp});
            } catch (ConfigurationException ce) {
                throw new PermanentStorageException(ce);
            }
        } else {
            cp = new CompressionParameters(null);
            log.debug("Creating CF {}: setting {} to null to disable compression",
                    columnfamilyName, CompressionParameters.SSTABLE_COMPRESSION);
        }
        cfm.compressionParameters(cp);

        try {
            cfm.addDefaultIndexNames();
        } catch (ConfigurationException e) {
            throw new PermanentStorageException("Failed to create column family metadata for " + keyspaceName + ":" + columnfamilyName, e);
        }
        try {
            MigrationManager.announceNewColumnFamily(cfm);
            log.info("Created CF {} in KS {}", columnfamilyName, keyspaceName);
        } catch (ConfigurationException e) {
            throw new PermanentStorageException("Failed to create column family " + keyspaceName + ":" + columnfamilyName, e);
        }

        /*
         * I'm chasing a nondetermistic exception that appears only rarely on my
         * machine when executing the embedded cassandra tests. If these dummy
         * reads ever actually fail and dump a log message, it could help debug
         * the root cause.
         *
         *   java.lang.RuntimeException: java.lang.IllegalArgumentException: Unknown table/cf pair (InternalCassandraEmbeddedKeyColumnValueTest.testStore1)
         *          at org.apache.cassandra.service.StorageProxy$DroppableRunnable.run(StorageProxy.java:1582)
         *           at java.util.concurrent.ThreadPoolExecutor.runWorker(ThreadPoolExecutor.java:1145)
         *           at java.util.concurrent.ThreadPoolExecutor$Worker.run(ThreadPoolExecutor.java:615)
         *           at java.lang.Thread.run(Thread.java:744)
         *   Caused by: java.lang.IllegalArgumentException: Unknown table/cf pair (InternalCassandraEmbeddedKeyColumnValueTest.testStore1)
         *           at org.apache.cassandra.db.Table.getColumnFamilyStore(Table.java:166)
         *           at org.apache.cassandra.db.Table.getRow(Table.java:354)
         *           at org.apache.cassandra.db.SliceFromReadCommand.getRow(SliceFromReadCommand.java:70)
         *           at org.apache.cassandra.service.StorageProxy$LocalReadRunnable.runMayThrow(StorageProxy.java:1052)
         *           at org.apache.cassandra.service.StorageProxy$DroppableRunnable.run(StorageProxy.java:1578)
         *           ... 3 more
         */
        retryDummyRead(keyspaceName, columnfamilyName);
    }

    @Override
    public Map<String, String> getCompressionOptions(String cf) throws StorageException {

        CFMetaData cfm = Schema.instance.getCFMetaData(keySpaceName, cf);

        if (cfm == null)
            return null;

        return ImmutableMap.copyOf(cfm.compressionParameters().asThriftOptions());
    }

    private void retryDummyRead(String ks, String cf) throws PermanentStorageException {

        final long limit = System.currentTimeMillis() + (60L * 1000L);

        while (System.currentTimeMillis() < limit) {
            try {
                SortedSet<ByteBuffer> ss = new TreeSet<ByteBuffer>();
                ss.add(ByteBufferUtil.zeroByteBuffer(1));
                NamesQueryFilter nqf = new NamesQueryFilter(ss);
                SliceByNamesReadCommand cmd = new SliceByNamesReadCommand(ks, ByteBufferUtil.zeroByteBuffer(1), cf, 1L, nqf);
                StorageProxy.read(ImmutableList.<ReadCommand> of(cmd), ConsistencyLevel.QUORUM);
                log.info("Read on CF {} in KS {} succeeded", cf, ks);
                return;
            } catch (Throwable t) {
                log.warn("Failed to read CF {} in KS {} following creation", cf, ks, t);
            }

            try {
                Thread.sleep(1000L);
            } catch (InterruptedException e) {
                throw new PermanentStorageException(e);
            }
        }

        throw new PermanentStorageException("Timed out while attempting to read CF " + cf + " in KS " + ks + " following creation");
    }
}<|MERGE_RESOLUTION|>--- conflicted
+++ resolved
@@ -178,16 +178,11 @@
 
                 if (mut.hasAdditions()) {
                     for (Entry e : mut.getAdditions()) {
-<<<<<<< HEAD
                         if (null != e.getTtl() && e.getTtl() > 0) {
-                            rm.add(columnFamily, e.getColumnAs(StaticBuffer.BB_FACTORY), e.getValueAs(StaticBuffer.BB_FACTORY), timestamp.getAdditionTime(times.getUnit()), e.getTtl());
+                            rm.add(columnFamily, e.getColumnAs(StaticBuffer.BB_FACTORY), e.getValueAs(StaticBuffer.BB_FACTORY), commitTime.getAdditionTime(times.getUnit()), e.getTtl());
                         } else {
-                            rm.add(columnFamily, e.getColumnAs(StaticBuffer.BB_FACTORY), e.getValueAs(StaticBuffer.BB_FACTORY), timestamp.getAdditionTime(times.getUnit()));
+                            rm.add(columnFamily, e.getColumnAs(StaticBuffer.BB_FACTORY), e.getValueAs(StaticBuffer.BB_FACTORY), commitTime.getAdditionTime(times.getUnit()));
                         }
-=======
-                        rm.add(columnFamily, e.getColumnAs(StaticBuffer.BB_FACTORY), e.getValueAs(StaticBuffer.BB_FACTORY), commitTime.getAdditionTime(times.getUnit()));
-
->>>>>>> 3b3d63a3
                     }
                 }
 
