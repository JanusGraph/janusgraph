package com.thinkaurelius.titan.diskstorage.cassandra;

import java.util.*;

import com.google.common.collect.ImmutableMap;
import com.thinkaurelius.titan.core.TitanException;
import com.thinkaurelius.titan.diskstorage.StorageException;
import com.thinkaurelius.titan.diskstorage.BaseTransactionConfig;
import com.thinkaurelius.titan.diskstorage.common.DistributedStoreManager;
import com.thinkaurelius.titan.diskstorage.configuration.ConfigElement;
import com.thinkaurelius.titan.diskstorage.configuration.ConfigOption;
import com.thinkaurelius.titan.diskstorage.configuration.Configuration;
import com.thinkaurelius.titan.diskstorage.keycolumnvalue.KeyColumnValueStoreManager;
import com.thinkaurelius.titan.diskstorage.keycolumnvalue.StandardStoreFeatures;
import com.thinkaurelius.titan.diskstorage.keycolumnvalue.StoreFeatures;
import com.thinkaurelius.titan.diskstorage.keycolumnvalue.StoreTransaction;
import com.thinkaurelius.titan.graphdb.configuration.GraphDatabaseConfiguration;
import com.thinkaurelius.titan.graphdb.configuration.PreInitializeConfigOptions;

import static com.thinkaurelius.titan.graphdb.configuration.GraphDatabaseConfiguration.*;

import org.apache.cassandra.dht.IPartitioner;
import org.apache.cassandra.dht.Token;

/**
 * @author Matthias Broecheler (me@matthiasb.com)
 */
@PreInitializeConfigOptions
public abstract class AbstractCassandraStoreManager extends DistributedStoreManager implements KeyColumnValueStoreManager {

    public enum Partitioner {

        RANDOM, BYTEORDER;

        public static Partitioner getPartitioner(IPartitioner<?> partitioner) {
            return getPartitioner(partitioner.getClass().getSimpleName());
        }

        public static Partitioner getPartitioner(String className) {
            if (className.endsWith("RandomPartitioner") || className.endsWith("Murmur3Partitioner"))
                return Partitioner.RANDOM;
            else if (className.endsWith("ByteOrderedPartitioner")) return Partitioner.BYTEORDER;
            else throw new IllegalArgumentException("Unsupported partitioner: " + className);
        }
    }

    //################### CASSANDRA SPECIFIC CONFIGURATION OPTIONS ######################
    public static final ConfigOption<String> CASSANDRA_READ_CONSISTENCY = new ConfigOption<String>(STORAGE_NS,"read-consistency-level",
            "The consistency level of read operations against Cassandra",
            ConfigOption.Type.MASKABLE, "QUORUM");

//    public static final String READ_CONSISTENCY_LEVEL_KEY = "read-consistency-level";
//    public static final String READ_CONSISTENCY_LEVEL_DEFAULT = "QUORUM";

    public static final ConfigOption<String> CASSANDRA_WRITE_CONSISTENCY = new ConfigOption<String>(STORAGE_NS,"write-consistency-level",
            "The consistency level of write operations against Cassandra",
            ConfigOption.Type.MASKABLE, "QUORUM");

//    public static final String WRITE_CONSISTENCY_LEVEL_KEY = "write-consistency-level";

    /**
     * THRIFT_FRAME_SIZE_IN_MB should be appropriately set when server-side Thrift counterpart was changed,
     * because otherwise client wouldn't be able to accept read/write frames from server as incorrectly sized.
     * <p/>
     * HEADS UP: setting max message size proved itself hazardous to be set on the client, only server needs that
     * kind of protection.
     * <p/>
     * Note: property is sized in megabytes for user convenience (defaults are 15MB by cassandra.yaml).
     */
    public static final ConfigOption<Integer> CASSANDRA_THRIFT_FRAME_SIZE = new ConfigOption<Integer>(STORAGE_NS,"thrift-frame-size",
            "The thrift frame size in mega bytes",
            ConfigOption.Type.MASKABLE, 15);

//    public static final String THRIFT_FRAME_SIZE_MB = "cassandra.thrift.frame_size_mb";

//    /**
//     * This flag would be checked on first Titan run when Keyspace and CFs required
//     * for operation are created. If this flag is set to "true" Snappy
//     * compression mechanism would be used.  Default is "true" (see DEFAULT_COMPRESSION_FLAG).
//     */
//    public static final String ENABLE_COMPRESSION_KEY = "compression.enabled";
//    public static final boolean DEFAULT_COMPRESSION_FLAG = true;
//
//    /**
//     * This property allows to set appropriate initial compression chunk_size (in kilobytes) when compression is enabled,
//     * Default: 64 (see DEFAULT_COMPRESSION_CHUNK_SIZE), should be positive 2^n.
//     */
//    public static final String COMPRESSION_CHUNKS_SIZE_KEY = "compression.chunk_length_kb";
//    public static final int DEFAULT_COMPRESSION_CHUNK_SIZE = 64;

    /**
     * Controls the Cassandra sstable_compression for CFs created by Titan.
     * <p>
     * If a CF already exists, then Titan will not modify its compressor
     * configuration. Put another way, this setting only affects a CF that Titan
     * created because it didn't already exist.
     * <p>
     * Default: {@literal #DEFAULT_COMPRESSOR}
     */
    public static final ConfigOption<String> CASSANDRA_COMPRESSION_TYPE = new ConfigOption<String>(STORAGE_NS,"compression-type",
            "The sstable_compression value to use when creating Titan's column families. " +
            "This accepts any value allowed by Cassandra's sstable_compression option. " +
            "Leave this unset to disable sstable_compression on Titan-created CFs.",
            ConfigOption.Type.MASKABLE, "LZ4Compressor");

    public static final ConfigOption<String> REPLICATION_STRATEGY = new ConfigOption<String>(STORAGE_NS, "replication-strategy-class",
            "The replication strategy to use for Titan keyspace",
            ConfigOption.Type.FIXED, "org.apache.cassandra.locator.SimpleStrategy");

    public static final ConfigOption<List<String>> REPLICATION_OPTIONS = new ConfigOption<List<String>>(STORAGE_NS, "replication-strategy-options",
            "Replication strategy options, e.g. factor or replicas per datacenter.  This list is interpreted as a " +
            "map.  It must have an even number of elements in [key,val,key,val,...] form.  A replication_factor set " +
            "here takes precedence over one set with " + ConfigElement.getPath(REPLICATION_FACTOR),
            ConfigOption.Type.FIXED, new ArrayList<String>(0));

//    public static final String COMPRESSION_KEY = "compression.sstable_compression";
//    public static final String DEFAULT_COMPRESSION = "SnappyCompressor";
//

    public static final ConfigOption<String> CASSANDRA_KEYSPACE = new ConfigOption<String>(STORAGE_NS,"keyspace",
            "The name of Titan's keyspace.  It will be created if it does not exist.",
            ConfigOption.Type.LOCAL, "titan");

    /**
     * The default Thrift port used by Cassandra. Set
     * {@link GraphDatabaseConfiguration#STORAGE_PORT} to override.
     * <p>
     * Value = {@value}
     */
    public static final int PORT_DEFAULT = 9160;

    public static final String SYSTEM_KS = "system";

//    public static final String REPLICATION_FACTOR_KEY = "replication-factor";
//    public static final int REPLICATION_FACTOR_DEFAULT = 1;


    public static final ConfigOption<Boolean> SSL_ENABLED = new ConfigOption<Boolean>(STORAGE_SSL_NS, "enabled",
            "Controls use of the SSL connection to Cassandra", ConfigOption.Type.LOCAL, false);

    public static final ConfigOption<String> SSL_TRUSTSTORE_LOCATION = new ConfigOption<String>(STORAGE_SSL_TRUSTSTORE, "location",
            "Marks the location of the SSL Truststore.", ConfigOption.Type.LOCAL, "");

    public static final ConfigOption<String> SSL_TRUSTSTORE_PASSWORD = new ConfigOption<String>(STORAGE_SSL_TRUSTSTORE, "password",
            "The password to access SSL Truststore.", ConfigOption.Type.LOCAL, "");

    protected final String keySpaceName;
    protected final Map<String, String> strategyOptions;

    // see description for THRIFT_FRAME_SIZE and THRIFT_MAX_MESSAGE_SIZE for details
    protected final int thriftFrameSize;

    private volatile StoreFeatures features = null;
    private Partitioner partitioner = null;

    protected final boolean compressionEnabled;
    protected final int compressionChunkSizeKB;
    protected final String compressionClass;

    public AbstractCassandraStoreManager(Configuration config) {
        super(config, PORT_DEFAULT);

        this.keySpaceName = config.get(CASSANDRA_KEYSPACE);
        this.thriftFrameSize = config.get(CASSANDRA_THRIFT_FRAME_SIZE) * 1024 * 1024;
        this.compressionEnabled = config.get(STORAGE_COMPRESSION);
        this.compressionChunkSizeKB = config.get(STORAGE_COMPRESSION_SIZE);
        this.compressionClass = config.get(CASSANDRA_COMPRESSION_TYPE);

<<<<<<< HEAD
        // SSL truststore location sanity check
        if (config.get(SSL_ENABLED) && config.get(SSL_TRUSTSTORE_LOCATION).isEmpty()) {
            throw new IllegalArgumentException(SSL_TRUSTSTORE_LOCATION.getName() + " could not be empty when SSL is enabled.");
=======
        if (config.has(REPLICATION_OPTIONS)) {
            List<String> options = config.get(REPLICATION_OPTIONS);
            if (options.size() % 2 != 0)
                throw new IllegalArgumentException(REPLICATION_OPTIONS.getName() + " should have even number of elements.");

            Map<String, String> converted = new HashMap<String, String>(options.size() / 2);

            for (int i = 0; i < options.size(); i += 2) {
                converted.put(options.get(i), options.get(i + 1));
            }

            this.strategyOptions = ImmutableMap.copyOf(converted);
        } else {
            this.strategyOptions = ImmutableMap.of("replication_factor", String.valueOf(config.get(REPLICATION_FACTOR)));
>>>>>>> d5dca4db
        }
    }

    public final Partitioner getPartitioner() {
        if (partitioner == null) {
            try {
                partitioner = Partitioner.getPartitioner(getCassandraPartitioner());
            } catch (StorageException e) {
                throw new TitanException("Could not connect to Cassandra to read partitioner information. Please check the connection", e);
            }
        }
        assert partitioner != null;
        return partitioner;
    }

    public abstract IPartitioner<? extends Token<?>> getCassandraPartitioner() throws StorageException;

    @Override
    public StoreTransaction beginTransaction(final BaseTransactionConfig config) {
        return new CassandraTransaction(config);
    }

    @Override
    public String toString() {
        return "[" + keySpaceName + "@" + super.toString() + "]";
    }

    @Override
    public StoreFeatures getFeatures() {

        if (features == null) {

            Configuration global = GraphDatabaseConfiguration.buildConfiguration()
                    .set(CASSANDRA_READ_CONSISTENCY, "QUORUM")
                    .set(CASSANDRA_WRITE_CONSISTENCY, "QUORUM")
                    .set(METRICS_PREFIX, GraphDatabaseConfiguration.METRICS_SYSTEM_PREFIX_DEFAULT);

            Configuration local = GraphDatabaseConfiguration.buildConfiguration()
                    .set(CASSANDRA_READ_CONSISTENCY, "LOCAL_QUORUM")
                    .set(CASSANDRA_WRITE_CONSISTENCY, "LOCAL_QUORUM")
                    .set(METRICS_PREFIX, GraphDatabaseConfiguration.METRICS_SYSTEM_PREFIX_DEFAULT);

            StandardStoreFeatures.Builder fb = new StandardStoreFeatures.Builder();

            fb.batchMutation(true).distributed(true);
            fb.timestamps(true).ttl(true);
            fb.keyConsistent(global, local);

            boolean keyOrdered;

            switch (getPartitioner()) {
                case RANDOM:
                    keyOrdered = false;
                    fb.keyOrdered(keyOrdered).orderedScan(false).unorderedScan(true);
                    break;

                case BYTEORDER:
                    keyOrdered = true;
                    fb.keyOrdered(keyOrdered).orderedScan(true).unorderedScan(false);
                    break;

                default:
                    throw new IllegalArgumentException("Unrecognized partitioner: " + getPartitioner());
            }

            switch (getDeployment()) {
                case REMOTE:
                    fb.multiQuery(true);
                    break;

                case LOCAL:
                    fb.multiQuery(true).localKeyPartition(keyOrdered);
                    break;

                case EMBEDDED:
                    fb.multiQuery(false).localKeyPartition(keyOrdered);
                    break;

                default:
                    throw new IllegalArgumentException("Unrecognized deployment mode: " + getDeployment());
            }

            features = fb.build();
        }

        return features;
    }

    /**
     * Returns a map of compression options for the column family {@code cf}.
     * The contents of the returned map must be identical to the contents of the
     * map returned by
     * {@link org.apache.cassandra.thrift.CfDef#getCompression_options()}, even
     * for implementations of this method that don't use Thrift.
     *
     * @param cf the name of the column family for which to return compression
     *           options
     * @return map of compression option names to compression option values
     * @throws StorageException if reading from Cassandra fails
     */
    public abstract Map<String, String> getCompressionOptions(String cf) throws StorageException;

    public String getName() {
        return getClass().getSimpleName() + keySpaceName;
    }

}<|MERGE_RESOLUTION|>--- conflicted
+++ resolved
@@ -166,11 +166,10 @@
         this.compressionChunkSizeKB = config.get(STORAGE_COMPRESSION_SIZE);
         this.compressionClass = config.get(CASSANDRA_COMPRESSION_TYPE);
 
-<<<<<<< HEAD
         // SSL truststore location sanity check
-        if (config.get(SSL_ENABLED) && config.get(SSL_TRUSTSTORE_LOCATION).isEmpty()) {
+        if (config.get(SSL_ENABLED) && config.get(SSL_TRUSTSTORE_LOCATION).isEmpty())
             throw new IllegalArgumentException(SSL_TRUSTSTORE_LOCATION.getName() + " could not be empty when SSL is enabled.");
-=======
+
         if (config.has(REPLICATION_OPTIONS)) {
             List<String> options = config.get(REPLICATION_OPTIONS);
             if (options.size() % 2 != 0)
@@ -185,7 +184,6 @@
             this.strategyOptions = ImmutableMap.copyOf(converted);
         } else {
             this.strategyOptions = ImmutableMap.of("replication_factor", String.valueOf(config.get(REPLICATION_FACTOR)));
->>>>>>> d5dca4db
         }
     }
 
