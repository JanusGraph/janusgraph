package com.thinkaurelius.titan.diskstorage.cassandra.thrift;

import static com.thinkaurelius.titan.diskstorage.cassandra.CassandraTransaction.getTx;
import static org.apache.cassandra.db.Table.SYSTEM_KS;

import java.net.InetAddress;
import java.nio.ByteBuffer;
import java.util.ArrayList;
import java.util.Comparator;
import java.util.HashMap;
import java.util.LinkedList;
import java.util.List;
import java.util.Map;
import java.util.SortedMap;
import java.util.TreeMap;
import java.util.regex.Matcher;
import java.util.regex.Pattern;

import com.thinkaurelius.titan.util.system.NetworkUtil;
import org.apache.cassandra.db.marshal.UTF8Type;
import org.apache.cassandra.dht.ByteOrderedPartitioner;
import org.apache.cassandra.dht.IPartitioner;
import org.apache.cassandra.dht.Token;
import org.apache.cassandra.thrift.Cassandra;
import org.apache.cassandra.thrift.CfDef;
import org.apache.cassandra.thrift.Column;
import org.apache.cassandra.thrift.ColumnOrSuperColumn;
import org.apache.cassandra.thrift.ColumnParent;
import org.apache.cassandra.thrift.ColumnPath;
import org.apache.cassandra.thrift.ConsistencyLevel;
import org.apache.cassandra.thrift.Deletion;
import org.apache.cassandra.thrift.InvalidRequestException;
import org.apache.cassandra.thrift.KsDef;
import org.apache.cassandra.thrift.NotFoundException;
import org.apache.cassandra.thrift.SchemaDisagreementException;
import org.apache.cassandra.thrift.SlicePredicate;
import org.apache.cassandra.utils.FBUtilities;
import org.apache.commons.configuration.Configuration;
import org.apache.commons.pool.impl.GenericKeyedObjectPool;
import org.apache.thrift.TException;
import org.cliffc.high_scale_lib.NonBlockingHashMap;
import org.slf4j.Logger;
import org.slf4j.LoggerFactory;

import com.google.common.base.Preconditions;
import com.google.common.collect.ImmutableMap;
import com.thinkaurelius.titan.diskstorage.Backend;
import com.thinkaurelius.titan.diskstorage.PermanentStorageException;
import com.thinkaurelius.titan.diskstorage.StaticBuffer;
import com.thinkaurelius.titan.diskstorage.StorageException;
import com.thinkaurelius.titan.diskstorage.TemporaryStorageException;
import com.thinkaurelius.titan.diskstorage.cassandra.AbstractCassandraStoreManager;
import com.thinkaurelius.titan.diskstorage.cassandra.thrift.thriftpool.CTConnection;
import com.thinkaurelius.titan.diskstorage.cassandra.thrift.thriftpool.CTConnectionFactory;
import com.thinkaurelius.titan.diskstorage.cassandra.thrift.thriftpool.CTConnectionFactory.Config;
import com.thinkaurelius.titan.diskstorage.cassandra.thrift.thriftpool.CTConnectionPool;
import com.thinkaurelius.titan.diskstorage.keycolumnvalue.Entry;
import com.thinkaurelius.titan.diskstorage.keycolumnvalue.KCVMutation;
import com.thinkaurelius.titan.diskstorage.keycolumnvalue.StoreTransaction;
import com.thinkaurelius.titan.diskstorage.util.ByteBufferUtil;
import com.thinkaurelius.titan.diskstorage.util.Hex;
import com.thinkaurelius.titan.graphdb.configuration.GraphDatabaseConfiguration;

/**
 * This class creates {@see CassandraThriftKeyColumnValueStore}s and
 * handles Cassandra-backed allocation of vertex IDs for Titan (when so
 * configured).
 *
 * @author Dan LaRocque <dalaro@hopcount.org>
 */
public class CassandraThriftStoreManager extends AbstractCassandraStoreManager {
    private static final Logger log = LoggerFactory.getLogger(CassandraThriftStoreManager.class);

    private final Map<String, CassandraThriftKeyColumnValueStore> openStores;
    private final CTConnectionPool pool;
    private final CTConnectionFactory factory;
    private final Deployment deployment;

    public CassandraThriftStoreManager(Configuration config) throws StorageException {
        super(config);

        String randomInitialHostname = getSingleHostname();

        int thriftTimeoutMS = config.getInt(
                GraphDatabaseConfiguration.CONNECTION_TIMEOUT_KEY,
                GraphDatabaseConfiguration.CONNECTION_TIMEOUT_DEFAULT);

        int maxTotalConnections = config.getInt(
                GraphDatabaseConfiguration.CONNECTION_POOL_SIZE_KEY,
                GraphDatabaseConfiguration.CONNECTION_POOL_SIZE_DEFAULT);

        this.factory = new CTConnectionFactory(randomInitialHostname, port,
                thriftTimeoutMS, thriftFrameSize);

        CTConnectionPool p = new CTConnectionPool(factory);
        p.setTestOnBorrow(true);
        p.setTestOnReturn(true);
        p.setTestWhileIdle(false);
        p.setWhenExhaustedAction(GenericKeyedObjectPool.WHEN_EXHAUSTED_BLOCK);
        p.setMaxActive(-1); // "A negative value indicates no limit"
        p.setMaxTotal(maxTotalConnections); // maxTotal limits active + idle
        p.setMinIdle(0); // prevent evictor from eagerly creating unused connections
        p.setMinEvictableIdleTimeMillis(60 * 1000L);
        p.setTimeBetweenEvictionRunsMillis(30 * 1000L);

        this.pool = p;

        this.openStores = new HashMap<String, CassandraThriftKeyColumnValueStore>();

        // Only watch the ring and change endpoints with BOP
        if (getCassandraPartitioner() instanceof ByteOrderedPartitioner) {
            // mark deployment as local only in case we have byte ordered partitioner and local connection
            deployment = (isLocalConnection(randomInitialHostname)) ? Deployment.LOCAL : Deployment.REMOTE;

            this.backgroundThread = new Thread(new HostUpdater());
            this.backgroundThread.start();
        } else {
            deployment = Deployment.REMOTE;
        }
    }


    @Override
    public Deployment getDeployment() {
<<<<<<< HEAD
        return deployment;
=======
        //return Deployment.REMOTE;
        //return LOCAL if over localhost else REMOTE
>>>>>>> d4895ce4
    }

    @Override
    @SuppressWarnings("unchecked")
    public IPartitioner<? extends Token<?>> getCassandraPartitioner() throws StorageException {
        CTConnection conn = null;
        try {
            conn = pool.borrowObject(SYSTEM_KS);
            return FBUtilities.newPartitioner(conn.getClient().describe_partitioner());
        } catch (Exception e) {
            throw new TemporaryStorageException(e);
        } finally {
            pool.returnObjectUnsafe(SYSTEM_KS, conn);
        }
    }

    @Override
    public String toString() {
        return "thriftCassandra" + super.toString();
    }

    @Override
    public void close() throws StorageException {
        openStores.clear();
        closePool();
        if (null != backgroundThread && backgroundThread.isAlive()) {
            backgroundThread.interrupt();
        }
    }

    @Override
    public void mutateMany(Map<String, Map<StaticBuffer, KCVMutation>> mutations, StoreTransaction txh) throws StorageException {
        Preconditions.checkNotNull(mutations);

        final Timestamp timestamp = getTimestamp(txh);

        ConsistencyLevel consistency = getTx(txh).getWriteConsistencyLevel().getThriftConsistency();

        // Generate Thrift-compatible batch_mutate() datastructure
        // key -> cf -> cassmutation
        int size = 0;
        for (Map<StaticBuffer, KCVMutation> mutation : mutations.values()) size += mutation.size();
        Map<ByteBuffer, Map<String, List<org.apache.cassandra.thrift.Mutation>>> batch =
                new HashMap<ByteBuffer, Map<String, List<org.apache.cassandra.thrift.Mutation>>>(size);


        for (Map.Entry<String, Map<StaticBuffer, KCVMutation>> keyMutation : mutations.entrySet()) {
            String columnFamily = keyMutation.getKey();
            for (Map.Entry<StaticBuffer, KCVMutation> mutEntry : keyMutation.getValue().entrySet()) {
                StaticBuffer key = mutEntry.getKey();
                ByteBuffer keyBB = key.asByteBuffer();

                // Get or create the single Cassandra Mutation object responsible for this key 
                Map<String, List<org.apache.cassandra.thrift.Mutation>> cfmutation = batch.get(keyBB);
                if (cfmutation == null) {
                    cfmutation = new HashMap<String, List<org.apache.cassandra.thrift.Mutation>>(3); // TODO where did the magic number 3 come from?
                    batch.put(keyBB, cfmutation);
                }

                KCVMutation mutation = mutEntry.getValue();
                List<org.apache.cassandra.thrift.Mutation> thriftMutation =
                        new ArrayList<org.apache.cassandra.thrift.Mutation>(mutations.size());

                if (mutation.hasDeletions()) {
                    for (StaticBuffer buf : mutation.getDeletions()) {
                        Deletion d = new Deletion();
                        SlicePredicate sp = new SlicePredicate();
                        sp.addToColumn_names(buf.asByteBuffer());
                        d.setPredicate(sp);
                        d.setTimestamp(timestamp.deletionTime);
                        org.apache.cassandra.thrift.Mutation m = new org.apache.cassandra.thrift.Mutation();
                        m.setDeletion(d);
                        thriftMutation.add(m);
                    }
                }

                if (mutation.hasAdditions()) {
                    for (Entry ent : mutation.getAdditions()) {
                        ColumnOrSuperColumn cosc = new ColumnOrSuperColumn();
                        Column column = new Column(ent.getColumn().asByteBuffer());
                        column.setValue(ent.getValue().asByteBuffer());
                        column.setTimestamp(timestamp.additionTime);
                        cosc.setColumn(column);
                        org.apache.cassandra.thrift.Mutation m = new org.apache.cassandra.thrift.Mutation();
                        m.setColumn_or_supercolumn(cosc);
                        thriftMutation.add(m);
                    }
                }

                cfmutation.put(columnFamily, thriftMutation);
            }
        }

        CTConnection conn = null;
        try {
            conn = pool.borrowObject(keySpaceName);
            Cassandra.Client client = conn.getClient();
            client.batch_mutate(batch, consistency);
        } catch (Exception ex) {
            throw CassandraThriftKeyColumnValueStore.convertException(ex);
        } finally {
            pool.returnObjectUnsafe(keySpaceName, conn);
        }
    }

    @Override // TODO: *BIG FAT WARNING* 'synchronized is always *bad*, change openStores to use ConcurrentLinkedHashMap
    public synchronized CassandraThriftKeyColumnValueStore openDatabase(final String name) throws StorageException {
        if (openStores.containsKey(name))
            return openStores.get(name);

        ensureColumnFamilyExists(keySpaceName, name);

        CassandraThriftKeyColumnValueStore store = new CassandraThriftKeyColumnValueStore(keySpaceName, name, this, pool);
        openStores.put(name, store);
        return store;
    }


    /**
     * Connect to Cassandra via Thrift on the specified host and port and attempt to truncate the named keyspace.
     * <p/>
     * This is a utility method intended mainly for testing. It is
     * equivalent to issuing 'truncate <cf>' for each of the column families in keyspace using
     * the cassandra-cli tool.
     * <p/>
     * Using truncate is better for a number of reasons, most significantly because it doesn't
     * involve any schema modifications which can take time to propagate across the cluster such
     * leaves nodes in the inconsistent state and could result in read/write failures.
     * Any schema modifications are discouraged until there is no traffic to Keyspace or ColumnFamilies.
     *
     * @throws StorageException if any checked Thrift or UnknownHostException is thrown in the body of this method
     */
    public void clearStorage() throws StorageException {
        openStores.clear();
        final String lp = "ClearStorage: "; // "log prefix"
        /*
         * log4j is capable of automatically writing the name of a method that
         * generated a log message, but the docs warn that "generating caller
         * location information is extremely slow and should be avoided unless
         * execution speed is not an issue."
         */

        CTConnection conn = null;
        try {
            conn = pool.borrowObject(SYSTEM_KS);
            Cassandra.Client client = conn.getClient();

            KsDef ksDef = null;
            try {
                client.set_keyspace(keySpaceName);
                ksDef = client.describe_keyspace(keySpaceName);
            } catch (NotFoundException e) {
                log.debug(lp + "Keyspace {} does not exist, not attempting to truncate.", keySpaceName);
                return;
            } catch (InvalidRequestException e) {
                log.debug(lp + "InvalidRequestException when attempting to describe keyspace {}, not attempting to truncate.", keySpaceName);
                return;
            }


            if (null == ksDef) {
                log.debug(lp + "Received null KsDef for keyspace {}; not truncating its CFs", keySpaceName);
                return;
            }

            List<CfDef> cfDefs = ksDef.getCf_defs();

            if (null == cfDefs) {
                log.debug(lp + "Received empty CfDef list for keyspace {}; not truncating CFs", keySpaceName);
                return;
            }

            for (CfDef cfDef : ksDef.getCf_defs()) {
                client.truncate(cfDef.name);
                log.info(lp + "Truncated CF {} in keyspace {}", cfDef.name, keySpaceName);
            }
                
            /*
             * Clearing the CTConnectionPool is unnecessary. This method
             * removes no keyspaces. All open Cassandra connections will
             * remain valid.
             */
        } catch (Exception e) {
            throw new TemporaryStorageException(e);
        } finally {
            if (null != conn.getClient()) {
                try {
                    conn.getClient().set_keyspace(SYSTEM_KS);
                } catch (InvalidRequestException e) {
                    log.warn("Failed to reset keyspace", e);
                } catch (TException e) {
                    log.warn("Failed to reset keyspace", e);
                }
            }
            pool.returnObjectUnsafe(SYSTEM_KS, conn);
        }
    }

    private KsDef ensureKeyspaceExists(String keyspaceName)
            throws NotFoundException, InvalidRequestException, TException,
            SchemaDisagreementException, StorageException {

        CTConnection connection = null;

        try {
            connection = pool.borrowObject(SYSTEM_KS);
            Cassandra.Client client = connection.getClient();

            try {
                // Side effect: throws Exception if keyspaceName doesn't exist
                client.set_keyspace(keyspaceName); // Don't remove
                client.set_keyspace(SYSTEM_KS);
                log.debug("Found existing keyspace {}", keyspaceName);
            } catch (InvalidRequestException e) {
                // Keyspace didn't exist; create it
                log.debug("Creating keyspace {}...", keyspaceName);

                KsDef ksdef = new KsDef().setName(keyspaceName)
                        .setCf_defs(new LinkedList<CfDef>()) // cannot be null but can be empty
                        .setStrategy_class("org.apache.cassandra.locator.SimpleStrategy")
                        .setStrategy_options(ImmutableMap.of("replication_factor", String.valueOf(replicationFactor)));

                client.set_keyspace(SYSTEM_KS);
                try {
                    client.system_add_keyspace(ksdef);
                    log.debug("Created keyspace {}", keyspaceName);
                } catch (InvalidRequestException ire) {
                    log.error("system_add_keyspace failed for keyspace=" + keyspaceName, ire);
                    throw ire;
                }

            }

            return client.describe_keyspace(keyspaceName);
        } catch (Exception e) {
            throw new TemporaryStorageException(e);
        } finally {
            pool.returnObjectUnsafe(SYSTEM_KS, connection);
        }
    }

    private void ensureColumnFamilyExists(String ksName, String cfName) throws StorageException {
        ensureColumnFamilyExists(ksName, cfName, "org.apache.cassandra.db.marshal.BytesType");
    }

    private void ensureColumnFamilyExists(String ksName, String cfName, String comparator) throws StorageException {
        CTConnection conn = null;
        try {
            KsDef keyspaceDef = ensureKeyspaceExists(ksName);

            conn = pool.borrowObject(ksName);
            Cassandra.Client client = conn.getClient();

            log.debug("Looking up metadata on keyspace {}...", ksName);

            boolean foundColumnFamily = false;
            for (CfDef cfDef : keyspaceDef.getCf_defs()) {
                String curCfName = cfDef.getName();
                if (curCfName.equals(cfName))
                    foundColumnFamily = true;
            }

            if (!foundColumnFamily) {
                createColumnFamily(client, ksName, cfName, comparator);
            } else {
                log.debug("Keyspace {} and ColumnFamily {} were found.", ksName, cfName);
            }
        } catch (SchemaDisagreementException e) {
            throw new TemporaryStorageException(e);
        } catch (Exception e) {
            throw new PermanentStorageException(e);
        } finally {
            pool.returnObjectUnsafe(ksName, conn);
        }
    }

    private void createColumnFamily(Cassandra.Client client,
                                    String ksName,
                                    String cfName,
                                    String comparator) throws StorageException {

        CfDef createColumnFamily = new CfDef();
        createColumnFamily.setName(cfName);
        createColumnFamily.setKeyspace(ksName);
        createColumnFamily.setComparator_type(comparator);

        ImmutableMap.Builder<String, String> compressionOptions = new ImmutableMap.Builder<String, String>();

        if (compressionEnabled) {
            compressionOptions.put("sstable_compression", compressionClass)
                    .put("chunk_length_kb", Integer.toString(compressionChunkSizeKB));
        }

        createColumnFamily.setCompression_options(compressionOptions.build());

        // Hard-coded caching settings
        if (cfName.startsWith(Backend.EDGESTORE_NAME)) {
            createColumnFamily.setCaching("keys_only");
        } else if (cfName.startsWith(Backend.VERTEXINDEX_STORE_NAME)) {
            createColumnFamily.setCaching("rows_only");
        }

        log.debug("Adding column family {} to keyspace {}...", cfName, ksName);
        try {
            client.system_add_column_family(createColumnFamily);
        } catch (SchemaDisagreementException e) {
            throw new TemporaryStorageException("Error in setting up column family", e);
        } catch (Exception e) {
            throw new PermanentStorageException(e);
        }

        log.debug("Added column family {} to keyspace {}.", cfName, ksName);
    }

    @Override
    public String getConfigurationProperty(final String key) throws StorageException {
        CTConnection connection = null;

        try {
            ensureColumnFamilyExists(keySpaceName, SYSTEM_PROPERTIES_CF, "org.apache.cassandra.db.marshal.UTF8Type");

            connection = pool.borrowObject(keySpaceName);
            Cassandra.Client client = connection.getClient();
            ColumnOrSuperColumn column = client.get(UTF8Type.instance.fromString(SYSTEM_PROPERTIES_KEY),
                    new ColumnPath(SYSTEM_PROPERTIES_CF).setColumn(UTF8Type.instance.fromString(key)),
                    ConsistencyLevel.QUORUM);

            if (column == null || !column.isSetColumn())
                return null;

            Column actualColumn = column.getColumn();

            return (actualColumn.value == null)
                    ? null
                    : UTF8Type.instance.getString(actualColumn.value);
        } catch (NotFoundException e) {
            return null;
        } catch (Exception e) {
            throw new PermanentStorageException(e);
        } finally {
            pool.returnObjectUnsafe(keySpaceName, connection);
        }
    }

    @Override
    public void setConfigurationProperty(final String rawKey, final String rawValue) throws StorageException {
        CTConnection connection = null;

        try {
            connection = pool.borrowObject(keySpaceName);

            ensureColumnFamilyExists(keySpaceName, SYSTEM_PROPERTIES_CF, "org.apache.cassandra.db.marshal.UTF8Type");

            ByteBuffer key = UTF8Type.instance.fromString(rawKey);
            ByteBuffer val = UTF8Type.instance.fromString(rawValue);

            Cassandra.Client client = connection.getClient();

            client.insert(UTF8Type.instance.fromString(SYSTEM_PROPERTIES_KEY),
                    new ColumnParent(SYSTEM_PROPERTIES_CF),
                    new Column(key).setValue(val).setTimestamp(System.currentTimeMillis()),
                    ConsistencyLevel.QUORUM);
        } catch (Exception e) {
            throw new PermanentStorageException(e);
        } finally {
            pool.returnObjectUnsafe(keySpaceName, connection);
        }
    }

    @Override
    public Map<String, String> getCompressionOptions(String cf) throws StorageException {
        CTConnection conn = null;
        Map<String, String> result = null;

        try {
            conn = pool.borrowObject(keySpaceName);
            Cassandra.Client client = conn.getClient();

            KsDef ksDef = client.describe_keyspace(keySpaceName);

            for (CfDef cfDef : ksDef.getCf_defs()) {
                if (null != cfDef && cfDef.getName().equals(cf)) {
                    result = cfDef.getCompression_options();
                    break;
                }
            }

            return result;
        } catch (InvalidRequestException e) {
            log.debug("Keyspace {} does not exist", keySpaceName);
            return null;
        } catch (Exception e) {
            throw new TemporaryStorageException(e);
        } finally {
            pool.returnObjectUnsafe(keySpaceName, conn);
        }
    }


    private static final double DECAY_EXPONENT_MULTI = 0.0005;
    private static final int DEFAULT_HOST_UPDATE_INTERVAL_MS = 10000;

    private Thread backgroundThread = null;

    private final NonBlockingHashMap<ByteBuffer, Counter> countsByEndToken = new NonBlockingHashMap<ByteBuffer, Counter>();
    private volatile ImmutableMap<ByteBuffer, String> nodesByEndToken = ImmutableMap.of();

    public String getKeyHostname(ByteBuffer key) {

        ImmutableMap<ByteBuffer, String> tokenMap = nodesByEndToken;

        ByteBuffer bb = getKeyEndToken(key, tokenMap);

        return null == bb ? null : tokenMap.get(bb);
    }

    public ByteBuffer getKeyEndToken(ByteBuffer key) {

        ImmutableMap<ByteBuffer, String> tokenMap = nodesByEndToken;

        return getKeyEndToken(key, tokenMap);
    }

    private ByteBuffer getKeyEndToken(ByteBuffer key,
                                      ImmutableMap<ByteBuffer, String> tokenMap) {

        if (0 == tokenMap.size()) {
            return null;
        }

        ByteBuffer lastToken = null;
        ByteBuffer result = null;

        for (ByteBuffer curToken : tokenMap.keySet()) {
            if (null == lastToken) { // Special case for first iteration
                if (ByteBufferUtil.isSmallerOrEqualThan(key, curToken)) {
                    // This key is part of the "wrapping range"
                    result = curToken;

                    if (log.isTraceEnabled()) {
                        log.trace("Key {} precedes or equals first token {}",
                                ByteBufferUtil.bytesToHex(key),
                                ByteBufferUtil.bytesToHex(curToken));
                    }

                    break;
                }
            } else if (ByteBufferUtil.isSmallerOrEqualThan(key, curToken)
                    && ByteBufferUtil.isSmallerThan(lastToken, key)) { // General case
                result = curToken;

                if (log.isTraceEnabled()) {
                    log.trace("Key {} falls between tokens {} and {}",
                            new Object[]{ByteBufferUtil.bytesToHex(key),
                                    ByteBufferUtil.bytesToHex(lastToken),
                                    ByteBufferUtil.bytesToHex(curToken)});
                }

                break;
            }

            lastToken = curToken;
        }

        // Wrapping range case 2: key is greater than all tokens
        if (result == null) {
            assert 0 < tokenMap.size();
            assert null != lastToken;

            result = tokenMap.keySet().iterator().next();

            assert null != result;

            if (log.isTraceEnabled()) {
                log.trace("Key {} succeeds all tokens (last token was {}); "
                        + "assigning it to initial token {}",
                        new Object[]{ByteBufferUtil.bytesToHex(key),
                                ByteBufferUtil.bytesToHex(lastToken),
                                ByteBufferUtil.bytesToHex(result)});
            }
        }

        return result;
    }

    public void updateCounter(ByteBuffer key) {
        ByteBuffer token = getKeyEndToken(key);

        if (null == token) {
            if (log.isDebugEnabled()) {
                log.debug(
                        "No token found for key {} (skipping counter update)",
                        ByteBufferUtil.bytesToHex(key));
            }
            return;
        }

        Counter c = countsByEndToken.get(token);
        if (null == c) {
            countsByEndToken.putIfAbsent(token, new Counter());
            c = countsByEndToken.get(token);
        }
        assert null != c;

        c.update();

        if (log.isTraceEnabled()) {
            log.trace("Updated counter for token {} (responsible for key {})",
                    ByteBufferUtil.bytesToHex(token),
                    ByteBufferUtil.bytesToHex(key));
        }
    }

    private void updatePools() throws InterruptedException {

        ByteBuffer hottestEndToken = null;
        double hottestEndTokenValue = 0D;
        
        /*
         * Count the number of iterations over countsByEndToken.entrySet()'s
         * members and store the result in perceivedEntrySetSize. We do this
         * instead of just calling countsByEntrySet.size() later because the map
         * contents and size could change between the invocation of entrySet()
         * and the later line of code where we want to know how large the entry
         * set was.
         */
        int perceivedEntrySetSize = 0;

        for (Map.Entry<ByteBuffer, Counter> entry : countsByEndToken.entrySet()) {
            if (hottestEndToken == null
                    || hottestEndTokenValue < entry.getValue().currentValue()) {
                hottestEndToken = entry.getKey();
                hottestEndTokenValue = entry.getValue().currentValue();
            }
            perceivedEntrySetSize++;
        }

        // Talk directly to the first replica responsible for the hot token
        if (null != hottestEndToken) {

            String hotHost = getKeyHostname(hottestEndToken);
            assert null != hotHost;

            assert null != factory;
            Config cfg = factory.getConfig();
            assert null != cfg;

            String curHost = cfg.getHostname();
            assert null != curHost;

            if (curHost.equals(hotHost)) {
                log.info(
                        "Already connected to hottest Cassandra endpoint: {} with hotness {}",
                        hotHost, hottestEndTokenValue);
            } else {
                log.info(
                        "New hottest Cassandra endpoint found: {} with hotness {}",
                        hotHost, hottestEndTokenValue);
                Config newConfig = new Config(hotHost, cfg.getPort(),
                        cfg.getTimeoutMS(), cfg.getFrameSize());

                assert !newConfig.equals(cfg);

                /*
                 * Destroy idle connections to the old host. This step is not
                 * strictly necessary so long as pool#getTestOnBorrow() is true.
                 * This step just eagerly destroys the idle connections, whereas
                 * without this step the pool would detect and destroy
                 * connections to the old host lazily (one-by-one as the pool
                 * handled borrow requests).
                 */
                pool.clear();
                // Set the new hostname on the pool's connection factory
                factory.setConfig(newConfig);

                log.info("Directing all future Cassandra ops to {}", hotHost);
            }
        } else {
            log.debug("No hottest end token found.  countsByEndToken size={}",
                    perceivedEntrySetSize);
        }
    }

    private void closePool() {
        /*
         * pool.close() does not affect borrowed connections.
         * 
         * Connections currently borrowed by some thread which are
         * talking to the old host will eventually be destroyed by
         * CTConnectionFactory#validateObject() returning false when
         * those connections are returned to the pool.
         */
        try {
            pool.close();
            log.info("Closed Thrift connection pooler.");
        } catch (Exception e) {
            log.warn("Failed to close connection pooler.  "
                    + "We might be leaking Cassandra connections.", e);
            // There's still hope: CTConnectionFactory#validateObject()
            // will be called on borrow() and might tear down the
            // connections that close() failed to tear down
        }
    }

    /**
     * Refresh instance variables about the Cassandra ring so that
     * #getKeyHostname and #getKeyEndToken return up-to-date information.
     */
    private void updateRing() {

        CTConnection conn = null;

        try {
            conn = pool.borrowObject(SYSTEM_KS);

            Map<String, String> tm = conn.getClient().describe_token_map();

            Pattern oldPat = Pattern.compile("Token\\(bytes\\[(.+)\\]\\)");
            Pattern newbytesPat = Pattern.compile("^([0-9a-fA-F]+)$");

            // Build a temporary TreeMap of ordered tokens and their replica IPs
            SortedMap<ByteBuffer, String> sortedMap =
                    new TreeMap<ByteBuffer, String>(new Comparator<ByteBuffer>() {

                        @Override
                        public int compare(ByteBuffer a, ByteBuffer b) {
                            return ByteBufferUtil.compare(a, b);
                        }

                    });

            for (Map.Entry<String, String> ent : tm.entrySet()) {
                // The raw token string has the form "Token(bytes[8000000000000000])"
                // Strip off the Token(bytes[]) part
                String rawToken = ent.getKey();
                Matcher m = oldPat.matcher(rawToken);
                if (!m.matches()) {
                    m = newbytesPat.matcher(rawToken);
                }
                if (!m.matches()) {
                    log.error("Couldn't match token {} against pattern {} or {} ", new Object[]{rawToken, oldPat, newbytesPat});
                    pool.returnObjectUnsafe(SYSTEM_KS, conn);
                    conn = null;
                    return;
                }
                Preconditions.checkArgument(m.matches());
                String token = m.group(1);
                String nodeIP = ent.getValue();

                ByteBuffer tokenBB = ByteBuffer.wrap(Hex.hexToBytes(token));

                sortedMap.put(tokenBB, nodeIP);
            }

            // Copy temporary sorted-by-token map to an ImmutableMap
            // and publish the ImmutableMap to a volatile reference
            nodesByEndToken = ImmutableMap.copyOf(sortedMap);

            if (log.isDebugEnabled()) {
                log.debug("Updated Cassandra TokenMap:");
                for (Map.Entry<ByteBuffer, String> ent : nodesByEndToken.entrySet()) {
                    log.debug("TokenMap entry: {} -> {}",
                            ByteBufferUtil.bytesToHex(ent.getKey()),
                            ent.getValue());
                }
                log.debug("End of Cassandra TokenMap.");
            }
        } catch (StorageException e) {
            log.error("Failed to acquire pooled Cassandra connection", e);
            // Don't propagate exception
        } catch (InvalidRequestException e) {
            log.error("Failed to describe Cassandra token map", e);
            // Don't propagate exception
        } catch (TException e) {
            log.error("Thrift Exception while getting Cassandra token map", e);
            // Don't propagate exception
        } catch (Exception e) {
            log.error("Unknown Exception while getting Cassandra token map", e);
            // Don't propagate exception
        } finally {
            if (null != conn)
                pool.returnObjectUnsafe(SYSTEM_KS, conn);
        }
    }

    private class HostUpdater implements Runnable {

        private long lastUpdateTime;
        private final long updateInterval;

        public HostUpdater() {
            this(DEFAULT_HOST_UPDATE_INTERVAL_MS);
        }

        public HostUpdater(final long updateInterval) {
            Preconditions.checkArgument(updateInterval > 0);
            this.updateInterval = updateInterval;
            lastUpdateTime = System.currentTimeMillis();
        }

        @Override
        public void run() {
            while (true) {
                long sleepTime = updateInterval
                        - (System.currentTimeMillis() - lastUpdateTime);
                try {
                    Thread.sleep(Math.max(0, sleepTime));
                    updateRing();
                    updatePools();
                    lastUpdateTime = System.currentTimeMillis();
                    log.debug("HostUpdater lastUpdateTime={}", lastUpdateTime);
                } catch (InterruptedException e) {
                    log.info("Background update thread shutting down...");
                    return;
                }
            }
        }
    }

    private static class Counter {

        private double value = 0.0;
        private long lastUpdate = 0;

        public synchronized void update() {
            value = currentValue() + 1.0;
            lastUpdate = System.currentTimeMillis();
        }

        public synchronized double currentValue() {
            return value
                    * Math.exp(-DECAY_EXPONENT_MULTI
                    * (System.currentTimeMillis() - lastUpdate));
        }
    }

    private boolean isLocalConnection(String cassandraHost) {
        InetAddress localhost = NetworkUtil.getLocalHost();
        return cassandraHost.equalsIgnoreCase(NetworkUtil.getLoopbackAddress())
                || cassandraHost.equals(localhost.getHostAddress())
                || cassandraHost.equals(localhost.getHostName());
    }
}<|MERGE_RESOLUTION|>--- conflicted
+++ resolved
@@ -119,15 +119,9 @@
         }
     }
 
-
     @Override
     public Deployment getDeployment() {
-<<<<<<< HEAD
         return deployment;
-=======
-        //return Deployment.REMOTE;
-        //return LOCAL if over localhost else REMOTE
->>>>>>> d4895ce4
     }
 
     @Override
