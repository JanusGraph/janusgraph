package com.thinkaurelius.titan.graphdb.query;

import java.util.concurrent.atomic.AtomicInteger;
import java.util.concurrent.atomic.AtomicLong;

import com.google.common.base.Preconditions;
import com.google.common.collect.Iterables;
import com.thinkaurelius.titan.core.*;
import com.thinkaurelius.titan.diskstorage.keycolumnvalue.SliceQuery;
import com.thinkaurelius.titan.graphdb.database.EdgeSerializer;
import com.thinkaurelius.titan.graphdb.internal.InternalVertex;
import com.thinkaurelius.titan.graphdb.internal.RelationType;
import com.thinkaurelius.titan.graphdb.query.condition.And;
import com.thinkaurelius.titan.graphdb.query.condition.Condition;
import com.thinkaurelius.titan.graphdb.query.condition.DirectionCondition;
import com.thinkaurelius.titan.graphdb.query.condition.IncidenceCondition;
import com.tinkerpop.blueprints.Direction;
import com.tinkerpop.blueprints.Edge;
import com.tinkerpop.blueprints.Predicate;
import com.tinkerpop.blueprints.Vertex;
import org.slf4j.Logger;
import org.slf4j.LoggerFactory;

public class VertexCentricQueryBuilder extends AbstractVertexCentricQueryBuilder implements TitanVertexQuery {

    private static final Logger log = LoggerFactory.getLogger(VertexCentricQueryBuilder.class);

    private final InternalVertex vertex;

    //Additional constraints
    private TitanVertex adjacentVertex = null;

    public VertexCentricQueryBuilder(InternalVertex v, EdgeSerializer serializer) {
        super(v.tx(), serializer);
        Preconditions.checkNotNull(v);
        this.vertex = v;
    }

    /* ---------------------------------------------------------------
     * Query Construction
	 * ---------------------------------------------------------------
	 */

    @Override
    public TitanVertexQuery adjacentVertex(TitanVertex vertex) {
        Preconditions.checkNotNull(vertex);
        this.adjacentVertex = vertex;
        return this;
    }

    @Override
    public VertexCentricQueryBuilder has(TitanKey key, Object value) {
        super.has(key, value);
        return this;
    }

    @Override
    public VertexCentricQueryBuilder has(TitanLabel label, TitanVertex vertex) {
        super.has(label, vertex);
        return this;
    }

    @Override
    public VertexCentricQueryBuilder has(String type, Object value) {
        super.has(type, value);
        return this;
    }

    @Override
    public VertexCentricQueryBuilder hasNot(String key, Object value) {
        super.hasNot(key, value);
        return this;
    }

    @Override
    public VertexCentricQueryBuilder has(String key, Predicate predicate, Object value) {
        super.has(key, predicate, value);
        return this;
    }

    @Override
    public VertexCentricQueryBuilder has(TitanKey key, Predicate predicate, Object value) {
        super.has(key, predicate, value);
        return this;
    }

    @Override
    public VertexCentricQueryBuilder has(String key) {
        super.has(key);
        return this;
    }

    @Override
    public VertexCentricQueryBuilder hasNot(String key) {
        super.hasNot(key);
        return this;
    }

    @Override
    public <T extends Comparable<?>> VertexCentricQueryBuilder interval(TitanKey key, T start, T end) {
        super.interval(key, start, end);
        return this;
    }

    @Override
    public <T extends Comparable<?>> VertexCentricQueryBuilder interval(String key, T start, T end) {
        super.interval(key, start, end);
        return this;
    }

    @Override
    @Deprecated
    public <T extends Comparable<T>> VertexCentricQueryBuilder has(String key, T value, Compare compare) {
        super.has(key, value, compare);
        return this;
    }

    @Override
    public VertexCentricQueryBuilder types(TitanType... types) {
        super.types(types);
        return this;
    }

    @Override
    public VertexCentricQueryBuilder labels(String... labels) {
        super.labels(labels);
        return this;
    }

    @Override
    public VertexCentricQueryBuilder keys(String... keys) {
        super.keys(keys);
        return this;
    }

    public VertexCentricQueryBuilder type(TitanType type) {
        super.type(type);
        return this;
    }

    public VertexCentricQueryBuilder type(String type) {
        super.type(type);
        return this;
    }

    @Override
    public VertexCentricQueryBuilder direction(Direction d) {
        super.direction(d);
        return this;
    }

    public VertexCentricQueryBuilder includeHidden() {
        super.includeHidden();
        return this;
    }

    @Override
    public VertexCentricQueryBuilder limit(int limit) {
        super.limit(limit);
        return this;
    }

    /* ---------------------------------------------------------------
     * Query Execution
	 * ---------------------------------------------------------------
	 */

    @Override
    protected EdgeSerializer.VertexConstraint getVertexConstraint() {
        if (adjacentVertex != null && vertex.hasId() && adjacentVertex.hasId()) {
            return new EdgeSerializer.VertexConstraint(vertex.getID(), adjacentVertex.getID());
        } else return null;
    }

    public VertexCentricQuery constructQuery(RelationType returnType) {
        BaseVertexCentricQuery vq = super.constructQuery(returnType);
        Condition<TitanRelation> condition = vq.getCondition();
        if (!vq.isEmpty()) {
            //Add other-vertex and direction related conditions
            And<TitanRelation> newcond = (condition instanceof And) ? (And) condition : new And<TitanRelation>(condition);
<<<<<<< HEAD
            newcond.add(new DirectionCondition<TitanRelation>(vertex,getDirection()));
            if (adjacentVertex != null)
                newcond.add(new IncidenceCondition<TitanRelation>(vertex,adjacentVertex));
            condition=newcond;
        }

        return new VertexCentricQuery(vertex,condition,vq.getDirection(),vq.getQueries(),vq.getLimit());
    }

    public Iterable<TitanRelation> relations(RelationType returnType) {
        return new QueryProcessor<VertexCentricQuery,TitanRelation,SliceQuery>(constructQuery(returnType), tx.edgeProcessor);
=======
            newcond.add(new DirectionCondition<TitanRelation>(vertex, getDirection()));
            if (adjacentVertex != null) newcond.add(new IncidenceCondition<TitanRelation>(vertex, adjacentVertex));
            condition = newcond;
        }
        if (returnType == RelationType.PROPERTY && hasTypes() && tx.getConfiguration().hasPropertyPrefetching()) {
            //Retrieve all
            vertex.query().includeHidden().properties().iterator().hasNext();
        }
        return new VertexCentricQuery(vertex, condition, vq.getDirection(), vq.getQueries(), vq.getLimit());
    }

    public Iterable<TitanRelation> relations(RelationType returnType) {
        VertexCentricQuery query = constructQuery(returnType);
        QueryProcessor<VertexCentricQuery, TitanRelation, SliceQuery> processor =
                new QueryProcessor<VertexCentricQuery, TitanRelation, SliceQuery>(query, tx.edgeProcessor);
        return processor;
>>>>>>> 319db22c
    }


    @Override
    public Iterable<TitanEdge> titanEdges() {
        return (Iterable) relations(RelationType.EDGE);
    }


    @Override
    public Iterable<TitanProperty> properties() {
        return (Iterable) relations(RelationType.PROPERTY);
    }

    @Override
    public Iterable<TitanRelation> relations() {
        return relations(RelationType.RELATION);
    }

    @Override
    public Iterable<Edge> edges() {
        return (Iterable) titanEdges();
    }

<<<<<<< HEAD
=======

>>>>>>> 319db22c
    @Override
    public long count() {
        return Iterables.size(titanEdges());
    }

    @Override
    public long propertyCount() {
        return Iterables.size(properties());
    }

    @Override
    public Iterable<Vertex> vertices() {
        return (Iterable) edges2Vertices(titanEdges(), vertex);
    }

    @Override
    public VertexList vertexIds() {
        return edges2VertexIds(titanEdges(), vertex);
    }


}<|MERGE_RESOLUTION|>--- conflicted
+++ resolved
@@ -178,22 +178,10 @@
         if (!vq.isEmpty()) {
             //Add other-vertex and direction related conditions
             And<TitanRelation> newcond = (condition instanceof And) ? (And) condition : new And<TitanRelation>(condition);
-<<<<<<< HEAD
             newcond.add(new DirectionCondition<TitanRelation>(vertex,getDirection()));
             if (adjacentVertex != null)
                 newcond.add(new IncidenceCondition<TitanRelation>(vertex,adjacentVertex));
             condition=newcond;
-        }
-
-        return new VertexCentricQuery(vertex,condition,vq.getDirection(),vq.getQueries(),vq.getLimit());
-    }
-
-    public Iterable<TitanRelation> relations(RelationType returnType) {
-        return new QueryProcessor<VertexCentricQuery,TitanRelation,SliceQuery>(constructQuery(returnType), tx.edgeProcessor);
-=======
-            newcond.add(new DirectionCondition<TitanRelation>(vertex, getDirection()));
-            if (adjacentVertex != null) newcond.add(new IncidenceCondition<TitanRelation>(vertex, adjacentVertex));
-            condition = newcond;
         }
         if (returnType == RelationType.PROPERTY && hasTypes() && tx.getConfiguration().hasPropertyPrefetching()) {
             //Retrieve all
@@ -203,11 +191,7 @@
     }
 
     public Iterable<TitanRelation> relations(RelationType returnType) {
-        VertexCentricQuery query = constructQuery(returnType);
-        QueryProcessor<VertexCentricQuery, TitanRelation, SliceQuery> processor =
-                new QueryProcessor<VertexCentricQuery, TitanRelation, SliceQuery>(query, tx.edgeProcessor);
-        return processor;
->>>>>>> 319db22c
+        return new QueryProcessor<VertexCentricQuery,TitanRelation,SliceQuery>(constructQuery(returnType), tx.edgeProcessor);
     }
 
 
@@ -232,10 +216,6 @@
         return (Iterable) titanEdges();
     }
 
-<<<<<<< HEAD
-=======
-
->>>>>>> 319db22c
     @Override
     public long count() {
         return Iterables.size(titanEdges());
