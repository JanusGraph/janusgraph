package com.thinkaurelius.titan.graphdb.transaction;

import com.carrotsearch.hppc.LongArrayList;
import com.google.common.base.Function;
import com.google.common.base.Preconditions;
import com.google.common.base.Predicate;
import com.google.common.cache.Cache;
import com.google.common.cache.CacheBuilder;
import com.google.common.cache.Weigher;
import com.google.common.collect.*;
import com.thinkaurelius.titan.core.*;
import com.thinkaurelius.titan.core.attribute.Cmp;
import com.thinkaurelius.titan.diskstorage.BackendTransaction;
import com.thinkaurelius.titan.diskstorage.EntryList;
import com.thinkaurelius.titan.diskstorage.StorageException;
import com.thinkaurelius.titan.diskstorage.indexing.IndexQuery;
import com.thinkaurelius.titan.diskstorage.Entry;
import com.thinkaurelius.titan.diskstorage.keycolumnvalue.SliceQuery;
import com.thinkaurelius.titan.graphdb.blueprints.TitanBlueprintsTransaction;
import com.thinkaurelius.titan.graphdb.database.EdgeSerializer;
import com.thinkaurelius.titan.graphdb.database.IndexSerializer;
import com.thinkaurelius.titan.graphdb.database.StandardTitanGraph;
import com.thinkaurelius.titan.graphdb.database.serialize.AttributeHandling;
import com.thinkaurelius.titan.graphdb.idmanagement.IDInspector;
import com.thinkaurelius.titan.graphdb.idmanagement.IDManager;
import com.thinkaurelius.titan.graphdb.internal.*;
import com.thinkaurelius.titan.graphdb.query.*;
import com.thinkaurelius.titan.graphdb.query.condition.*;
import com.thinkaurelius.titan.graphdb.relations.RelationIdentifier;
import com.thinkaurelius.titan.graphdb.relations.StandardEdge;
import com.thinkaurelius.titan.graphdb.relations.StandardProperty;
import com.thinkaurelius.titan.graphdb.transaction.addedrelations.AddedRelationsContainer;
import com.thinkaurelius.titan.graphdb.transaction.addedrelations.ConcurrentBufferAddedRelations;
import com.thinkaurelius.titan.graphdb.transaction.addedrelations.SimpleBufferAddedRelations;
import com.thinkaurelius.titan.graphdb.transaction.indexcache.ConcurrentIndexCache;
import com.thinkaurelius.titan.graphdb.transaction.indexcache.IndexCache;
import com.thinkaurelius.titan.graphdb.transaction.indexcache.SimpleIndexCache;
import com.thinkaurelius.titan.graphdb.transaction.vertexcache.GuavaVertexCache;
import com.thinkaurelius.titan.graphdb.transaction.vertexcache.VertexCache;
import com.thinkaurelius.titan.graphdb.types.*;
import com.thinkaurelius.titan.graphdb.types.system.SystemKey;
import com.thinkaurelius.titan.graphdb.types.system.SystemType;
import com.thinkaurelius.titan.graphdb.types.system.SystemTypeManager;
import com.thinkaurelius.titan.graphdb.types.vertices.TitanKeyVertex;
import com.thinkaurelius.titan.graphdb.types.vertices.TitanLabelVertex;
import com.thinkaurelius.titan.graphdb.types.vertices.TitanTypeVertex;
import com.thinkaurelius.titan.graphdb.util.FakeLock;
import com.thinkaurelius.titan.graphdb.util.VertexCentricEdgeIterable;
import com.thinkaurelius.titan.graphdb.vertices.CacheVertex;
import com.thinkaurelius.titan.graphdb.vertices.StandardVertex;
import com.thinkaurelius.titan.util.datastructures.Retriever;
import com.thinkaurelius.titan.util.stats.MetricManager;
import com.tinkerpop.blueprints.Direction;
import com.tinkerpop.blueprints.Edge;
import com.tinkerpop.blueprints.Vertex;

import org.apache.commons.lang.StringUtils;
import org.cliffc.high_scale_lib.NonBlockingHashMap;
import org.slf4j.Logger;
import org.slf4j.LoggerFactory;

import javax.annotation.Nullable;

import java.util.*;
import java.util.concurrent.*;
import java.util.concurrent.atomic.AtomicLong;
import java.util.concurrent.locks.Lock;
import java.util.concurrent.locks.ReentrantLock;

/**
 * @author Matthias Broecheler (me@matthiasb.com)
 */

public class StandardTitanTx extends TitanBlueprintsTransaction implements TypeInspector {

    private static final Logger log = LoggerFactory.getLogger(StandardTitanTx.class);

    private static final Map<Long, InternalRelation> EMPTY_DELETED_RELATIONS = ImmutableMap.of();
    private static final ConcurrentMap<UniqueLockApplication, Lock> UNINITIALIZED_LOCKS = null;

    private final StandardTitanGraph graph;
    private final TransactionConfiguration config;
    private final IDInspector idInspector;
    private final AttributeHandling attributeHandler;
    private final BackendTransaction txHandle;
    private final EdgeSerializer edgeSerializer;
    private final IndexSerializer indexSerializer;

    /* ###############################################
            Internal Data Structures
     ############################################### */

    //####### Vertex Cache
    /**
     * Keeps track of vertices already loaded in memory. Cannot release vertices with added relations.
     */
    private final VertexCache vertexCache;

    //######## Data structures that keep track of new and deleted elements
    //These data structures cannot release elements, since we would loose track of what was added or deleted
    /**
     * Keeps track of all added relations in this transaction
     */
    private final AddedRelationsContainer addedRelations;
    /**
     * Keeps track of all deleted relations in this transaction
     */
    private Map<Long, InternalRelation> deletedRelations;

    //######## Index Caches
    /**
     * Caches the result of index calls so that repeated index queries don't need
     * to be passed to the IndexProvider. This cache will drop entries when it overflows
     * since the result set can always be retrieved from the IndexProvider
     */
    private final Cache<IndexQuery, List<Object>> indexCache;
    /**
     * Builds an inverted index for newly added properties so they can be considered in index queries.
     * This cache my not release elements since that would entail an expensive linear scan over addedRelations
     */
    private final IndexCache newVertexIndexEntries;

    //######## Lock applications
    /**
     * Transaction-local data structure for unique lock applications so that conflicting applications can be discovered
     * at the transactional level.
     */
    private ConcurrentMap<UniqueLockApplication, Lock> uniqueLocks;

    //####### Other Data structures
    /**
     * Caches Titan types by name so that they can be quickly retrieved once they are loaded in the transaction.
     * Since type retrieval by name is common and there are only a few types, since cache is a simple map (i.e. no release)
     */
    private final Map<String, Long> typeCache;

    /**
     * Used to assign temporary ids to new vertices and relations added in this transaction.
     * If ids are assigned immediately, this is not used.
     */
    private final AtomicLong temporaryID;


    /**
     * Whether or not this transaction is open
     */
    private boolean isOpen;

    private final Retriever<Long, InternalVertex> existingVertexRetriever = new VertexConstructor(false);

    private final Retriever<Long, InternalVertex> externalVertexRetriever;
    private final Retriever<Long, InternalVertex> internalVertexRetriever;

    public StandardTitanTx(StandardTitanGraph graph, TransactionConfiguration config, BackendTransaction txHandle) {
        Preconditions.checkNotNull(graph);
        Preconditions.checkArgument(graph.isOpen());
        Preconditions.checkNotNull(config);
        Preconditions.checkNotNull(txHandle);
        this.graph = graph;
        this.config = config;
        this.idInspector = graph.getIDInspector();
        this.attributeHandler = graph.getAttributeHandling();
        this.txHandle = txHandle;
        this.edgeSerializer = graph.getEdgeSerializer();
        this.indexSerializer = graph.getIndexSerializer();

        temporaryID = new AtomicLong(-1);

        int concurrencyLevel;
        if (config.isSingleThreaded()) {
            addedRelations = new SimpleBufferAddedRelations();
            concurrencyLevel = 1;
            typeCache = new HashMap<String, Long>();
            newVertexIndexEntries = new SimpleIndexCache();
        } else {
            addedRelations = new ConcurrentBufferAddedRelations();
            concurrencyLevel = 1; //TODO: should we increase this?
            typeCache = new NonBlockingHashMap<String, Long>();
            newVertexIndexEntries = new ConcurrentIndexCache();
        }

        externalVertexRetriever = new VertexConstructor(config.hasVerifyExternalVertexExistence());
        internalVertexRetriever = new VertexConstructor(config.hasVerifyInternalVertexExistence());

        vertexCache = new GuavaVertexCache(config.getVertexCacheSize(),concurrencyLevel);
        indexCache = CacheBuilder.newBuilder().weigher(new Weigher<IndexQuery, List<Object>>() {
            @Override
            public int weigh(IndexQuery q, List<Object> r) {
                return 2 + r.size();
            }
        }).concurrencyLevel(concurrencyLevel).maximumWeight(config.getIndexCacheWeight()).build();

        uniqueLocks = UNINITIALIZED_LOCKS;
        deletedRelations = EMPTY_DELETED_RELATIONS;

        this.isOpen = true;
        if (null != config.getMetricsPrefix()) {
            MetricManager.INSTANCE.getCounter(config.getMetricsPrefix(), "tx", "begin").inc();
            elementProcessor = new MetricsQueryExecutor<GraphCentricQuery, TitanElement, JointIndexQuery>(config.getMetricsPrefix(), "graph", elementProcessorImpl);
            edgeProcessor    = new MetricsQueryExecutor<VertexCentricQuery, TitanRelation, SliceQuery>(config.getMetricsPrefix(), "vertex", edgeProcessorImpl);
        } else {
            elementProcessor = elementProcessorImpl;
            edgeProcessor    = edgeProcessorImpl;
        }
    }

    /*
     * ------------------------------------ Utility Access Verification methods ------------------------------------
     */

    private void verifyWriteAccess(TitanVertex... vertices) {
        if (config.isReadOnly())
            throw new UnsupportedOperationException("Cannot create new entities in read-only transaction");
        verifyAccess(vertices);
    }

    public final void verifyAccess(TitanVertex... vertices) {
        verifyOpen();
        for (TitanVertex v : vertices) {
            Preconditions.checkArgument(v instanceof InternalVertex, "Invalid vertex: %s", v);
            if (!(v instanceof SystemType) && this != ((InternalVertex) v).tx())
                throw new IllegalArgumentException("The vertex or type is not associated with this transaction [" + v + "]");
            if (v.isRemoved())
                throw new IllegalArgumentException("The vertex or type has been removed [" + v + "]");
        }
    }

    private void verifyOpen() {
        if (isClosed())
            throw new IllegalStateException("Operation cannot be executed because the enclosing transaction is closed");
    }

    /*
     * ------------------------------------ External Access ------------------------------------
     */

    public StandardTitanTx getNextTx() {
        Preconditions.checkArgument(isClosed());
        if (!config.isThreadBound())
            throw new IllegalStateException("Cannot access element because its enclosing transaction is closed and unbound");
        else return (StandardTitanTx) graph.getCurrentThreadTx();
    }

    public TransactionConfiguration getConfiguration() {
        return config;
    }

    public StandardTitanGraph getGraph() {
        return graph;
    }

    public BackendTransaction getTxHandle() {
        return txHandle;
    }

    public EdgeSerializer getEdgeSerializer() {
        return edgeSerializer;
    }

    /*
     * ------------------------------------ Vertex Handling ------------------------------------
     */

    @Override
    public boolean containsVertex(final long vertexid) {
        return getVertex(vertexid) != null;
    }

    @Override
    public TitanVertex getVertex(final long vertexid) {
        verifyOpen();

        if (vertexid <= 0 || !(idInspector.isTypeID(vertexid) || idInspector.isVertexID(vertexid)))
            return null;

        if (null != config.getMetricsPrefix()) {
            MetricManager.INSTANCE.getCounter(config.getMetricsPrefix(), "db", "getVertexByID").inc();
        }

        InternalVertex v = vertexCache.get(vertexid, externalVertexRetriever);
        return (v.isRemoved()) ? null : v;
    }

    public InternalVertex getExistingVertex(long vertexid) {
        //return vertex no matter what, even if deleted, and assume the id has the correct format
        return vertexCache.get(vertexid, internalVertexRetriever);
    }

    private class VertexConstructor implements Retriever<Long, InternalVertex> {

        private final boolean verifyExistence;

        private VertexConstructor(boolean verifyExistence) {
            this.verifyExistence = verifyExistence;
        }

        @Override
        public InternalVertex get(Long vertexid) {
            Preconditions.checkNotNull(vertexid);
            Preconditions.checkArgument(vertexid > 0);
            Preconditions.checkArgument(idInspector.isTypeID(vertexid) || idInspector.isVertexID(vertexid), "Not a valid vertex id: %s", vertexid);

            byte lifecycle = ElementLifeCycle.Loaded;
            if (verifyExistence) {
                if (graph.edgeQuery(vertexid, graph.vertexExistenceQuery, txHandle).isEmpty())
                    lifecycle = ElementLifeCycle.Removed;
            }

            InternalVertex vertex = null;
            if (idInspector.isTypeID(vertexid)) {
                if (idInspector.isPropertyKeyID(vertexid)) {
                    vertex = new TitanKeyVertex(StandardTitanTx.this, vertexid, lifecycle);
                } else {
                    Preconditions.checkArgument(idInspector.isEdgeLabelID(vertexid));
                    vertex = new TitanLabelVertex(StandardTitanTx.this, vertexid, lifecycle);
                }
                //If its a newly created type, add to type cache
                if (lifecycle == ElementLifeCycle.Loaded)
                    typeCache.put(((TitanType) vertex).getName(), vertexid);
            } else if (idInspector.isVertexID(vertexid)) {
                vertex = new CacheVertex(StandardTitanTx.this, vertexid, lifecycle);
            } else throw new IllegalArgumentException("ID could not be recognized");
            return vertex;
        }
    }

    @Override
    public TitanVertex addVertex(Long vertexId) {
        verifyWriteAccess();
        if (vertexId != null && !graph.getConfiguration().allowVertexIdSetting()) {
            log.info("Provided vertex id [{}] is ignored because vertex id setting is not enabled", vertexId);
            vertexId = null;
        }
        Preconditions.checkArgument(vertexId != null || !graph.getConfiguration().allowVertexIdSetting(), "Must provide vertex id");
        Preconditions.checkArgument(vertexId == null || IDManager.isVertexID(vertexId), "Not a valid vertex id: %s", vertexId);
        Preconditions.checkArgument(vertexId == null || !config.hasVerifyExternalVertexExistence() || !containsVertex(vertexId), "Vertex with given id already exists: %s", vertexId);
        StandardVertex vertex = new StandardVertex(this, temporaryID.decrementAndGet(), ElementLifeCycle.New);
        if (vertexId != null) {
            vertex.setID(vertexId);
        } else if (config.hasAssignIDsImmediately()) {
            graph.assignID(vertex);
        }
        addProperty(vertex, SystemKey.VertexState, SystemKey.VertexStates.DEFAULT.getValue());
        vertexCache.add(vertex, vertex.getID());
        return vertex;

    }

    @Override
    public TitanVertex addVertex() {
        return addVertex(null);
    }


    @Override
    public Iterable<Vertex> getVertices() {
        if (!addedRelations.isEmpty()) {
            //There are possible new vertices
            List<InternalVertex> newVs = vertexCache.getAllNew();
            Iterator<InternalVertex> viter = newVs.iterator();
            while (viter.hasNext()) {
                if (viter.next() instanceof TitanType) viter.remove();
            }
            return Iterables.concat((List) newVs, new VertexIterable(graph, this));
        } else {
            return (Iterable) new VertexIterable(graph, this);
        }
    }

    /*
     * ------------------------------------ Adding and Removing Relations ------------------------------------
     */

    public final Object verifyAttribute(TitanKey key, Object attribute) {
        Preconditions.checkNotNull(attribute, "Property value cannot be null");
        Class<?> datatype = key.getDataType();
        if (datatype.equals(Object.class)) {
            return attribute;
        } else {
            if (!attribute.getClass().equals(datatype)) {
                Object converted = attributeHandler.convert(datatype, attribute);
                Preconditions.checkArgument(converted != null,
                        "Value [%s] is not an instance of the expected data type for property key [%s] and cannot be converted. Expected: %s, found: %s", attribute,
                        key.getName(), datatype, attribute.getClass());
                attribute = converted;
            }
            Preconditions.checkState(attribute.getClass().equals(datatype));
            attributeHandler.verifyAttribute(datatype, attribute);
            return attribute;
        }
    }

    private static final boolean isVertexIndexProperty(InternalRelation relation) {
        if (!(relation instanceof TitanProperty)) return false;
        return isVertexIndexProperty(((TitanProperty) relation).getPropertyKey());
    }

    private static final boolean isVertexIndexProperty(TitanKey key) {
        return key.hasIndex(Titan.Token.STANDARD_INDEX, Vertex.class);
    }

    public void removeRelation(InternalRelation relation) {
        Preconditions.checkArgument(!relation.isRemoved());
        relation = relation.it();
        //Delete from Vertex
        for (int i = 0; i < relation.getLen(); i++) {
            relation.getVertex(i).removeRelation(relation);
        }
        //Update transaction data structures
        if (relation.isNew()) {
            addedRelations.remove(relation);
            if (isVertexIndexProperty(relation)) newVertexIndexEntries.remove((TitanProperty) relation);
        } else {
            Preconditions.checkArgument(relation.isLoaded());
            if (deletedRelations == EMPTY_DELETED_RELATIONS) {
                if (config.isSingleThreaded()) {
                    deletedRelations = new HashMap<Long, InternalRelation>();
                } else {
                    synchronized (this) {
                        if (deletedRelations == EMPTY_DELETED_RELATIONS)
                            deletedRelations = new ConcurrentHashMap<Long, InternalRelation>();
                    }
                }
            }
            deletedRelations.put(relation.getID(), relation);
        }
    }

    public boolean isRemovedRelation(Long relationId) {
        return deletedRelations.containsKey(relationId);
    }

    private Lock getUniquenessLock(final TitanVertex start, final TitanType type, final Object end) {
        if (config.isSingleThreaded()) return FakeLock.INSTANCE;
        if (uniqueLocks == UNINITIALIZED_LOCKS) {
            Preconditions.checkArgument(!config.isSingleThreaded());
            synchronized (this) {
                if (uniqueLocks == UNINITIALIZED_LOCKS)
                    uniqueLocks = new ConcurrentHashMap<UniqueLockApplication, Lock>();
            }
        }
        UniqueLockApplication la = new UniqueLockApplication(start, type, end);
        Lock lock = new ReentrantLock();
        Lock existingLock = uniqueLocks.putIfAbsent(la, lock);
        if (existingLock == null) return lock;
        else return existingLock;
    }


    @Override
    public TitanEdge addEdge(TitanVertex outVertex, TitanVertex inVertex, TitanLabel label) {
        verifyWriteAccess(outVertex, inVertex);
        outVertex = ((InternalVertex) outVertex).it();
        inVertex = ((InternalVertex) inVertex).it();
        Preconditions.checkNotNull(label);
        Lock uniqueLock = FakeLock.INSTANCE;
        if (config.hasVerifyUniqueness() && (label.isUnique(Direction.OUT) || label.isUnique(Direction.IN)))
            uniqueLock = getUniquenessLock(outVertex, label, inVertex);
        uniqueLock.lock();
        try {
            //Check uniqueness
            if (config.hasVerifyUniqueness()) {
                if (label.isUnique(Direction.OUT)) {
                    Preconditions.checkArgument(Iterables.isEmpty(query(outVertex).includeHidden().type(label).direction(Direction.OUT).titanEdges()),
                            "An edge with the given type already exists on the out-vertex and the label [%s] is out-unique", label.getName());
                }
                if (label.isUnique(Direction.IN)) {
                    Preconditions.checkArgument(Iterables.isEmpty(query(inVertex).includeHidden().type(label).direction(Direction.IN).titanEdges()),
                            "An edge with the given type already exists on the in-vertex and the label [%s] is in-unique", label.getName());
                }
            }
            StandardEdge edge = new StandardEdge(temporaryID.decrementAndGet(), label, (InternalVertex) outVertex, (InternalVertex) inVertex, ElementLifeCycle.New);
            if (config.hasAssignIDsImmediately()) graph.assignID(edge);
            connectRelation(edge);
            return edge;
        } finally {
            uniqueLock.unlock();
        }
    }

    private void connectRelation(InternalRelation r) {
        for (int i = 0; i < r.getLen(); i++) {
            boolean success = r.getVertex(i).addRelation(r);
            if (!success) throw new AssertionError("Could not connect relation: " + r);
        }
        addedRelations.add(r);
        for (int pos = 0; pos < r.getLen(); pos++) vertexCache.add(r.getVertex(pos), r.getVertex(pos).getID());
        if (isVertexIndexProperty(r)) newVertexIndexEntries.add((TitanProperty) r);
    }

    @Override
    public TitanProperty addProperty(TitanVertex vertex, TitanKey key, Object value) {
        if (key.isUnique(Direction.OUT)) return setProperty(vertex, key, value);
        else return addPropertyInternal(vertex, key, value);
    }

    public TitanProperty addPropertyInternal(TitanVertex vertex, TitanKey key, Object value) {
        verifyWriteAccess(vertex);
        vertex = ((InternalVertex) vertex).it();
        Preconditions.checkNotNull(key);
        value = verifyAttribute(key, value);
        Lock uniqueLock = FakeLock.INSTANCE;
        if (config.hasVerifyUniqueness() && (key.isUnique(Direction.OUT) || key.isUnique(Direction.IN)))
            uniqueLock = getUniquenessLock(vertex, key, value);
        uniqueLock.lock();
        try {
            //Check uniqueness
            if (config.hasVerifyUniqueness()) {
                if (key.isUnique(Direction.OUT)) {
                    Preconditions.checkArgument(Iterables.isEmpty(query(vertex).includeHidden().type(key).direction(Direction.OUT).properties()),
                            "A property with the given key [%s] already exists on the vertex [%s] and the property key is defined as single-valued", key.getName(), vertex);
                }
                if (key.isUnique(Direction.IN)) {
                    Preconditions.checkArgument(Iterables.isEmpty(getVertices(key, value)),
                            "The given value [%s] is already used as a property and the property key [%s] is defined as graph-unique", value, key.getName());
                }
            }
            StandardProperty prop = new StandardProperty(temporaryID.decrementAndGet(), key, (InternalVertex) vertex, value, ElementLifeCycle.New);
            if (config.hasAssignIDsImmediately()) graph.assignID(prop);
            connectRelation(prop);
            return prop;
        } finally {
            uniqueLock.unlock();
        }
    }

    public TitanProperty setProperty(TitanVertex vertex, final TitanKey key, Object value) {
        verifyWriteAccess(vertex);
        Preconditions.checkNotNull(key);
        Preconditions.checkArgument(key.isUnique(Direction.OUT), "Not an out-unique key: %s", key.getName());

        Lock uniqueLock = FakeLock.INSTANCE;
        try {
            if (config.hasVerifyUniqueness()) {
                //Acquire uniqueness lock, remove and add
                uniqueLock = getUniquenessLock(vertex, key, value);
                uniqueLock.lock();
                vertex.removeProperty(key);
            } else {
                //Only delete in-memory
                InternalVertex v = (InternalVertex) vertex;
                for (InternalRelation r : v.it().getAddedRelations(new Predicate<InternalRelation>() {
                    @Override
                    public boolean apply(@Nullable InternalRelation p) {
                        return p.getType().equals(key);
                    }
                })) {
                    r.remove();
                }
            }
            return addPropertyInternal(vertex, key, value);
        } finally {
            uniqueLock.unlock();
        }
    }

    @Override
    public Iterable<Edge> getEdges() {
        return new VertexCentricEdgeIterable(getVertices());
    }



    /*
     * ------------------------------------ Type Handling ------------------------------------
     */

    private final TitanType makeTitanType(TitanTypeClass typeClass, String name, TypeAttribute.Map definition) {
        verifyOpen();
        Preconditions.checkArgument(StringUtils.isNotBlank(name));
        TitanTypeVertex type;
        if (typeClass == TitanTypeClass.KEY) {
            TypeAttribute.isValidKeyDefinition(definition);
            type = new TitanKeyVertex(this, temporaryID.decrementAndGet(), ElementLifeCycle.New);
        } else {
            Preconditions.checkArgument(typeClass == TitanTypeClass.LABEL);
            TypeAttribute.isValidLabelDefinition(definition);
            type = new TitanLabelVertex(this, temporaryID.decrementAndGet(), ElementLifeCycle.New);
        }
        graph.assignID(type);
        Preconditions.checkArgument(type.getID() > 0);
        addProperty(type, SystemKey.TypeName, name);
        addProperty(type, SystemKey.VertexState, SystemKey.VertexStates.DEFAULT.getValue());
        addProperty(type, SystemKey.TypeClass, typeClass);
        for (TypeAttribute attribute : definition.getAttributes()) {
            addProperty(type, SystemKey.TypeDefinition, attribute);
        }
        vertexCache.add(type, type.getID());
        typeCache.put(name, type.getID());
        return type;

    }

    public TitanKey makePropertyKey(String name, TypeAttribute.Map definition) {
        return (TitanKey) makeTitanType(TitanTypeClass.KEY, name, definition);
    }

    public TitanLabel makeEdgeLabel(String name, TypeAttribute.Map definition) {
        return (TitanLabel) makeTitanType(TitanTypeClass.LABEL, name, definition);
    }

    @Override
    public boolean containsType(String name) {
        verifyOpen();
        return (typeCache.containsKey(name) || SystemKey.KEY_MAP.containsKey(name) || !Iterables.isEmpty(getVertices(SystemKey.TypeName, name)));
    }

    @Override
    public TitanType getType(String name) {
        verifyOpen();

        Long typeId = typeCache.get(name);
        if (typeId != null) {
            InternalVertex typeVertex = vertexCache.get(typeId, existingVertexRetriever);
            if (typeVertex != null)
                return (TitanType) typeVertex;
        }

        TitanType type = SystemKey.KEY_MAP.get(name);
        return (type != null)
                ? type
                : (TitanType) Iterables.getOnlyElement(getVertices(SystemKey.TypeName, name), null);
    }

    // this is critical path we can't allow anything heavier then assertion in here
    @Override
    public TitanType getExistingType(long typeid) {
        assert idInspector.isTypeID(typeid);

        if (SystemTypeManager.isSystemRelationType(typeid))
            return SystemTypeManager.getSystemRelationType(typeid);

        InternalVertex v = getExistingVertex(typeid);
        assert v instanceof TitanType;

        return (TitanType) v;
    }

    @Override
    public TitanKey getPropertyKey(String name) {
        TitanType et = getType(name);
        if (et == null) {
            return config.getAutoEdgeTypeMaker().makeKey(makeKey(name));
        } else if (et.isPropertyKey()) {
            return (TitanKey) et;
        } else
            throw new IllegalArgumentException("The type of given name is not a key: " + name);

    }

    @Override
    public TitanLabel getEdgeLabel(String name) {
        TitanType et = getType(name);
        if (et == null) {
            return config.getAutoEdgeTypeMaker().makeLabel(makeLabel(name));
        } else if (et.isEdgeLabel()) {
            return (TitanLabel) et;
        } else
            throw new IllegalArgumentException("The type of given name is not a label: " + name);
    }

    @Override
    public KeyMaker makeKey(String name) {
        StandardKeyMaker maker = new StandardKeyMaker(this, indexSerializer);
        maker.name(name);
        return maker;
    }

    @Override
    public LabelMaker makeLabel(String name) {
        StandardLabelMaker maker = new StandardLabelMaker(this, indexSerializer);
        maker.name(name);
        return maker;
    }

    /*
     * ------------------------------------ Query Answering ------------------------------------
     */

    public VertexCentricQueryBuilder query(TitanVertex vertex) {
        return new VertexCentricQueryBuilder((InternalVertex) vertex, edgeSerializer);
    }

    @Override
    public TitanMultiVertexQuery multiQuery(TitanVertex... vertices) {
        MultiVertexCentricQueryBuilder builder = new MultiVertexCentricQueryBuilder(this, edgeSerializer);
        for (TitanVertex v : vertices) builder.addVertex(v);
        return builder;
    }

    @Override
    public TitanMultiVertexQuery multiQuery(Collection<TitanVertex> vertices) {
        MultiVertexCentricQueryBuilder builder = new MultiVertexCentricQueryBuilder(this, edgeSerializer);
        builder.addAllVertices(vertices);
        return builder;
    }

    public void executeMultiQuery(final Collection<InternalVertex> vertices, final SliceQuery sq) {
        LongArrayList vids = new LongArrayList(vertices.size());
        for (InternalVertex v : vertices) {
            if (!v.isNew() && v.hasId() && (v instanceof CacheVertex) && !v.hasLoadedRelations(sq)) vids.add(v.getID());
        }

        if (!vids.isEmpty()) {
            List<EntryList> results = graph.edgeMultiQuery(vids, sq, txHandle);
            int pos = 0;
            for (TitanVertex v : vertices) {
<<<<<<< HEAD
                if (vids.get(pos) == v.getID()) {
                    final EntryList vresults = results.get(pos);
                    ((CacheVertex) v).loadRelations(sq, new Retriever<SliceQuery, EntryList>() {
=======
                if (pos<vids.size() && vids.get(pos) == v.getID()) {
                    final List<Entry> vresults = results.get(pos);
                    ((CacheVertex) v).loadRelations(sq, new Retriever<SliceQuery, List<Entry>>() {
>>>>>>> 52b8fd18
                        @Override
                        public EntryList get(SliceQuery query) {
                            return vresults;
                        }
                    });
                    pos++;
                }
            }
        }
    }

    public final QueryExecutor<VertexCentricQuery, TitanRelation, SliceQuery> edgeProcessor;

    public final QueryExecutor<VertexCentricQuery, TitanRelation, SliceQuery> edgeProcessorImpl = new QueryExecutor<VertexCentricQuery, TitanRelation, SliceQuery>() {
        @Override
        public Iterator<TitanRelation> getNew(final VertexCentricQuery query) {
            InternalVertex vertex = query.getVertex();
            if (vertex.isNew() || vertex.hasAddedRelations()) {
                return (Iterator) vertex.getAddedRelations(new Predicate<InternalRelation>() {
                    //Need to filter out self-loops if query only asks for one direction

                    private TitanRelation previous = null;

                    @Override
                    public boolean apply(@Nullable InternalRelation relation) {
                        if ((relation instanceof TitanEdge) && relation.isLoop()
                                && query.getDirection() != Direction.BOTH) {
                            if (relation.equals(previous))
                                return false;

                            previous = relation;
                        }

                        return query.matches(relation);
                    }
                }).iterator();
            } else {
                return Iterators.emptyIterator();
            }
        }

        @Override
        public boolean hasDeletions(VertexCentricQuery query) {
            return !deletedRelations.isEmpty() && !query.getVertex().isNew() && query.getVertex().hasRemovedRelations();
        }

        @Override
        public boolean isDeleted(VertexCentricQuery query, TitanRelation result) {
            return deletedRelations.containsKey(result.getID()) || result != ((InternalRelation) result).it();
        }

        @Override
        public Iterator<TitanRelation> execute(final VertexCentricQuery query, final SliceQuery sq, final Object exeInfo) {
            assert exeInfo==null;
            if (query.getVertex().isNew())
                return Iterators.emptyIterator();

            final InternalVertex v = query.getVertex();

            Iterable<Entry> iter = v.loadRelations(sq, new Retriever<SliceQuery, EntryList>() {
                @Override
                public EntryList get(SliceQuery query) {
                    return graph.edgeQuery(v.getID(), query, txHandle);
                }
            });

            return Iterables.transform(iter, new Function<Entry, TitanRelation>() {
                @Override
                public TitanRelation apply(@Nullable Entry entry) {
                    return RelationConstructor.readRelation(v, entry,edgeSerializer);
                }
            }).iterator();
        }
    };

    public final QueryExecutor<GraphCentricQuery, TitanElement, JointIndexQuery> elementProcessor;

    public final QueryExecutor<GraphCentricQuery, TitanElement, JointIndexQuery> elementProcessorImpl = new QueryExecutor<GraphCentricQuery, TitanElement, JointIndexQuery>() {

        private PredicateCondition<TitanKey, TitanElement> getEqualityCondition(Condition<TitanElement> condition) {
            if (condition instanceof PredicateCondition) {
                PredicateCondition<TitanKey, TitanElement> pc = (PredicateCondition) condition;
                if (pc.getPredicate() == Cmp.EQUAL && isVertexIndexProperty(pc.getKey())) return pc;
            } else if (condition instanceof And) {
                for (Condition<TitanElement> child : ((And<TitanElement>) condition).getChildren()) {
                    PredicateCondition<TitanKey, TitanElement> p = getEqualityCondition(child);
                    if (p != null) return p;
                }
            }
            return null;
        }


        @Override
        public Iterator<TitanElement> getNew(final GraphCentricQuery query) {
            Preconditions.checkArgument(query.getResultType() == ElementType.VERTEX || query.getResultType() == ElementType.EDGE);
            //If the query is unconstrained then we don't need to add new elements, so will be picked up by getVertices()/getEdges() below
            if (!query.getCondition().hasChildren()) return Iterators.emptyIterator();

            if (query.getResultType() == ElementType.VERTEX && hasModifications()) {
                Preconditions.checkArgument(QueryUtil.isQueryNormalForm(query.getCondition()));
                PredicateCondition<TitanKey, TitanElement> standardIndexKey = getEqualityCondition(query.getCondition());
                Iterator<TitanVertex> vertices;
                if (standardIndexKey == null) {
                    final Set<TitanKey> keys = Sets.newHashSet();
                    ConditionUtil.traversal(query.getCondition(), new Predicate<Condition<TitanElement>>() {
                        @Override
                        public boolean apply(@Nullable Condition<TitanElement> cond) {
                            Preconditions.checkArgument(cond.getType() != Condition.Type.LITERAL || cond instanceof PredicateCondition);
                            if (cond instanceof PredicateCondition)
                                keys.add(((PredicateCondition<TitanKey, TitanElement>) cond).getKey());
                            return true;
                        }
                    });
                    Preconditions.checkArgument(!keys.isEmpty(), "Invalid query condition: %s", query.getCondition());
                    Set<TitanVertex> vertexSet = Sets.newHashSet();
                    for (TitanRelation r : addedRelations.getView(new Predicate<InternalRelation>() {
                        @Override
                        public boolean apply(@Nullable InternalRelation relation) {
                            return keys.contains(relation.getType());
                        }
                    })) {
                        vertexSet.add(((TitanProperty) r).getVertex());
                    }
                    for (TitanRelation r : deletedRelations.values()) {
                        if (keys.contains(r.getType())) {
                            TitanVertex v = ((TitanProperty) r).getVertex();
                            if (!v.isRemoved()) vertexSet.add(v);
                        }
                    }
                    vertices = vertexSet.iterator();
                } else {
                    vertices = Iterators.transform(newVertexIndexEntries.get(standardIndexKey.getValue(), standardIndexKey.getKey()).iterator(), new Function<TitanProperty, TitanVertex>() {
                        @Nullable
                        @Override
                        public TitanVertex apply(@Nullable TitanProperty o) {
                            return o.getVertex();
                        }
                    });
                }


                return (Iterator) Iterators.filter(vertices, new Predicate<TitanVertex>() {
                    @Override
                    public boolean apply(@Nullable TitanVertex vertex) {
                        return query.matches(vertex);
                    }
                });
            } else if (query.getResultType() == ElementType.EDGE && !addedRelations.isEmpty()) {
                return (Iterator) addedRelations.getView(new Predicate<InternalRelation>() {
                    @Override
                    public boolean apply(@Nullable InternalRelation relation) {
                        return (relation instanceof TitanEdge) && !relation.isHidden() && query.matches(relation);
                    }
                }).iterator();
            } else return Iterators.emptyIterator();
        }


        @Override
        public boolean hasDeletions(GraphCentricQuery query) {
            return hasModifications();
        }

        @Override
        public boolean isDeleted(GraphCentricQuery query, TitanElement result) {
            if (result == null || result.isRemoved()) return true;
            else if (query.getResultType() == ElementType.VERTEX) {
                Preconditions.checkArgument(result instanceof InternalVertex);
                InternalVertex v = ((InternalVertex) result).it();
                if (v.hasAddedRelations() || v.hasRemovedRelations()) {
                    return !query.matches(result);
                } else return false;
            } else if (query.getResultType() == ElementType.EDGE) {
                //Loaded edges are immutable and new edges are previously filtered
                Preconditions.checkArgument(result.isLoaded() || result.isNew());
                return false;
            } else throw new IllegalArgumentException("Unexpected type: " + query.getResultType());
        }

        @Override
        public Iterator<TitanElement> execute(final GraphCentricQuery query, final JointIndexQuery indexQuery, final Object exeInfo) {
            Iterator<TitanElement> iter;
            if (!indexQuery.isEmpty()) {
                List<QueryUtil.IndexCall<Object>> retrievals = new ArrayList<QueryUtil.IndexCall<Object>>();
                for (int i = 0; i < indexQuery.size(); i++) {
                    final String index = indexQuery.getIndex(i);
                    final IndexQuery subquery = indexQuery.getQuery(i);
                    retrievals.add(new QueryUtil.IndexCall<Object>() {
                        @Override
                        public Collection<Object> call(int limit) {
                            final IndexQuery adjustedQuery = subquery.updateLimit(limit);
                            try {
                                return indexCache.get(adjustedQuery, new Callable<List<Object>>() {
                                    @Override
                                    public List<Object> call() throws Exception {
                                        return indexSerializer.query(index, adjustedQuery, txHandle);
                                    }
                                });
                            } catch (Exception e) {
                                throw new TitanException("Could not call index", e.getCause());
                            }
                        }
                    });
                }


                List<Object> resultSet = QueryUtil.processIntersectingRetrievals(retrievals, indexQuery.getLimit());
                iter = Iterators.transform(resultSet.iterator(), getConversionFunction(query.getResultType()));
            } else {
                log.warn("Query requires iterating over all vertices [{}]. For better performance, use indexes", query.getCondition());

                switch (query.getResultType()) {
                    case VERTEX:
                        return (Iterator) getVertices().iterator();

                    case EDGE:
                        return (Iterator) getEdges().iterator();

                    default:
                        throw new IllegalArgumentException("Unexpected type: " + query.getResultType());
                }
            }

            return iter;
        }

    };

    public Function<Object, ? extends TitanElement> getConversionFunction(final ElementType elementType) {
        switch (elementType) {
            case VERTEX:
                return vertexIDConversionFct;
            case EDGE:
                return edgeIDConversionFct;
            default:
                throw new IllegalArgumentException("Unexpected result type: " + elementType);
        }
    }

    private final Function<Object, TitanVertex> vertexIDConversionFct = new Function<Object, TitanVertex>() {
        @Override
        public TitanVertex apply(@Nullable Object id) {
            Preconditions.checkNotNull(id);
            Preconditions.checkArgument(id instanceof Long);
            return getExistingVertex((Long) id);
        }
    };

    private final Function<Object, TitanEdge> edgeIDConversionFct = new Function<Object, TitanEdge>() {
        @Override
        public TitanEdge apply(@Nullable Object id) {
            Preconditions.checkNotNull(id);
            Preconditions.checkArgument(id instanceof RelationIdentifier);
            return getEdge(id);
        }
    };

    @Override
    public GraphCentricQueryBuilder query() {
        return new GraphCentricQueryBuilder(this, graph.getIndexSerializer());
    }

    @Override
    public TitanIndexQuery indexQuery(String indexName, String query) {
        return new IndexQueryBuilder(this,indexSerializer).setIndex(indexName).setQuery(query);
    }

    @Override
    public Iterable<TitanVertex> getVertices(TitanKey key, Object attribute) {
        Preconditions.checkNotNull(key);
        Preconditions.checkNotNull(attribute);
        return (Iterable) query().has(key, Cmp.EQUAL, attribute).vertices();
    }

    @Override
    public TitanVertex getVertex(TitanKey key, Object attribute) {
        Preconditions.checkArgument(key.isUnique(Direction.IN), "Key is not uniquely associated to value [%s]", key.getName());
        return Iterables.getOnlyElement(getVertices(key, attribute), null);
    }

    @Override
    public TitanVertex getVertex(String key, Object attribute) {
        if (!containsType(key)) return null;
        else return getVertex((TitanKey) getType(key), attribute);
    }

    @Override
    public Iterable<TitanEdge> getEdges(TitanKey key, Object attribute) {
        Preconditions.checkNotNull(key);
        Preconditions.checkNotNull(attribute);
        return (Iterable) query().has(key, Cmp.EQUAL, attribute).edges();
    }

    /*
     * ------------------------------------ Transaction State ------------------------------------
     */

    @Override
    public synchronized void commit() {
        Preconditions.checkArgument(isOpen(), "The transaction has already been closed");
        boolean success = false;
        if (null != config.getMetricsPrefix()) {
            MetricManager.INSTANCE.getCounter(config.getMetricsPrefix(), "tx", "commit").inc();
        }
        try {
            if (hasModifications()) {
                graph.commit(addedRelations.getAll(), deletedRelations.values(), this);
            } else {
                txHandle.commit();
            }
            success = true;
        } catch (Exception e) {
            try {
                txHandle.rollback();
            } catch (StorageException e1) {
                throw new TitanException("Could not rollback after a failed commit", e);
            }
            throw new TitanException("Could not commit transaction due to exception during persistence", e);
        } finally {
            close();
            if (null != config.getMetricsPrefix() && !success) {
                MetricManager.INSTANCE.getCounter(config.getMetricsPrefix(), "tx", "commit.exceptions").inc();
            }
        }
    }

    @Override
    public synchronized void rollback() {
        Preconditions.checkArgument(isOpen(), "The transaction has already been closed");
        boolean success = false;
        if (null != config.getMetricsPrefix()) {
            MetricManager.INSTANCE.getCounter(config.getMetricsPrefix(), "tx", "rollback").inc();
        }
        try {
            txHandle.rollback();
            success = true;
        } catch (Exception e) {
            throw new TitanException("Could not rollback transaction due to exception", e);
        } finally {
            close();
            if (null != config.getMetricsPrefix() && !success) {
                MetricManager.INSTANCE.getCounter(config.getMetricsPrefix(), "tx", "rollback.exceptions").inc();
            }
        }
    }

    private void close() {
        //TODO: release non crucial data structures to preserve memory?
        isOpen = false;
        vertexCache.close();
    }

    @Override
    public boolean isOpen() {
        return isOpen;
    }

    @Override
    public boolean isClosed() {
        return !isOpen;
    }

    @Override
    public boolean hasModifications() {
        return !addedRelations.isEmpty() || !deletedRelations.isEmpty();
    }

}<|MERGE_RESOLUTION|>--- conflicted
+++ resolved
@@ -705,15 +705,9 @@
             List<EntryList> results = graph.edgeMultiQuery(vids, sq, txHandle);
             int pos = 0;
             for (TitanVertex v : vertices) {
-<<<<<<< HEAD
-                if (vids.get(pos) == v.getID()) {
+                if (pos<vids.size() && vids.get(pos) == v.getID()) {
                     final EntryList vresults = results.get(pos);
                     ((CacheVertex) v).loadRelations(sq, new Retriever<SliceQuery, EntryList>() {
-=======
-                if (pos<vids.size() && vids.get(pos) == v.getID()) {
-                    final List<Entry> vresults = results.get(pos);
-                    ((CacheVertex) v).loadRelations(sq, new Retriever<SliceQuery, List<Entry>>() {
->>>>>>> 52b8fd18
                         @Override
                         public EntryList get(SliceQuery query) {
                             return vresults;
