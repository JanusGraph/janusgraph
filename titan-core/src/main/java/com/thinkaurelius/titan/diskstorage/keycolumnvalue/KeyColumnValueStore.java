package com.thinkaurelius.titan.diskstorage.keycolumnvalue;

import com.google.common.collect.ImmutableList;
import com.thinkaurelius.titan.diskstorage.StaticBuffer;
import com.thinkaurelius.titan.diskstorage.StorageException;

import java.util.List;

/**
 * Interface to a data store that has a BigTable like representation of its data. In other words, the data store is comprised of a set of rows
 * each of which is uniquely identified by a key. Each row is composed of a column-value pairs. For a given key, a subset of the column-value
 * pairs that fall within a column interval can be quickly retrieved.
 * <p/>
 * This interface provides methods for retrieving and mutating the data.
 * <p/>
 * In this generic representation keys, columns and values are represented as ByteBuffers.
 * <p/>
 * See {@linktourl http://en.wikipedia.org/wiki/BigTable}
 *
 * @author Matthias Br&ouml;cheler (me@matthiasb.com);
 */
public interface KeyColumnValueStore {

    public static final List<Entry> NO_ADDITIONS = ImmutableList.of();
    public static final List<StaticBuffer> NO_DELETIONS = ImmutableList.of();

    /**
     * Returns true if the specified key exists in the store, i.e. there is at least one column-value
     * pair for the key.
     *
     * @param key Key
     * @param txh Transaction
     * @return TRUE, if key has at least one column-value pair, else FALSE
     */
    public boolean containsKey(StaticBuffer key, StoreTransaction txh) throws StorageException;

    /**
     * Retrieves the list of entries (i.e. column-value pairs) for a specified query.
     *
     * @param query Query to get results for
     * @param txh   Transaction
     * @return List of entries up to a maximum of "limit" entries
     * @throws StorageException when columnEnd < columnStart
     * @see KeySliceQuery
     */
    public List<Entry> getSlice(KeySliceQuery query, StoreTransaction txh) throws StorageException;

    /**
     * Retrieves the list of entries (i.e. column-value pairs) as specified by the given {@link SliceQuery} for all
     * of the given keys together.
     *
     * @param keys  List of keys
     * @param query Slicequery specifying matching entries
     * @param txh   Transaction
     * @return The result of the query for each of the given keys in the order of the keys. That means, nth entry in the returned list
     *         is a list that contains the entries that match the given query for the nth key (which may be empty).
     * @throws StorageException
     */
    public List<List<Entry>> getSlice(List<StaticBuffer> keys, SliceQuery query, StoreTransaction txh) throws StorageException;

    /**
     * Verifies acquisition of locks {@code txh} from previous calls to
     * {@link #acquireLock(StaticBuffer, StaticBuffer, StaticBuffer, StoreTransaction)}
     * , then writes supplied {@code additions} and/or {@code deletions} to
     * {@code key} in the underlying data store. Deletions are applied strictly
     * before additions. In other words, if both an addition and deletion are
     * supplied for the same column, then the column will first be deleted and
     * then the supplied Entry for the column will be added.
     * <p/>
     * <p/>
     * <p/>
     * Implementations which don't support locking should skip the initial lock
     * verification step but otherwise behave as described above.
     *
     * @param key       the key under which the columns in {@code additions} and
     *                  {@code deletions} will be written
     * @param additions the list of Entry instances representing column-value pairs to
     *                  create under {@code key}, or null to add no column-value pairs
     * @param deletions the list of columns to delete from {@code key}, or null to
     *                  delete no columns
     * @param txh       the transaction to use
     * @throws LockingException if locking is supported by the implementation and at least
     *                          one lock acquisition attempted by
     *                          {@link #acquireLock(StaticBuffer, StaticBuffer, StaticBuffer, StoreTransaction)}
     *                          has failed
     */
    public void mutate(StaticBuffer key, List<Entry> additions, List<StaticBuffer> deletions, StoreTransaction txh) throws StorageException;

    /**
     * Attempts to claim a lock on the value at the specified {@code key} and
     * {@code column} pair. These locks are discretionary.
     * <p/>
     * <p/>
     * <p/>
     * If locking fails, implementations of this method may, but are not
     * required to, throw {@link LockingException}. This method is not required
     * to determine whether locking actually succeeded and may return without
     * throwing an exception even when the lock can't be acquired. Lock
     * acquisition is only only guaranteed to be verified by the first call to
     * {@link #mutate(StaticBuffer, List, List, StoreTransaction)} on any given
     * {@code txh}.
     * <p/>
     * <p/>
     * <p/>
     * The {@code expectedValue} must match the actual value present at the
     * {@code key} and {@code column} pair. If the true value does not match the
     * {@code expectedValue}, the lock attempt fails and
     * {@code LockingException} is thrown. This method may check
     * {@code expectedValue}. The {@code mutate()} mutate is required to check
     * it.
     * <p/>
     * <p/>
     * <p/>
     * When this method is called multiple times on the same {@code key},
     * {@code column}, and {@code txh}, calls after the first have no effect.
     * <p/>
     * <p/>
     * <p/>
     * Locks acquired by this method must be automatically released on
     * transaction {@code commit()} or {@code rollback()}.
     * <p/>
     * <p/>
     * <p/>
     * Implementations which don't support locking should throw
     * {@link UnsupportedOperationException}.
<<<<<<< HEAD
     *
     * @param key           the key on which to lock
     * @param column        the column on which to lock
     * @param expectedValue the expected value for the specified key-column pair on which
     *                      to lock (null means the pair must have no value)
     * @param txh           the transaction to use
     * @throws LockingException the lock could not be acquired due to contention with other
     *                          transactions or a locking-specific storage problem
=======
     * 
     * @param key
     *            the key on which to lock
     * @param column
     *            the column on which to lock
     * @param expectedValue
     *            the expected value for the specified key-column pair on which
     *            to lock (null means the pair must have no value)
     * @param txh
     *            the transaction to use
     * @throws LockingException
     *             the lock could not be acquired due to contention with other
     *             transactions or a locking-specific storage problem
>>>>>>> 2c41834e
     */
    public void acquireLock(StaticBuffer key, StaticBuffer column, StaticBuffer expectedValue, StoreTransaction txh) throws StorageException;

    /**
     * Returns a {@link KeyIterator} over all keys that fall within the key-range specified by the given query and have one or more columns matching the column-range.
     * Calling {@link KeyIterator#getEntries()} returns the list of all entries that match the column-range specified by the given query.
     * <p/>
     * This method is only supported by stores which keep keys in byte-order.
     *
     * @param query
     * @param txh
     * @return
     * @throws StorageException
     */
    public KeyIterator getKeys(KeyRangeQuery query, StoreTransaction txh) throws StorageException;

    /**
     * Returns a {@link KeyIterator} over all keys in the store that have one or more columns matching the column-range. Calling {@link KeyIterator#getEntries()}
<<<<<<< HEAD
     * returns the list of all entries that match the column-range specified by the given query.
     * <p/>
=======
     * returns the list of all entries that match the column-range specified by the given query.n
     *
>>>>>>> 2c41834e
     * This method is only supported by stores which do not keep keys in byte-order.
     *
     * @param query
     * @param txh
     * @return
     * @throws StorageException
     */
    public KeyIterator getKeys(SliceQuery query, StoreTransaction txh) throws StorageException;
    // like current getKeys if column-slice is such that it queries for vertex state property


    /**
     * Returns an array that describes the key boundaries of the locally hosted partition of this store.
     * <p/>
     * The array has two entries: the first marks the lower bound for the keys stored locally (inclusive) and the other
     * marks the upper bound (exclusive).
     *
     * @return An array with two entries describing the locally hosted partition of this store.
     * @throws UnsupportedOperationException if the underlying store does not support this operation. Check {@link StoreFeatures#hasLocalKeyPartition()} first.
     */
    public StaticBuffer[] getLocalKeyPartition() throws StorageException;

    /**
     * Returns the name of this store. Each store has a unique name which is used to open it.
     *
     * @return store name
     * @see KeyColumnValueStoreManager#openDatabase(String)
     */
    public String getName();

    /**
     * Closes this store
     *
     * @throws StorageException
     */
    public void close() throws StorageException;


}<|MERGE_RESOLUTION|>--- conflicted
+++ resolved
@@ -123,16 +123,6 @@
      * <p/>
      * Implementations which don't support locking should throw
      * {@link UnsupportedOperationException}.
-<<<<<<< HEAD
-     *
-     * @param key           the key on which to lock
-     * @param column        the column on which to lock
-     * @param expectedValue the expected value for the specified key-column pair on which
-     *                      to lock (null means the pair must have no value)
-     * @param txh           the transaction to use
-     * @throws LockingException the lock could not be acquired due to contention with other
-     *                          transactions or a locking-specific storage problem
-=======
      * 
      * @param key
      *            the key on which to lock
@@ -146,7 +136,6 @@
      * @throws LockingException
      *             the lock could not be acquired due to contention with other
      *             transactions or a locking-specific storage problem
->>>>>>> 2c41834e
      */
     public void acquireLock(StaticBuffer key, StaticBuffer column, StaticBuffer expectedValue, StoreTransaction txh) throws StorageException;
 
@@ -165,13 +154,8 @@
 
     /**
      * Returns a {@link KeyIterator} over all keys in the store that have one or more columns matching the column-range. Calling {@link KeyIterator#getEntries()}
-<<<<<<< HEAD
      * returns the list of all entries that match the column-range specified by the given query.
      * <p/>
-=======
-     * returns the list of all entries that match the column-range specified by the given query.n
-     *
->>>>>>> 2c41834e
      * This method is only supported by stores which do not keep keys in byte-order.
      *
      * @param query
