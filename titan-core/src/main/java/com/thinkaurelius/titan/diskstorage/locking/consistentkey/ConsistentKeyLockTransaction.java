package com.thinkaurelius.titan.diskstorage.locking.consistentkey;

import com.google.common.base.Preconditions;
import com.thinkaurelius.titan.diskstorage.StaticBuffer;
import com.thinkaurelius.titan.diskstorage.StorageException;
import com.thinkaurelius.titan.diskstorage.keycolumnvalue.*;
import com.thinkaurelius.titan.diskstorage.locking.PermanentLockingException;
import com.thinkaurelius.titan.diskstorage.locking.TemporaryLockingException;
import com.thinkaurelius.titan.diskstorage.util.ByteBufferUtil;
import com.thinkaurelius.titan.diskstorage.util.StaticArrayBuffer;
import com.thinkaurelius.titan.diskstorage.util.TimeUtility;
import org.apache.commons.codec.binary.Hex;
import org.slf4j.Logger;
import org.slf4j.LoggerFactory;

import java.util.*;

/**
 * A {@link StoreTransaction} that supports locking via
 * {@link LocalLockMediator} and writing and reading lock records in a
 * {@link ConsistentKeyLockStore}.
 * 
 * <p>
 * <b>This class is not safe for concurrent use by multiple threads.
 * Multithreaded access must be prevented or externally synchronized.</b>
 * 
 */
public class ConsistentKeyLockTransaction implements StoreTransaction {

    private static final Logger log = LoggerFactory.getLogger(ConsistentKeyLockTransaction.class);

    private static final long MILLION = 1000000;


    /**
     * This variable starts false.  It remains false during the
     * locking stage of a transaction.  It is set to true at the
     * beginning of the first mutate/mutateMany call in a transaction
     * (before performing any writes to the backing store).
     */
    private boolean isMutationStarted;

    /**
     * This variable holds the last time we successfully wrote a
     * lock via the {@link #writeBlindLockClaim(ConsistentKeyLockStore, StaticBuffer, StaticBuffer, StaticBuffer)}
     * method.
     */
    private final Map<ConsistentKeyLockStore, Long> lastLockApplicationTimesMS =
            new HashMap<ConsistentKeyLockStore, Long>();

    /**
     * All locks currently claimed by this transaction.  Note that locks
     * in this set may not necessarily be actually held; membership in the
     * set only signifies that we've attempted to claim the lock via the
     * {@link #writeBlindLockClaim(ConsistentKeyLockStore, StaticBuffer, StaticBuffer, StaticBuffer)} method.
     */
    private final LinkedHashSet<LockClaim> lockClaims =
            new LinkedHashSet<LockClaim>();

    private final StoreTransaction baseTx;
    private final StoreTransaction consistentTx;

    public ConsistentKeyLockTransaction(StoreTransaction baseTx, StoreTransaction consistentTx) {
        Preconditions.checkArgument(consistentTx.getConsistencyLevel() == ConsistencyLevel.KEY_CONSISTENT);
        this.baseTx = baseTx;
        this.consistentTx = consistentTx;
    }

    StoreTransaction getWrappedTransaction() {
        return baseTx;
    }

    @Override
    public void rollback() throws StorageException {
        if (0 < lockClaims.size())
            unlockAll();
        baseTx.rollback();
    }

    @Override
    public void commit() throws StorageException {
        if (0 < lockClaims.size())
            unlockAll();
        baseTx.commit();
    }

    @Override
    public void flush() throws StorageException {
        baseTx.flush();
    }

    @Override
    public ConsistencyLevel getConsistencyLevel() {
        return baseTx.getConsistencyLevel();
    }

    /**
     * Tells whether this transaction has been used in a
     * {@link ConsistentKeyLockStore#mutate(StaticBuffer, List, List, StoreTransaction)}
     * call. When this returns true, the transaction is no longer allowed in
     * calls to
     * {@link ConsistentKeyLockStore#acquireLock(StaticBuffer, StaticBuffer, StaticBuffer, StoreTransaction)}.
     *  
     * @return False until
     *         {@link ConsistentKeyLockStore#mutate(StaticBuffer, List, List, StoreTransaction)}
     *         is called on this transaction instance. Returns true forever
     *         after.
     */
    public boolean isMutationStarted() {
        return isMutationStarted;
    }

    /**
     * Signals the transaction that it has been used in a call to
     * {@link ConsistentKeyLockStore#mutate(StaticBuffer, List, List, StoreTransaction)}
     * . This transaction can't be used in subsequent calls to
     * {@link ConsistentKeyLockStore#acquireLock(StaticBuffer, StaticBuffer, StaticBuffer, StoreTransaction)}
     * .
     * <p>
     * Calling this method at the appropriate time is handled automatically by
     * {@link ConsistentKeyLockStore}. Titan users don't need to call this
     * method by hand.
     */
    public void mutationStarted() {
        isMutationStarted = true;
    }

    /**
     * Attempts to lock the supplied {@code (key, column, expectedValue)}.
     * 
     * <p>
     * 
     * Conflicts with locks held by other transactions within the process are
     * detected using {@link LocalLockMediator} before this method returns. Such
     * conflicts generate LockingExceptions.
     * 
     * <p>
     * 
     * Conflicts with locks held by transactions in other processes will not be
     * detected before this method returns. We optimistically write a lock claim
     * to {@code backer}'s {@code lockStore}, but whether the claim takes
     * precedence and the lock succeeded won't be checked until
     * {@link #verifyAllLockClaims()}.
     * 
     * <p>
     * 
     * Unless there's an StorageException-worthy problem communicating with
     * {@code backer}'s {@code lockStore}, such as failure to connect or
     * exceptionally high write latency, this method concludes by appending a
     * {@link LockClaim} to its {@code #lockClaims} hash set and then returns.
     * The {@code LockClaim} lets {@code #verifyAllLockClaims()} find and check
     * this lock attempt when called.
     * 
     * <p>
     * 
     * Therefore, if this method returns instead of throwing an exception, we
     * know the following:
     * 
     * <ul>
     * <li>The attempted lock conflicts with no other transactions in the
     * process</li>
     * <li>Whether the attempted lock conflicts with transactions in remote
     * processes is uncertain until {@code #verifyAllLockClaims()} returns</li>
     * </ul>
     * 
     * @param backer
     *            the store containing lock data and configuration parameters
     * @param key
     *            the key to lock
     * @param column
     *            the column to lock
     * @param expectedValue
     *            the value which must be present at {@code (key, column)} in
     *            {@code backer}'s {@code dataStore} when
     *            {@code #verifyAllLockClaims()} is called later
     * @throws com.thinkaurelius.titan.diskstorage.locking.LockingException
     * @throws StorageException
     */
    public void writeBlindLockClaim(
            ConsistentKeyLockStore backer, StaticBuffer key,
            StaticBuffer column, StaticBuffer expectedValue)
            throws StorageException {

        LockClaim lc = new LockClaim(backer, key, column, expectedValue);

        // Check to see whether we already hold this lock
        if (lockClaims.contains(lc)) {
            log.debug("Skipping lock {}: already held", lc);
            return;
        }

		/* Check the local lock mediator.
		 * 
		 * The timestamp calculated here is only approximate.  If it turns out that we
		 * spend longer than the expiration period attempting to finish the rest of
		 * this method, then there's a window of time in which the LocalLockMediator
		 * may tell other threads that our key-column target is unlocked.  Lock conflict
		 * is still detected in such cases during verifyAllLockClaims() below (it's
		 * just slower than when LocalLockMediator gives the correct answer).
		 * 
		 * We'll also update the timestamp in the LocalLockMediator after we're done
		 * talking to the backend store.
		 * 
		 * We use TimeUtility.getApproxNSSinceEpoch()/1000 instead of the
		 * superficially equivalent System.currentTimeMillis() to get consistent timestamp
		 * rollovers.
		 */
        long tempts = TimeUtility.getApproxNSSinceEpoch(false) +
                backer.getLockExpireMS() * MILLION;
        if (!backer.getLocalLockMediator().lock(lc.getKc(), this, tempts)) {
            throw new PermanentLockingException("Lock could not be acquired because it is held by a local transaction [" + lc + "]");
        }
		
		/* Write lock to the backing store
		 *
		 * The key we write is a concatenation of the arguments key and column,
		 * prefixed by an int (4 bytes) representing the length of the argument key.
		 * 
		 * The column we write is a concatenation of our rid and the timestamp.
		 */
        StaticBuffer lockKey = lc.getLockKey();

        StaticBuffer valBuf = ByteBufferUtil.getIntBuffer(0);

        boolean ok = false;
        long tsNS = 0;
        try {
            for (int i = 0; i < backer.getLockRetryCount(); i++) {
                tsNS = TimeUtility.getApproxNSSinceEpoch(false);
                Entry addition = StaticBufferEntry.of(lc.getLockCol(tsNS, backer.getRid()), valBuf);

                long before = System.currentTimeMillis();
                backer.getLockStore().mutate(lockKey, Arrays.asList(addition), KeyColumnValueStore.NO_DELETIONS, consistentTx);
                long after = System.currentTimeMillis();

                if (backer.getLockWaitMS() < after - before) {
                    // Too slow
                    // Delete lock claim and loop again
                    log.warn("Lock write took too long [" + lc + "]");
                    backer.getLockStore().mutate(lockKey, KeyColumnValueStore.NO_ADDITIONS, Arrays.asList(lc.getLockCol(tsNS, backer.getRid())), consistentTx);
                } else {
                    ok = true;
                    lastLockApplicationTimesMS.put(backer, before);
                    lc.setTimestamp(tsNS);
                    log.debug("Wrote lock: {}", lc);
                    lockClaims.add(lc);
                    return;
                }
            }

            throw new TemporaryLockingException("Lock failed: exceeded max timeouts [" + lc + "]");
        } finally {
            if (ok) {
                // Update the timeout
                assert 0 != tsNS;
                boolean expireTimeUpdated = backer.getLocalLockMediator().lock(
                        lc.getKc(), this, tsNS + MILLION * backer.getLockExpireMS());

                if (!expireTimeUpdated)
                    log.warn("Failed to update expiration time of local lock {}; is titan.storage.lock-expiry-time too low?");
				
				/*
				 * No action is immediately necessary even if we failed to re-lock locally.
				 * 
				 * Any failure to re-lock locally will be detected later in verifyAllLockClaims().
				 */

            } else {
                backer.getLocalLockMediator().unlock(lc.getKc(), this);
            }
        }
    }

    /**
     * For each object in the {@link #lockClaims} set, this method verifies both
     * of the following conditions:
     * 
     * <ol>
     * <li>that no transaction in another Titan process holds the lock</li>
     * <li>that the claim's expectedValue, as provided in the earlier call to
     * {@link #writeBlindLockClaim(ConsistentKeyLockStore, StaticBuffer, StaticBuffer, StaticBuffer)
     * writeBlindLockClaim()}, matches the actual value in the data store</li>
     * </ol>
     * 
     * <p>
     * If this method reads {@code lockStore} and finds that a transaction in a
     * different Titan process holds one of our claimed locks, then this method
     * throws a {@code LockingException} and the transaction's lock attempts
     * should be considered failed.
     * <p>
     * If this method finds a mismatch between a claim's expected value and
     * actual value, then it will also throw a {@code LockingException}.
     * <p>
     * If this method returns without throwing an exception, then the
     * transaction holds all locks it previously requested via
     * {@code writeBlindLockClaim()} and the expectedValue associated with each
     * transaction matches the actual values seen in the {@code dataStore}.
     * 
     * @throws StorageException
     *             if there's an unexpected problem talking to {@code backer}'s
     *             {@code dataStore} or {@code lockStore}
     * @throws com.thinkaurelius.titan.diskstorage.locking.LockingException
     *             if a lock claim has failed
     */
    public void verifyAllLockClaims() throws StorageException {

        // wait one full idApplicationWaitMS since the last claim attempt, if needed
        if (0 == lastLockApplicationTimesMS.size())
            return; // no locks

        long now = TimeUtility.getApproxNSSinceEpoch(false);

        // Iterate over all backends and sleep, if necessary, until
        // the backend-specific grace period since our last lock application
        // has passed.
        for (ConsistentKeyLockStore i : lastLockApplicationTimesMS.keySet()) {
            long appTimeMS = lastLockApplicationTimesMS.get(i);

            long mustSleepUntil = appTimeMS + i.getLockWaitMS();

            if (mustSleepUntil < now / MILLION) {
                continue;
            }

            TimeUtility.sleepUntil(appTimeMS + i.getLockWaitMS(), log);
        }

        // Check lock claim seniority
        for (LockClaim lc : lockClaims) {

            StaticBuffer lockKey = lc.getLockKey();

            ConsistentKeyLockStore backer = lc.getBacker();
            int bufferLen = backer.getRid().length+8;
            StaticBuffer lower = ByteBufferUtil.zeroBuffer(bufferLen);
            StaticBuffer upper = ByteBufferUtil.oneBuffer(bufferLen);
            List<Entry> entries = backer.getLockStore().getSlice(new KeySliceQuery(lockKey, lower, upper), consistentTx);

            // Determine the timestamp and rid of the earliest still-valid lock claim
            Long earliestNS = null;
            Long latestNS = null;
            byte[] earliestRid = null;
            Set<StaticBuffer> ridsSeen = new HashSet<StaticBuffer>();

            log.debug("Retrieved {} total lock claim(s) when verifying {}", entries.size(), lc);

            int entryCounter = 0;
            for (Entry e : entries) {
                entryCounter++;
                StaticBuffer bb = e.getColumn();
                long tsNS = bb.getLong(0);
                byte[] curRid = new byte[bb.length()-8];
                for (int i=8;i<bb.length();i++) curRid[i-8]=bb.getByte(i);

                StaticBuffer curRidBuf = new StaticArrayBuffer(curRid);
                ridsSeen.add(curRidBuf);
<<<<<<< HEAD

                if (log.isTraceEnabled()) {
                    log.trace(
                            "Entry #{} for {}: ts={} rid={} (seen {} unique rids so far)",
                            new Object[] { entryCounter, lc, tsNS,
                                    Hex.encodeHexString(curRid),
                                    ridsSeen.size() });
                }
=======
>>>>>>> 659594c7
                
                // Ignore expired lock claims
                if (tsNS < now - (backer.getLockExpireMS() * MILLION)) {
                    log.warn("Discarded expired lock with timestamp {}", tsNS);
                    continue;
                }
                
                if (null == latestNS || tsNS > latestNS) {
                    latestNS = tsNS;
                }
                
                if (null == earliestNS || tsNS < earliestNS) {
                    // Appoint new winner
                    earliestNS = tsNS;
                    earliestRid = curRid;
                } else if (earliestNS == tsNS) {
                    // Timestamp tie: break with column
                    // (Column must be unique because it contains Rid)
                    StaticBuffer earliestRidBuf = new StaticArrayBuffer(earliestRid);

                    int i = curRidBuf.compareTo(earliestRidBuf);

                    if (-1 == i) {
                        earliestRid = curRid;
                    } else if (1 == i) {
                        // curRid comes after earliestRid -> don't change earliestRid
                    } else {
                        // This should never happen
                        log.warn("Retrieved duplicate column from Cassandra during lock check!? lc={}", lc);
                    }
                }
            }

            // Check: did our Rid win?
            byte rid[] = backer.getRid();
            StaticBuffer myRidBuf = new StaticArrayBuffer(rid);
            if (!Arrays.equals(earliestRid, rid)) {
                log.debug("My rid={} lost to earlier rid={},ts={}",
                        new Object[]{
                                Hex.encodeHex(rid),          // TODO: I MADE THIS encodeHex from encodeHexString ?!
                                null != earliestRid ? Hex.encodeHex(earliestRid) : "null",
                                earliestNS});
                throw new PermanentLockingException("Lock could not be acquired because it is held by a remote transaction [" + lc + "]");
            }
            
            // Check timestamp
            if (earliestNS != lc.getTimestamp()) {
                if (1 == ridsSeen.size() && lc.getTimestamp() == latestNS && ridsSeen.iterator().next().equals(myRidBuf)) {
                    log.debug("Ignoring prior unexpired lock claim from own rid ({}) with timestamp {} (expected {})",
                            new Object[] { Hex.encodeHexString(earliestRid), earliestNS, latestNS } );
                } else {
                    log.warn("Timestamp mismatch: expected={}, actual={}", lc.getTimestamp(), earliestNS);
<<<<<<< HEAD
                    
=======
>>>>>>> 659594c7
                    /*
                     * This is probably evidence of a prior attempt to write a lock
                     * that the client perceived as a failure but which in fact
                     * succeeded.
                     * 
                     * Since the Rid is ours, we could theoretically delete the lock
                     * and even attempt to obtain it all over again, but that
                     * implies significant refactoring.
                     * 
                     * Eventually, the earlier stale lock claim will expire and
                     * progress will resume.
                     */
                    throw new PermanentLockingException("Lock could not be acquired due to timestamp mismatch [" + lc + "]");
                }
            }

            // Check expectedValue
            StaticBuffer bb = KCVSUtil.get(backer.getDataStore(),lc.getKey(), lc.getColumn(), baseTx);
            if ((null == bb && null != lc.getExpectedValue()) ||
                    (null != bb && null == lc.getExpectedValue()) ||
                    (null != bb && null != lc.getExpectedValue() && !lc.getExpectedValue().equals(bb))) {
                throw new PermanentLockingException("Updated state: lock acquired but value has changed since read [" + lc + "]");
            }
        }
    }

    private void unlockAll() {
    	
    	long nowNS = TimeUtility.getApproxNSSinceEpoch(false);

        for (LockClaim lc : lockClaims) {

            assert null != lc;
            StaticBuffer lockKeyBuf = lc.getLockKey();
            assert null != lockKeyBuf;
//            assert lockKeyBuf.hasRemaining();
            StaticBuffer lockColBuf = lc.getLockCol(lc.getTimestamp(), lc.getBacker().getRid());
            assert null != lockColBuf;
//            assert lockColBuf.hasRemaining();
            
            // Log expired locks
            if (lc.getTimestamp() + (lc.getBacker().getLockExpireMS() * MILLION) < nowNS) {
            	log.error("Lock expired: {} (txn={})", lc, this);
            }

            try {
                // Release lock remotely
                lc.getBacker().getLockStore().mutate(lockKeyBuf, KeyColumnValueStore.NO_ADDITIONS, Arrays.asList(lockColBuf), consistentTx);

                if (log.isDebugEnabled()) {
                    log.debug("Released {} in lock store (txn={})", lc, this);
                }
            } catch (Throwable t) {
                log.error("Unexpected exception when releasing {} in lock store (txn={})", lc, this);
                log.error("Lock store failure exception follows", t);
            }

            try {
                // Release lock locally
            	// If lc is unlocked normally, then this method returns true
            	// If there's a problem (e.g. lc has expired), it returns false
            	boolean locallyUnlocked = lc.getBacker().getLocalLockMediator().unlock(lc.getKc(), this);
            	
            	if (locallyUnlocked) {
            		if (log.isDebugEnabled()) {
            			log.debug("Released {} locally (txn={})", lc, this);
            		}
            	} else {
            		log.warn("Failed to release {} locally (txn={})", lc, this);
            	}
            } catch (Throwable t) {
                log.error("Unexpected exception while locally releasing {} (txn={})", lc, this);
                log.error("Local release failure exception follows", t);
            }
        }
    }

}<|MERGE_RESOLUTION|>--- conflicted
+++ resolved
@@ -354,7 +354,6 @@
 
                 StaticBuffer curRidBuf = new StaticArrayBuffer(curRid);
                 ridsSeen.add(curRidBuf);
-<<<<<<< HEAD
 
                 if (log.isTraceEnabled()) {
                     log.trace(
@@ -363,8 +362,6 @@
                                     Hex.encodeHexString(curRid),
                                     ridsSeen.size() });
                 }
-=======
->>>>>>> 659594c7
                 
                 // Ignore expired lock claims
                 if (tsNS < now - (backer.getLockExpireMS() * MILLION)) {
@@ -417,10 +414,6 @@
                             new Object[] { Hex.encodeHexString(earliestRid), earliestNS, latestNS } );
                 } else {
                     log.warn("Timestamp mismatch: expected={}, actual={}", lc.getTimestamp(), earliestNS);
-<<<<<<< HEAD
-                    
-=======
->>>>>>> 659594c7
                     /*
                      * This is probably evidence of a prior attempt to write a lock
                      * that the client perceived as a failure but which in fact
