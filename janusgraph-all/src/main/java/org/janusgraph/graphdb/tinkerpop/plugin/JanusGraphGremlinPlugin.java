// Copyright 2017 JanusGraph Authors
//
// Licensed under the Apache License, Version 2.0 (the "License");
// you may not use this file except in compliance with the License.
// You may obtain a copy of the License at
//
//      http://www.apache.org/licenses/LICENSE-2.0
//
// Unless required by applicable law or agreed to in writing, software
// distributed under the License is distributed on an "AS IS" BASIS,
// WITHOUT WARRANTIES OR CONDITIONS OF ANY KIND, either express or implied.
// See the License for the specific language governing permissions and
// limitations under the License.

package org.janusgraph.graphdb.tinkerpop.plugin;

import org.apache.tinkerpop.gremlin.jsr223.AbstractGremlinPlugin;
import org.apache.tinkerpop.gremlin.jsr223.Customizer;
import org.apache.tinkerpop.gremlin.jsr223.DefaultImportCustomizer;
import org.apache.tinkerpop.gremlin.jsr223.ImportCustomizer;
import org.janusgraph.core.BaseVertexQuery;
import org.janusgraph.core.Cardinality;
import org.janusgraph.core.EdgeLabel;
import org.janusgraph.core.Idfiable;
import org.janusgraph.core.JanusGraph;
import org.janusgraph.core.JanusGraphComputer;
import org.janusgraph.core.JanusGraphEdge;
import org.janusgraph.core.JanusGraphElement;
import org.janusgraph.core.JanusGraphFactory;
import org.janusgraph.core.JanusGraphIndexQuery;
import org.janusgraph.core.JanusGraphMultiVertexQuery;
import org.janusgraph.core.JanusGraphProperty;
import org.janusgraph.core.JanusGraphQuery;
import org.janusgraph.core.JanusGraphRelation;
import org.janusgraph.core.JanusGraphTransaction;
import org.janusgraph.core.JanusGraphVertex;
import org.janusgraph.core.JanusGraphVertexProperty;
import org.janusgraph.core.JanusGraphVertexQuery;
import org.janusgraph.core.Multiplicity;
import org.janusgraph.core.Namifiable;
import org.janusgraph.core.PropertyKey;
import org.janusgraph.core.QueryDescription;
import org.janusgraph.core.RelationType;
import org.janusgraph.core.Transaction;
import org.janusgraph.core.TransactionBuilder;
import org.janusgraph.core.VertexLabel;
import org.janusgraph.core.VertexList;
import org.janusgraph.core.attribute.AttributeSerializer;
import org.janusgraph.core.attribute.Cmp;
import org.janusgraph.core.attribute.Contain;
import org.janusgraph.core.attribute.Geo;
import org.janusgraph.core.attribute.Geoshape;
import org.janusgraph.core.attribute.GeoshapeHelper;
import org.janusgraph.core.attribute.JtsGeoshapeHelper;
import org.janusgraph.core.attribute.Text;
import org.janusgraph.core.schema.ConsistencyModifier;
import org.janusgraph.core.schema.DefaultSchemaMaker;
import org.janusgraph.core.schema.EdgeLabelMaker;
import org.janusgraph.core.schema.Index;
import org.janusgraph.core.schema.JanusGraphConfiguration;
import org.janusgraph.core.schema.JanusGraphIndex;
import org.janusgraph.core.schema.JanusGraphManagement;
import org.janusgraph.core.schema.JanusGraphSchemaElement;
import org.janusgraph.core.schema.JanusGraphSchemaType;
import org.janusgraph.core.schema.JobStatus;
import org.janusgraph.core.schema.Mapping;
import org.janusgraph.core.schema.Parameter;
import org.janusgraph.core.schema.PropertyKeyMaker;
import org.janusgraph.core.schema.RelationTypeIndex;
import org.janusgraph.core.schema.RelationTypeMaker;
import org.janusgraph.core.schema.SchemaAction;
import org.janusgraph.core.schema.SchemaInspector;
import org.janusgraph.core.schema.SchemaManager;
import org.janusgraph.core.schema.SchemaStatus;
import org.janusgraph.core.schema.VertexLabelMaker;
import org.janusgraph.example.GraphOfTheGodsFactory;
import org.janusgraph.graphdb.management.ConfigurationManagementGraph;
import org.janusgraph.graphdb.tinkerpop.JanusGraphIoRegistry;

import java.lang.reflect.Method;
import java.lang.reflect.Modifier;
import java.time.Clock;
import java.time.DayOfWeek;
import java.time.Duration;
import java.time.Instant;
import java.time.LocalDate;
import java.time.LocalDateTime;
import java.time.LocalTime;
import java.time.Month;
import java.time.MonthDay;
import java.time.OffsetDateTime;
import java.time.OffsetTime;
import java.time.Period;
import java.time.Year;
import java.time.YearMonth;
import java.time.ZoneId;
import java.time.ZoneOffset;
import java.time.ZonedDateTime;
import java.time.temporal.ChronoUnit;
import java.util.Collections;
import java.util.LinkedHashSet;
import java.util.Set;
import java.util.stream.Stream;

/**
 * @author Marko A. Rodriguez (http://markorodriguez.com)
 */
<<<<<<< HEAD
public class JanusGraphGremlinPlugin extends AbstractGremlinPlugin {
=======
public class JanusGraphGremlinPlugin implements GremlinPlugin {

    private static final String IMPORT = "import ";
    private static final String IMPORT_STATIC = IMPORT + "static ";
    private static final String DOT_STAR = ".*";

    private static final Set<String> IMPORTS = new HashSet<String>() {{
        add(IMPORT + "org.janusgraph.core" + DOT_STAR);
        add(IMPORT + "org.janusgraph.core.attribute" + DOT_STAR);
        add(IMPORT + "org.janusgraph.core.schema" + DOT_STAR);
        add(IMPORT + "org.janusgraph.graphdb.database.management.ManagementSystem");
        add(IMPORT + GraphOfTheGodsFactory.class.getName());
        add(IMPORT + "org.janusgraph.hadoop.MapReduceIndexManagement");
        add(IMPORT + "java.time" + DOT_STAR);
        add(IMPORT + JanusGraphIoRegistry.class.getName());
        add(IMPORT + ConfigurationManagementGraph.class.getName());

        // Static imports on enum values used in query constraint expressions
        add(IMPORT_STATIC + Geo.class.getName() + DOT_STAR);
        add(IMPORT_STATIC + Text.class.getName() + DOT_STAR);
        add(IMPORT_STATIC + Multiplicity.class.getName() + DOT_STAR);
        add(IMPORT_STATIC + Cardinality.class.getName() + DOT_STAR);
        add(IMPORT_STATIC + ChronoUnit.class.getName() + DOT_STAR);

    }};
>>>>>>> bb8be827

    private static final String NAME = "janusgraph.imports";

    private final static Set<Class> CLASS_IMPORTS = new LinkedHashSet<>();
    private final static Set<Enum> ENUM_IMPORTS = new LinkedHashSet<>();
    private final static Set<Method> METHOD_IMPORTS = new LinkedHashSet<>();

    static {
        /////////////
        // CLASSES //
        /////////////

        CLASS_IMPORTS.add(BaseVertexQuery.class);
        CLASS_IMPORTS.add(Cardinality.class);
        CLASS_IMPORTS.add(EdgeLabel.class);
        CLASS_IMPORTS.add(Idfiable.class);
        CLASS_IMPORTS.add(JanusGraph.class);
        CLASS_IMPORTS.add(JanusGraphComputer.class);
        CLASS_IMPORTS.add(JanusGraphEdge.class);
        CLASS_IMPORTS.add(JanusGraphElement.class);
        CLASS_IMPORTS.add(JanusGraphFactory.class);
        CLASS_IMPORTS.add(JanusGraphIndexQuery.class);
        CLASS_IMPORTS.add(JanusGraphMultiVertexQuery.class);
        CLASS_IMPORTS.add(JanusGraphProperty.class);
        CLASS_IMPORTS.add(JanusGraphQuery.class);
        CLASS_IMPORTS.add(JanusGraphRelation.class);
        CLASS_IMPORTS.add(JanusGraphTransaction.class);
        CLASS_IMPORTS.add(JanusGraphVertex.class);
        CLASS_IMPORTS.add(JanusGraphVertexProperty.class);
        CLASS_IMPORTS.add(JanusGraphVertexQuery.class);
        CLASS_IMPORTS.add(Multiplicity.class);
        CLASS_IMPORTS.add(Namifiable.class);
        CLASS_IMPORTS.add(PropertyKey.class);
        CLASS_IMPORTS.add(QueryDescription.class);
        CLASS_IMPORTS.add(RelationType.class);
        CLASS_IMPORTS.add(Transaction.class);
        CLASS_IMPORTS.add(TransactionBuilder.class);
        CLASS_IMPORTS.add(VertexLabel.class);
        CLASS_IMPORTS.add(VertexList.class);

        CLASS_IMPORTS.add(AttributeSerializer.class);
        CLASS_IMPORTS.add(Cmp.class);
        CLASS_IMPORTS.add(Contain.class);
        CLASS_IMPORTS.add(Geo.class);
        CLASS_IMPORTS.add(Geoshape.class);
        CLASS_IMPORTS.add(GeoshapeHelper.class);
        CLASS_IMPORTS.add(JtsGeoshapeHelper.class);
        CLASS_IMPORTS.add(Text.class);

        CLASS_IMPORTS.add(ConsistencyModifier.class);
        CLASS_IMPORTS.add(DefaultSchemaMaker.class);
        CLASS_IMPORTS.add(EdgeLabelMaker.class);
        CLASS_IMPORTS.add(Index.class);
        CLASS_IMPORTS.add(JanusGraphConfiguration.class);
        CLASS_IMPORTS.add(JanusGraphIndex.class);
        CLASS_IMPORTS.add(JanusGraphManagement.class);
        CLASS_IMPORTS.add(JanusGraphSchemaElement.class);
        CLASS_IMPORTS.add(JanusGraphSchemaType.class);
        CLASS_IMPORTS.add(JobStatus.class);
        CLASS_IMPORTS.add(Mapping.class);
        CLASS_IMPORTS.add(Parameter.class);
        CLASS_IMPORTS.add(PropertyKeyMaker.class);
        CLASS_IMPORTS.add(RelationTypeIndex.class);
        CLASS_IMPORTS.add(RelationTypeMaker.class);
        CLASS_IMPORTS.add(SchemaAction.class);
        CLASS_IMPORTS.add(SchemaInspector.class);
        CLASS_IMPORTS.add(SchemaManager.class);
        CLASS_IMPORTS.add(SchemaStatus.class);
        CLASS_IMPORTS.add(VertexLabelMaker.class);

        CLASS_IMPORTS.add(GraphOfTheGodsFactory.class);
        CLASS_IMPORTS.add(JanusGraphIoRegistry.class);
        CLASS_IMPORTS.add(ConfigurationManagementGraph.class);

        CLASS_IMPORTS.add(Instant.class);
        CLASS_IMPORTS.add(Clock.class);
        CLASS_IMPORTS.add(DayOfWeek.class);
        CLASS_IMPORTS.add(Duration.class);
        CLASS_IMPORTS.add(LocalDate.class);
        CLASS_IMPORTS.add(LocalTime.class);
        CLASS_IMPORTS.add(LocalDateTime.class);
        CLASS_IMPORTS.add(Month.class);
        CLASS_IMPORTS.add(MonthDay.class);
        CLASS_IMPORTS.add(OffsetDateTime.class);
        CLASS_IMPORTS.add(OffsetTime.class);
        CLASS_IMPORTS.add(Period.class);
        CLASS_IMPORTS.add(Year.class);
        CLASS_IMPORTS.add(YearMonth.class);
        CLASS_IMPORTS.add(ZonedDateTime.class);
        CLASS_IMPORTS.add(ZoneId.class);
        CLASS_IMPORTS.add(ZoneOffset.class);

        ///////////
        // ENUMS //
        ///////////

        Collections.addAll(ENUM_IMPORTS, Geo.values());
        Collections.addAll(ENUM_IMPORTS, Text.values());
        Collections.addAll(ENUM_IMPORTS, Multiplicity.values());
        Collections.addAll(ENUM_IMPORTS, Cardinality.values());
        Collections.addAll(ENUM_IMPORTS, ChronoUnit.values());

        /////////////
        // METHODS //
        /////////////

        Stream.concat(Stream.of(Geo.class.getMethods()), Stream.of(Text.class.getMethods()))
            .filter(JanusGraphGremlinPlugin::isMethodStatic)
            .forEach(METHOD_IMPORTS::add);
    }

    private static final ImportCustomizer IMPORTS = DefaultImportCustomizer.build()
        .addClassImports(CLASS_IMPORTS)
        .addEnumImports(ENUM_IMPORTS)
        .addMethodImports(METHOD_IMPORTS)
        .create();

    private static final JanusGraphGremlinPlugin instance = new JanusGraphGremlinPlugin();

    public JanusGraphGremlinPlugin() {
        super(NAME, IMPORTS);
    }

    public static JanusGraphGremlinPlugin instance() {
        return instance;
    }

    public JanusGraphGremlinPlugin(String moduleName, Customizer... customizers) {
        super(moduleName, customizers);
    }

    @Override
    public boolean requireRestart() {
        return true;
    }

    private static boolean isMethodStatic(final Method method) {
        return Modifier.isStatic(method.getModifiers());
    }

}<|MERGE_RESOLUTION|>--- conflicted
+++ resolved
@@ -74,6 +74,7 @@
 import org.janusgraph.core.schema.SchemaStatus;
 import org.janusgraph.core.schema.VertexLabelMaker;
 import org.janusgraph.example.GraphOfTheGodsFactory;
+import org.janusgraph.graphdb.database.management.ManagementSystem;
 import org.janusgraph.graphdb.management.ConfigurationManagementGraph;
 import org.janusgraph.graphdb.tinkerpop.JanusGraphIoRegistry;
 
@@ -105,35 +106,7 @@
 /**
  * @author Marko A. Rodriguez (http://markorodriguez.com)
  */
-<<<<<<< HEAD
 public class JanusGraphGremlinPlugin extends AbstractGremlinPlugin {
-=======
-public class JanusGraphGremlinPlugin implements GremlinPlugin {
-
-    private static final String IMPORT = "import ";
-    private static final String IMPORT_STATIC = IMPORT + "static ";
-    private static final String DOT_STAR = ".*";
-
-    private static final Set<String> IMPORTS = new HashSet<String>() {{
-        add(IMPORT + "org.janusgraph.core" + DOT_STAR);
-        add(IMPORT + "org.janusgraph.core.attribute" + DOT_STAR);
-        add(IMPORT + "org.janusgraph.core.schema" + DOT_STAR);
-        add(IMPORT + "org.janusgraph.graphdb.database.management.ManagementSystem");
-        add(IMPORT + GraphOfTheGodsFactory.class.getName());
-        add(IMPORT + "org.janusgraph.hadoop.MapReduceIndexManagement");
-        add(IMPORT + "java.time" + DOT_STAR);
-        add(IMPORT + JanusGraphIoRegistry.class.getName());
-        add(IMPORT + ConfigurationManagementGraph.class.getName());
-
-        // Static imports on enum values used in query constraint expressions
-        add(IMPORT_STATIC + Geo.class.getName() + DOT_STAR);
-        add(IMPORT_STATIC + Text.class.getName() + DOT_STAR);
-        add(IMPORT_STATIC + Multiplicity.class.getName() + DOT_STAR);
-        add(IMPORT_STATIC + Cardinality.class.getName() + DOT_STAR);
-        add(IMPORT_STATIC + ChronoUnit.class.getName() + DOT_STAR);
-
-    }};
->>>>>>> bb8be827
 
     private static final String NAME = "janusgraph.imports";
 
@@ -207,6 +180,7 @@
         CLASS_IMPORTS.add(GraphOfTheGodsFactory.class);
         CLASS_IMPORTS.add(JanusGraphIoRegistry.class);
         CLASS_IMPORTS.add(ConfigurationManagementGraph.class);
+        CLASS_IMPORTS.add(ManagementSystem.class);
 
         CLASS_IMPORTS.add(Instant.class);
         CLASS_IMPORTS.add(Clock.class);
