// Copyright 2017 JanusGraph Authors
//
// Licensed under the Apache License, Version 2.0 (the "License");
// you may not use this file except in compliance with the License.
// You may obtain a copy of the License at
//
//      http://www.apache.org/licenses/LICENSE-2.0
//
// Unless required by applicable law or agreed to in writing, software
// distributed under the License is distributed on an "AS IS" BASIS,
// WITHOUT WARRANTIES OR CONDITIONS OF ANY KIND, either express or implied.
// See the License for the specific language governing permissions and
// limitations under the License.

package org.janusgraph.core.attribute;

import java.util.ArrayList;
import java.util.Collections;
import java.util.EnumSet;
import java.util.List;
import java.util.Set;

import org.apache.commons.lang.StringUtils;
import org.apache.commons.text.similarity.LevenshteinDistance;
import org.apache.tinkerpop.gremlin.process.traversal.P;
import org.janusgraph.graphdb.query.JanusGraphPredicate;
import org.slf4j.Logger;
import org.slf4j.LoggerFactory;

import com.google.common.base.Preconditions;
import com.google.common.collect.Sets;

/**
 * Comparison relations for text objects. These comparisons are based on a tokenized representation
 * of the text, i.e. the text is considered as a set of word tokens.
 *
 * @author Matthias Broecheler (me@matthiasb.com)
 */

public enum Text implements JanusGraphPredicate {

    /**
     * Whether the text contains a given term as a token in the text (case insensitive)
     */
    CONTAINS {

        @Override
        public boolean test(Object value, Object condition) {
            this.preevaluate(value,condition);
            if (value == null) return false;
            return evaluateRaw(value.toString(),(String)condition);
        }

        @Override
        public boolean evaluateRaw(String value, String terms) {
            Set<String> tokens = Sets.newHashSet(tokenize(value.toLowerCase()));
            terms = terms.trim();
            List<String> tokenTerms = tokenize(terms.toLowerCase());
            if (!terms.isEmpty() && tokenTerms.isEmpty()) return false;
            for (String term : tokenTerms) {
                if (!tokens.contains(term)) return false;
            }
            return true;
        }


        @Override
        public boolean isValidCondition(Object condition) {
            if (condition == null) return false;
            else if (condition instanceof String && StringUtils.isNotBlank((String) condition)) return true;
            else return false;
        }
<<<<<<< HEAD
=======

>>>>>>> 62d21d86
        @Override
        public String toString() {
            return "textContains";
        }
<<<<<<< HEAD
=======

>>>>>>> 62d21d86
    },

    /**
     * Whether the text contains a token that starts with a given term (case insensitive)
     */
    CONTAINS_PREFIX {
        @Override
        public boolean test(Object value, Object condition) {
            this.preevaluate(value,condition);
            if (value == null) return false;
            return evaluateRaw(value.toString(),(String)condition);
        }

        @Override
        public boolean evaluateRaw(String value, String prefix) {
            for (String token : tokenize(value.toLowerCase())) {
                if (PREFIX.evaluateRaw(token,prefix.toLowerCase())) return true;
            }
            return false;
        }

        @Override
        public boolean isValidCondition(Object condition) {
            return condition != null && condition instanceof String;
        }

        @Override
        public String toString() {
            return "textContainsPrefix";
        }

    },

    /**
     * Whether the text contains a token that matches a regular expression
     */
    CONTAINS_REGEX {
        @Override
        public boolean test(Object value, Object condition) {
            this.preevaluate(value,condition);
            if (value == null) return false;
            return evaluateRaw(value.toString(),(String)condition);
        }

        @Override
        public boolean evaluateRaw(String value, String regex) {
            for (String token : tokenize(value.toLowerCase())) {
                if (REGEX.evaluateRaw(token,regex)) return true;
            }
            return false;
        }

        @Override
        public boolean isValidCondition(Object condition) {
            return condition != null && condition instanceof String && StringUtils.isNotBlank(condition.toString());
        }

        @Override
        public String toString() {
            return "textContainsRegex";
        }

    },

    /**
     * Whether the text starts with a given prefix (case sensitive)
     */
    PREFIX {
        @Override
        public boolean test(Object value, Object condition) {
            this.preevaluate(value,condition);
            if (value==null) return false;
            return evaluateRaw(value.toString(),(String)condition);
        }

        @Override
        public boolean evaluateRaw(String value, String prefix) {
            return value.startsWith(prefix.trim());
        }

        @Override
        public boolean isValidCondition(Object condition) {
            return condition != null && condition instanceof String;
        }

        @Override
        public String toString() {
            return "textPrefix";
        }

    },

    /**
     * Whether the text matches a regular expression (case sensitive)
     */
    REGEX {
        @Override
        public boolean test(Object value, Object condition) {
            this.preevaluate(value,condition);
            if (value == null) return false;
            return evaluateRaw(value.toString(),(String)condition);
        }

        public boolean evaluateRaw(String value, String regex) {
            return value.matches(regex);
        }

        @Override
        public boolean isValidCondition(Object condition) {
            return condition != null && condition instanceof String && StringUtils.isNotBlank(condition.toString());
        }

        @Override
        public String toString() {
            return "textRegex";
        }

<<<<<<< HEAD
    }, 
    
    /**
     * Whether the text is at X Lenvenstein of a token (case sensitive)
     * with X=:
     * - 0 for strings of one or two characters
     * - 1 for strings of three, four or five characters
     * - 2 for strings of more than five characters
     */
    FUZZY {
        @Override
        public boolean test(Object value, Object condition) {
            this.preevaluate(value, condition);
            if (value == null)
                return false;
            return evaluateRaw(value.toString(), (String) condition);
        }

        @Override
        public boolean evaluateRaw(String value, String term) {
            return isFuzzy(term.trim(),value.trim());
        }

        @Override
        public boolean isValidCondition(Object condition) {
            return condition != null && condition instanceof String && StringUtils.isNotBlank(condition.toString());
        }
        @Override
        public String toString() {
            return "textFuzzy";
        }

    }, 
    
    /**
     * Whether the text contains a token is at X Lenvenstein of a token (case insensitive)
     * with X=:
     * - 0 for strings of one or two characters
     * - 1 for strings of three, four or five characters
     * - 2 for strings of more than five characters
     */
    CONTAINS_FUZZY {
        @Override
        public boolean test(Object value, Object condition) {
            this.preevaluate(value, condition);
            if (value == null)
                return false;
            return evaluateRaw(value.toString(), (String) condition);
        }

        @Override
        public boolean evaluateRaw(String value, String term) {
            for (String token : tokenize(value.toLowerCase())) {
                if (isFuzzy(term.toLowerCase(), token)) return true;
            }
            return false;
        }

        @Override
        public boolean isValidCondition(Object condition) {
            return condition != null && condition instanceof String && StringUtils.isNotBlank(condition.toString());
        }
        @Override
        public String toString() {
            return "textContainsFuzzy";
        }

=======
>>>>>>> 62d21d86
    };

    /**
     * Whether {@code term} is at X Lenvenstein of a {@code value} 
     * with X=:
     * - 0 for strings of one or two characters
     * - 1 for strings of three, four or five characters
     * - 2 for strings of more than five characters
     * @param value
     * @param term
     * @return true if {@code term} is similar to {@code value} 
     */
    private static boolean isFuzzy(String term, String value){
        int distance;
        term = term.trim();
        if (term.length() < 3) {
            distance = 0;
        } else if (term.length() < 6) {
            distance = 1;
        } else {
            distance = 2;
        }
        return LevenshteinDistance.getDefaultInstance().apply(value, term)<=distance;
    }

    private static final Logger log = LoggerFactory.getLogger(Text.class);

    public void preevaluate(Object value, Object condition) {
        Preconditions.checkArgument(this.isValidCondition(condition), "Invalid condition provided: %s", condition);
        if (!(value instanceof String)) log.debug("Value not a string: " + value);
    }

    abstract boolean evaluateRaw(String value, String condition);

    private static final int MIN_TOKEN_LENGTH = 1;

    public static List<String> tokenize(String str) {
        ArrayList<String> tokens = new ArrayList<String>();
        int previous = 0;
        for (int p = 0; p < str.length(); p++) {
            if (!Character.isLetterOrDigit(str.charAt(p))) {
                if (p > previous + MIN_TOKEN_LENGTH) tokens.add(str.substring(previous, p));
                previous = p + 1;
            }
        }
        if (previous + MIN_TOKEN_LENGTH < str.length()) tokens.add(str.substring(previous, str.length()));
        return tokens;
    }

    @Override
    public boolean isValidValueType(Class<?> clazz) {
        Preconditions.checkNotNull(clazz);
        return clazz.equals(String.class);
    }

    @Override
    public boolean hasNegation() {
        return false;
    }

    @Override
    public JanusGraphPredicate negate() {
        throw new UnsupportedOperationException();
    }

    @Override
    public boolean isQNF() {
        return true;
    }

    //////////////// statics

    public final static Set<Text> HAS_CONTAINS = Collections
<<<<<<< HEAD
            .unmodifiableSet(EnumSet.of(CONTAINS, CONTAINS_PREFIX, CONTAINS_REGEX, CONTAINS_FUZZY));
=======
            .unmodifiableSet(EnumSet.of(CONTAINS, CONTAINS_PREFIX, CONTAINS_REGEX));
>>>>>>> 62d21d86

    public static <V> P<V> textContains(final V value) {
        return new P(Text.CONTAINS, value);
    }
    public static <V> P<V> textContainsPrefix(final V value) {
        return new P(Text.CONTAINS_PREFIX, value);
    }
    public static <V> P<V> textContainsRegex(final V value) {
        return new P(Text.CONTAINS_REGEX, value);
    }
    public static <V> P<V> textPrefix(final V value) {
        return new P(Text.PREFIX, value);
    }
    public static <V> P<V> textRegex(final V value) {
        return new P(Text.REGEX, value);
    }
    public static <V> P<V> textContainsFuzzy(final V value) {
        return new P(Text.CONTAINS_FUZZY, value);
    }
    public static <V> P<V> textFuzzy(final V value) {
        return new P(Text.FUZZY, value);
    }
}<|MERGE_RESOLUTION|>--- conflicted
+++ resolved
@@ -70,18 +70,12 @@
             else if (condition instanceof String && StringUtils.isNotBlank((String) condition)) return true;
             else return false;
         }
-<<<<<<< HEAD
-=======
-
->>>>>>> 62d21d86
+
         @Override
         public String toString() {
             return "textContains";
         }
-<<<<<<< HEAD
-=======
-
->>>>>>> 62d21d86
+
     },
 
     /**
@@ -199,8 +193,7 @@
             return "textRegex";
         }
 
-<<<<<<< HEAD
-    }, 
+    },
     
     /**
      * Whether the text is at X Lenvenstein of a token (case sensitive)
@@ -267,8 +260,6 @@
             return "textContainsFuzzy";
         }
 
-=======
->>>>>>> 62d21d86
     };
 
     /**
@@ -342,11 +333,7 @@
     //////////////// statics
 
     public final static Set<Text> HAS_CONTAINS = Collections
-<<<<<<< HEAD
             .unmodifiableSet(EnumSet.of(CONTAINS, CONTAINS_PREFIX, CONTAINS_REGEX, CONTAINS_FUZZY));
-=======
-            .unmodifiableSet(EnumSet.of(CONTAINS, CONTAINS_PREFIX, CONTAINS_REGEX));
->>>>>>> 62d21d86
 
     public static <V> P<V> textContains(final V value) {
         return new P(Text.CONTAINS, value);
