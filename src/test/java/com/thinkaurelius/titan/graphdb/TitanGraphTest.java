--- conflicted
+++ resolved
@@ -19,11 +19,7 @@
 import org.slf4j.Logger;
 import org.slf4j.LoggerFactory;
 
-<<<<<<< HEAD
 import java.util.*;
-=======
-import java.util.Iterator;
->>>>>>> 261c4f68
 
 public abstract class TitanGraphTest extends TitanGraphTestCommon {
 
